--- conflicted
+++ resolved
@@ -29,12 +29,7 @@
     "mime": "*",
     "encfs": "*",
     "safetydance": "*",
-<<<<<<< HEAD
     "ursa": "*",
-    "node-uuid": "^1.4.1"
-=======
-    "upnp-ssdp": "*",
-    "ursa": "~0.8.0",
     "node-uuid": "^1.4.1",
     "commander": "^2.2.0",
     "once": "^1.3.0",
@@ -46,7 +41,6 @@
     "passport-http": "^0.2.2",
     "passport-oauth2-client-password": "^0.1.1",
     "passport-http-bearer": "^1.0.1"
->>>>>>> fbe7f510
   },
   "devDependencies": {
     "mocha": "*",
