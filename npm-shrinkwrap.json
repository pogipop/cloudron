{
  "name": "Cloudron",
  "version": "0.0.1",
  "lockfileVersion": 1,
  "requires": true,
  "dependencies": {
<<<<<<< HEAD
    "@sindresorhus/df": {
      "version": "2.1.0",
      "from": "@sindresorhus/df@>=2.1.0 <3.0.0",
      "resolved": "https://registry.npmjs.org/@sindresorhus/df/-/df-2.1.0.tgz"
    },
=======
    "@gulp-sourcemaps/map-sources": {
      "version": "1.0.0",
      "resolved": "https://registry.npmjs.org/@gulp-sourcemaps/map-sources/-/map-sources-1.0.0.tgz",
      "integrity": "sha1-iQrnxdjId/bThIYCFazp1+yUW9o=",
      "dev": true,
      "requires": {
        "normalize-path": "2.1.1",
        "through2": "2.0.3"
      }
    },
    "@sindresorhus/df": {
      "version": "2.1.0",
      "resolved": "https://registry.npmjs.org/@sindresorhus/df/-/df-2.1.0.tgz",
      "integrity": "sha1-0gjPJ+BvC7R20U197M19cm6ao4k=",
      "requires": {
        "execa": "0.2.2"
      }
    },
    "abbrev": {
      "version": "1.0.9",
      "resolved": "https://registry.npmjs.org/abbrev/-/abbrev-1.0.9.tgz",
      "integrity": "sha1-kbR5JYinc4wl813W9jdSovh3YTU="
    },
>>>>>>> d0f4a76c
    "accepts": {
      "version": "1.3.3",
      "resolved": "https://registry.npmjs.org/accepts/-/accepts-1.3.3.tgz",
      "integrity": "sha1-w8p0NJOGSMPg2cHjKN1otiLChMo=",
      "requires": {
        "mime-types": "2.1.15",
        "negotiator": "0.6.1"
      }
    },
<<<<<<< HEAD
=======
    "acorn": {
      "version": "4.0.11",
      "resolved": "https://registry.npmjs.org/acorn/-/acorn-4.0.11.tgz",
      "integrity": "sha1-7c2jvZN+dVZBDULtWGD2c5nHlMA=",
      "dev": true
    },
    "ajv": {
      "version": "4.11.7",
      "resolved": "https://registry.npmjs.org/ajv/-/ajv-4.11.7.tgz",
      "integrity": "sha1-hlWl2G0IJJhcxHGh2RP7Zymg7Eg=",
      "requires": {
        "co": "4.6.0",
        "json-stable-stringify": "1.0.1"
      }
    },
    "align-text": {
      "version": "0.1.4",
      "resolved": "https://registry.npmjs.org/align-text/-/align-text-0.1.4.tgz",
      "integrity": "sha1-DNkKVhCT810KmSVsIrcGlDP60Rc=",
      "dev": true,
      "requires": {
        "kind-of": "3.1.0",
        "longest": "1.0.1",
        "repeat-string": "1.6.1"
      }
    },
    "alphanum-sort": {
      "version": "1.0.2",
      "resolved": "https://registry.npmjs.org/alphanum-sort/-/alphanum-sort-1.0.2.tgz",
      "integrity": "sha1-l6ERlkmyEa0zaR2fn0hqjsn74KM=",
      "dev": true
    },
    "amdefine": {
      "version": "1.0.1",
      "resolved": "https://registry.npmjs.org/amdefine/-/amdefine-1.0.1.tgz",
      "integrity": "sha1-SlKCrBZHKek2Gbz9OtFR+BfOkfU=",
      "dev": true
    },
>>>>>>> d0f4a76c
    "ansi-regex": {
      "version": "2.1.1",
      "resolved": "https://registry.npmjs.org/ansi-regex/-/ansi-regex-2.1.1.tgz",
      "integrity": "sha1-w7M6te42DYbg5ijwRorn7yfWVN8="
    },
    "ansi-styles": {
      "version": "2.2.1",
      "resolved": "https://registry.npmjs.org/ansi-styles/-/ansi-styles-2.2.1.tgz",
      "integrity": "sha1-tDLdM1i2NM914eRmQ2gkBTPB3b4="
    },
<<<<<<< HEAD
=======
    "aproba": {
      "version": "1.1.1",
      "resolved": "https://registry.npmjs.org/aproba/-/aproba-1.1.1.tgz",
      "integrity": "sha1-ldNgDwdxCqDpKYxyatXs8urLq6s="
    },
    "archy": {
      "version": "1.0.0",
      "resolved": "https://registry.npmjs.org/archy/-/archy-1.0.0.tgz",
      "integrity": "sha1-+cjBN1fMHde8N5rHeyxipcKGjEA=",
      "dev": true
    },
    "are-we-there-yet": {
      "version": "1.1.2",
      "resolved": "https://registry.npmjs.org/are-we-there-yet/-/are-we-there-yet-1.1.2.tgz",
      "integrity": "sha1-gORw6VoIR5T+GJkmLFZnxuiN4bM=",
      "requires": {
        "delegates": "1.0.0",
        "readable-stream": "2.2.9"
      }
    },
    "argparse": {
      "version": "1.0.9",
      "resolved": "https://registry.npmjs.org/argparse/-/argparse-1.0.9.tgz",
      "integrity": "sha1-c9g7wmP4bpf4zE9rrhsOkKfSLIY=",
      "dev": true,
      "requires": {
        "sprintf-js": "1.0.3"
      }
    },
    "arr-diff": {
      "version": "2.0.0",
      "resolved": "https://registry.npmjs.org/arr-diff/-/arr-diff-2.0.0.tgz",
      "integrity": "sha1-jzuCf5Vai9ZpaX5KQlasPOrjVs8=",
      "dev": true,
      "requires": {
        "arr-flatten": "1.1.0"
      }
    },
    "arr-flatten": {
      "version": "1.1.0",
      "resolved": "https://registry.npmjs.org/arr-flatten/-/arr-flatten-1.1.0.tgz",
      "integrity": "sha512-L3hKV5R/p5o81R7O02IGnwpDmkp6E982XhtbuwSe3O4qOtMMMtodicASA1Cny2U+aCXcNpml+m4dPsvsJ3jatg==",
      "dev": true
    },
>>>>>>> d0f4a76c
    "array-differ": {
      "version": "1.0.0",
      "resolved": "https://registry.npmjs.org/array-differ/-/array-differ-1.0.0.tgz",
      "integrity": "sha1-7/UuN1gknTO+QCuLuOVkuytdQDE="
    },
    "array-each": {
      "version": "1.0.1",
      "resolved": "https://registry.npmjs.org/array-each/-/array-each-1.0.1.tgz",
      "integrity": "sha1-p5SvDAWrF1KEbudTofIRoFugxE8=",
      "dev": true
    },
<<<<<<< HEAD
=======
    "array-find-index": {
      "version": "1.0.2",
      "resolved": "https://registry.npmjs.org/array-find-index/-/array-find-index-1.0.2.tgz",
      "integrity": "sha1-3wEKoSh+Fku9pvlyOwqWoexBh6E="
    },
>>>>>>> d0f4a76c
    "array-flatten": {
      "version": "1.1.1",
      "resolved": "https://registry.npmjs.org/array-flatten/-/array-flatten-1.1.1.tgz",
      "integrity": "sha1-ml9pkFGx5wczKPKgCJaLZOopVdI="
    },
    "array-slice": {
      "version": "1.0.0",
      "resolved": "https://registry.npmjs.org/array-slice/-/array-slice-1.0.0.tgz",
      "integrity": "sha1-5zA08A3MH0CHYAj9IP6ud71LfC8=",
      "dev": true
    },
<<<<<<< HEAD
=======
    "array-union": {
      "version": "1.0.2",
      "resolved": "https://registry.npmjs.org/array-union/-/array-union-1.0.2.tgz",
      "integrity": "sha1-mjRBDk9OPaI96jdb5b5w8kd47Dk=",
      "dev": true,
      "requires": {
        "array-uniq": "1.0.3"
      }
    },
>>>>>>> d0f4a76c
    "array-uniq": {
      "version": "1.0.3",
      "resolved": "https://registry.npmjs.org/array-uniq/-/array-uniq-1.0.3.tgz",
      "integrity": "sha1-r2rId6Jcx/dOBYiUdThY39sk/bY="
    },
<<<<<<< HEAD
    "asn1": {
      "version": "0.2.3",
      "from": "asn1@>=0.2.0 <0.3.0",
      "resolved": "https://registry.npmjs.org/asn1/-/asn1-0.2.3.tgz"
    },
    "async": {
      "version": "2.5.0",
      "from": "async@>=2.5.0 <3.0.0",
      "resolved": "https://registry.npmjs.org/async/-/async-2.5.0.tgz"
=======
    "array-unique": {
      "version": "0.2.1",
      "resolved": "https://registry.npmjs.org/array-unique/-/array-unique-0.2.1.tgz",
      "integrity": "sha1-odl8yvy8JiXMcPrc6zalDFiwGlM=",
      "dev": true
    },
    "asn1": {
      "version": "0.2.3",
      "resolved": "https://registry.npmjs.org/asn1/-/asn1-0.2.3.tgz",
      "integrity": "sha1-2sh4dxPJlmhJ/IGAd36+nB3fO4Y="
    },
    "assert-plus": {
      "version": "0.2.0",
      "resolved": "https://registry.npmjs.org/assert-plus/-/assert-plus-0.2.0.tgz",
      "integrity": "sha1-104bh+ev/A24qttwIfP+SBAasjQ="
    },
    "assertion-error": {
      "version": "1.0.2",
      "resolved": "https://registry.npmjs.org/assertion-error/-/assertion-error-1.0.2.tgz",
      "integrity": "sha1-E8pRXYYgbaC6xm6DTdOX2HWBCUw=",
      "dev": true
    },
    "async": {
      "version": "2.3.0",
      "resolved": "https://registry.npmjs.org/async/-/async-2.3.0.tgz",
      "integrity": "sha1-EBPRBRBH3TIP4k5JTVxm7K9hR9k=",
      "requires": {
        "lodash": "4.17.4"
      }
    },
    "async-foreach": {
      "version": "0.1.3",
      "resolved": "https://registry.npmjs.org/async-foreach/-/async-foreach-0.1.3.tgz",
      "integrity": "sha1-NhIfhFwFeBct5Bmpfb6x0W7DRUI="
>>>>>>> d0f4a76c
    },
    "asynckit": {
      "version": "0.4.0",
      "resolved": "https://registry.npmjs.org/asynckit/-/asynckit-0.4.0.tgz",
      "integrity": "sha1-x57Zf380y48robyXkLzDZkdLS3k="
    },
<<<<<<< HEAD
    "aws-sdk": {
      "version": "2.97.0",
      "from": "aws-sdk@>=2.97.0 <3.0.0",
      "resolved": "https://registry.npmjs.org/aws-sdk/-/aws-sdk-2.97.0.tgz",
=======
    "atob": {
      "version": "1.1.3",
      "resolved": "https://registry.npmjs.org/atob/-/atob-1.1.3.tgz",
      "integrity": "sha1-lfE2KbEsOlGl0hWr3OKqnzL4B3M=",
      "dev": true
    },
    "autoprefixer": {
      "version": "6.7.7",
      "resolved": "https://registry.npmjs.org/autoprefixer/-/autoprefixer-6.7.7.tgz",
      "integrity": "sha1-Hb0cg1ZY41zj+ZhAmdsAWFx4IBQ=",
      "dev": true,
      "requires": {
        "browserslist": "1.7.7",
        "caniuse-db": "1.0.30000655",
        "normalize-range": "0.1.2",
        "num2fraction": "1.2.2",
        "postcss": "5.2.17",
        "postcss-value-parser": "3.3.0"
      },
      "dependencies": {
        "browserslist": {
          "version": "1.7.7",
          "resolved": "https://registry.npmjs.org/browserslist/-/browserslist-1.7.7.tgz",
          "integrity": "sha1-C9dnBCWL6CmyOYu1Dkti0aFmsLk=",
          "dev": true,
          "requires": {
            "caniuse-db": "1.0.30000655",
            "electron-to-chromium": "1.3.3"
          }
        },
        "postcss": {
          "version": "5.2.17",
          "resolved": "https://registry.npmjs.org/postcss/-/postcss-5.2.17.tgz",
          "integrity": "sha1-z09Ze4ZNZcikkrLqvp1wbIecOIs=",
          "dev": true,
          "requires": {
            "chalk": "1.1.3",
            "js-base64": "2.1.9",
            "source-map": "0.5.6",
            "supports-color": "3.2.3"
          }
        },
        "supports-color": {
          "version": "3.2.3",
          "resolved": "https://registry.npmjs.org/supports-color/-/supports-color-3.2.3.tgz",
          "integrity": "sha1-ZawFBLOVQXHYpklGsq48u4pfVPY=",
          "dev": true,
          "requires": {
            "has-flag": "1.0.0"
          }
        }
      }
    },
    "autoprefixer-core": {
      "version": "5.2.1",
      "resolved": "https://registry.npmjs.org/autoprefixer-core/-/autoprefixer-core-5.2.1.tgz",
      "integrity": "sha1-5kDEFK5Bmq4hwa1DyOoPPbgqVm0=",
      "dev": true,
      "requires": {
        "browserslist": "0.4.0",
        "caniuse-db": "1.0.30000655",
        "num2fraction": "1.2.2",
        "postcss": "4.1.16"
      }
    },
    "aws-sdk": {
      "version": "2.41.0",
      "resolved": "https://registry.npmjs.org/aws-sdk/-/aws-sdk-2.41.0.tgz",
      "integrity": "sha1-kwwVrn70Uyu4kSxMNqGLACP9dMI=",
      "requires": {
        "buffer": "4.9.1",
        "crypto-browserify": "1.0.9",
        "jmespath": "0.15.0",
        "querystring": "0.2.0",
        "sax": "1.2.1",
        "url": "0.10.3",
        "uuid": "3.0.1",
        "xml2js": "0.4.17",
        "xmlbuilder": "4.2.1"
      },
>>>>>>> d0f4a76c
      "dependencies": {
        "uuid": {
          "version": "3.0.1",
          "resolved": "https://registry.npmjs.org/uuid/-/uuid-3.0.1.tgz",
          "integrity": "sha1-ZUS7ot/ajBzxfmKaOjBeK7H+5sE="
        }
      }
    },
<<<<<<< HEAD
=======
    "aws-sign2": {
      "version": "0.6.0",
      "resolved": "https://registry.npmjs.org/aws-sign2/-/aws-sign2-0.6.0.tgz",
      "integrity": "sha1-FDQt0428yU0OW4fXY81jYSwOeU8="
    },
    "aws4": {
      "version": "1.6.0",
      "resolved": "https://registry.npmjs.org/aws4/-/aws4-1.6.0.tgz",
      "integrity": "sha1-g+9cqGCysy5KDe7e6MdxudtXRx4="
    },
>>>>>>> d0f4a76c
    "backoff": {
      "version": "2.5.0",
      "resolved": "https://registry.npmjs.org/backoff/-/backoff-2.5.0.tgz",
      "integrity": "sha1-9hbtqdPktmuMp/ynn2lXIsX44m8=",
      "requires": {
        "precond": "0.2.3"
      }
    },
    "balanced-match": {
      "version": "0.4.2",
<<<<<<< HEAD
      "from": "balanced-match@>=0.4.2 <0.5.0",
      "resolved": "https://registry.npmjs.org/balanced-match/-/balanced-match-0.4.2.tgz"
    },
    "base64-js": {
      "version": "1.2.1",
      "from": "base64-js@>=1.0.2 <2.0.0",
      "resolved": "https://registry.npmjs.org/base64-js/-/base64-js-1.2.1.tgz"
=======
      "resolved": "https://registry.npmjs.org/balanced-match/-/balanced-match-0.4.2.tgz",
      "integrity": "sha1-yz8+PHMtwPAe5wtAPzAuYddwmDg="
    },
    "base64-js": {
      "version": "1.2.0",
      "resolved": "https://registry.npmjs.org/base64-js/-/base64-js-1.2.0.tgz",
      "integrity": "sha1-o5mS1yNYSBGYK+XikLtqU9hnAPE="
>>>>>>> d0f4a76c
    },
    "basic-auth": {
      "version": "1.1.0",
      "resolved": "https://registry.npmjs.org/basic-auth/-/basic-auth-1.1.0.tgz",
      "integrity": "sha1-RSIe5Cn37h5QNb4/UVM/HN/SmIQ="
    },
<<<<<<< HEAD
=======
    "bcrypt-pbkdf": {
      "version": "1.0.1",
      "resolved": "https://registry.npmjs.org/bcrypt-pbkdf/-/bcrypt-pbkdf-1.0.1.tgz",
      "integrity": "sha1-Y7xdy2EzG5K8Bf1SiVPDNGKgb40=",
      "optional": true,
      "requires": {
        "tweetnacl": "0.14.5"
      }
    },
>>>>>>> d0f4a76c
    "beeper": {
      "version": "1.1.1",
      "resolved": "https://registry.npmjs.org/beeper/-/beeper-1.1.1.tgz",
      "integrity": "sha1-5tXqjF2tABMEpwsiY4RH9pyy+Ak="
    },
    "bignumber.js": {
<<<<<<< HEAD
      "version": "4.0.2",
      "from": "bignumber.js@4.0.2",
      "resolved": "https://registry.npmjs.org/bignumber.js/-/bignumber.js-4.0.2.tgz"
    },
    "bl": {
      "version": "1.2.1",
      "from": "bl@>=1.0.0 <2.0.0",
      "resolved": "https://registry.npmjs.org/bl/-/bl-1.2.1.tgz"
=======
      "version": "3.1.2",
      "resolved": "https://registry.npmjs.org/bignumber.js/-/bignumber.js-3.1.2.tgz",
      "integrity": "sha1-8725mtUmihX8HwvtL7AY4mk/4jY="
    },
    "bl": {
      "version": "1.2.0",
      "resolved": "https://registry.npmjs.org/bl/-/bl-1.2.0.tgz",
      "integrity": "sha1-E5fn7ELF9dw4dHDFAONKn2vp6pg=",
      "requires": {
        "readable-stream": "2.2.9"
      }
    },
    "block-stream": {
      "version": "0.0.9",
      "resolved": "https://registry.npmjs.org/block-stream/-/block-stream-0.0.9.tgz",
      "integrity": "sha1-E+v+d4oDIFz+A3UUgeu0szAMEmo=",
      "requires": {
        "inherits": "2.0.3"
      }
>>>>>>> d0f4a76c
    },
    "bluebird": {
      "version": "3.5.0",
      "resolved": "https://registry.npmjs.org/bluebird/-/bluebird-3.5.0.tgz",
      "integrity": "sha1-eRQg1/VR7qKJdFOop3ZT+WYG1nw="
    },
    "body-parser": {
<<<<<<< HEAD
      "version": "1.17.2",
      "from": "body-parser@>=1.17.2 <2.0.0",
      "resolved": "https://registry.npmjs.org/body-parser/-/body-parser-1.17.2.tgz",
      "dependencies": {
        "debug": {
          "version": "2.6.7",
          "from": "debug@2.6.7",
          "resolved": "https://registry.npmjs.org/debug/-/debug-2.6.7.tgz"
        }
      }
    },
    "brace-expansion": {
      "version": "1.1.8",
      "from": "brace-expansion@>=1.1.7 <2.0.0",
      "resolved": "https://registry.npmjs.org/brace-expansion/-/brace-expansion-1.1.8.tgz",
      "dependencies": {
        "balanced-match": {
          "version": "1.0.0",
          "from": "balanced-match@>=1.0.0 <2.0.0",
          "resolved": "https://registry.npmjs.org/balanced-match/-/balanced-match-1.0.0.tgz"
        }
=======
      "version": "1.17.1",
      "resolved": "https://registry.npmjs.org/body-parser/-/body-parser-1.17.1.tgz",
      "integrity": "sha1-dbO8mN3W5+DY/+dQ36ylxmmT+kc=",
      "requires": {
        "bytes": "2.4.0",
        "content-type": "1.0.2",
        "debug": "2.6.1",
        "depd": "1.1.0",
        "http-errors": "1.6.1",
        "iconv-lite": "0.4.15",
        "on-finished": "2.3.0",
        "qs": "6.4.0",
        "raw-body": "2.2.0",
        "type-is": "1.6.15"
      },
      "dependencies": {
        "debug": {
          "version": "2.6.1",
          "resolved": "https://registry.npmjs.org/debug/-/debug-2.6.1.tgz",
          "integrity": "sha1-eYVQkLosTjEVzH2HaUkdWPBJE1E=",
          "requires": {
            "ms": "0.7.2"
          }
        }
      }
    },
    "boom": {
      "version": "2.10.1",
      "resolved": "https://registry.npmjs.org/boom/-/boom-2.10.1.tgz",
      "integrity": "sha1-OciRjO/1eZ+D+UkqhI9iWt0Mdm8=",
      "requires": {
        "hoek": "2.16.3"
      }
    },
    "bootstrap-sass": {
      "version": "3.3.7",
      "resolved": "https://registry.npmjs.org/bootstrap-sass/-/bootstrap-sass-3.3.7.tgz",
      "integrity": "sha1-ZZbHq0D2Y3OTMjqwvIDQZPxjBJg=",
      "dev": true
    },
    "brace-expansion": {
      "version": "1.1.7",
      "resolved": "https://registry.npmjs.org/brace-expansion/-/brace-expansion-1.1.7.tgz",
      "integrity": "sha1-Pv/DxQ4ABTH7cg6v+A8K6O8jz1k=",
      "requires": {
        "balanced-match": "0.4.2",
        "concat-map": "0.0.1"
      }
    },
    "braces": {
      "version": "1.8.5",
      "resolved": "https://registry.npmjs.org/braces/-/braces-1.8.5.tgz",
      "integrity": "sha1-uneWLhLf+WnWt2cR6RS3N4V79qc=",
      "dev": true,
      "requires": {
        "expand-range": "1.8.2",
        "preserve": "0.2.0",
        "repeat-element": "1.1.2"
      }
    },
    "browser-stdout": {
      "version": "1.3.0",
      "resolved": "https://registry.npmjs.org/browser-stdout/-/browser-stdout-1.3.0.tgz",
      "integrity": "sha1-81HTKWnTL6XXpVZxVCY9korjvR8=",
      "dev": true
    },
    "browserslist": {
      "version": "0.4.0",
      "resolved": "https://registry.npmjs.org/browserslist/-/browserslist-0.4.0.tgz",
      "integrity": "sha1-O9SrkZncG5FQ1NbbpNnTqrvIbdQ=",
      "dev": true,
      "requires": {
        "caniuse-db": "1.0.30000655"
>>>>>>> d0f4a76c
      }
    },
    "buffer": {
      "version": "4.9.1",
      "resolved": "https://registry.npmjs.org/buffer/-/buffer-4.9.1.tgz",
      "integrity": "sha1-bRu2AbB6TvztlwlBMgkwJ8lbwpg=",
      "requires": {
        "base64-js": "1.2.0",
        "ieee754": "1.1.8",
        "isarray": "1.0.0"
      }
    },
<<<<<<< HEAD
    "builtin-modules": {
      "version": "1.1.1",
      "from": "builtin-modules@>=1.0.0 <2.0.0",
      "resolved": "https://registry.npmjs.org/builtin-modules/-/builtin-modules-1.1.1.tgz"
    },
    "bunyan": {
      "version": "1.8.12",
      "from": "bunyan@>=1.8.3 <2.0.0",
      "resolved": "https://registry.npmjs.org/bunyan/-/bunyan-1.8.12.tgz",
      "dependencies": {
        "dtrace-provider": {
          "version": "0.8.5",
          "from": "dtrace-provider@>=0.8.0 <0.9.0",
          "resolved": "https://registry.npmjs.org/dtrace-provider/-/dtrace-provider-0.8.5.tgz",
          "optional": true
=======
    "buffer-shims": {
      "version": "1.0.0",
      "resolved": "https://registry.npmjs.org/buffer-shims/-/buffer-shims-1.0.0.tgz",
      "integrity": "sha1-mXjOMXOIxkmth5MCjDR37wRKi1E="
    },
    "builtin-modules": {
      "version": "1.1.1",
      "resolved": "https://registry.npmjs.org/builtin-modules/-/builtin-modules-1.1.1.tgz",
      "integrity": "sha1-Jw8HbFpywC9bZaR9+Uxf46J4iS8="
    },
    "bunyan": {
      "version": "1.8.10",
      "resolved": "https://registry.npmjs.org/bunyan/-/bunyan-1.8.10.tgz",
      "integrity": "sha1-IB/t0mxwgLYy9BYHL1OpC5pSmBw=",
      "requires": {
        "dtrace-provider": "0.8.1",
        "moment": "2.18.1",
        "mv": "2.1.1",
        "safe-json-stringify": "1.0.4"
      },
      "dependencies": {
        "dtrace-provider": {
          "version": "0.8.1",
          "resolved": "https://registry.npmjs.org/dtrace-provider/-/dtrace-provider-0.8.1.tgz",
          "integrity": "sha1-zU0XSiM76hvPSh+/pXmPRPSM2p8=",
          "optional": true,
          "requires": {
            "nan": "2.6.2"
          }
>>>>>>> d0f4a76c
        }
      }
    },
    "bytes": {
      "version": "2.4.0",
      "resolved": "https://registry.npmjs.org/bytes/-/bytes-2.4.0.tgz",
      "integrity": "sha1-fZcZb51br39pNeJZhVSe3SpsIzk="
    },
<<<<<<< HEAD
=======
    "camelcase": {
      "version": "2.1.1",
      "resolved": "https://registry.npmjs.org/camelcase/-/camelcase-2.1.1.tgz",
      "integrity": "sha1-fB0W1nmhu+WcoCys7PsBHiAfWh8="
    },
    "camelcase-keys": {
      "version": "2.1.0",
      "resolved": "https://registry.npmjs.org/camelcase-keys/-/camelcase-keys-2.1.0.tgz",
      "integrity": "sha1-MIvur/3ygRkFHvodkyITyRuPkuc=",
      "requires": {
        "camelcase": "2.1.1",
        "map-obj": "1.0.1"
      }
    },
    "caniuse-api": {
      "version": "1.6.1",
      "resolved": "https://registry.npmjs.org/caniuse-api/-/caniuse-api-1.6.1.tgz",
      "integrity": "sha1-tTTnxzTE+B7F++isoq0kNUuWLGw=",
      "dev": true,
      "requires": {
        "browserslist": "1.7.7",
        "caniuse-db": "1.0.30000655",
        "lodash.memoize": "4.1.2",
        "lodash.uniq": "4.5.0"
      },
      "dependencies": {
        "browserslist": {
          "version": "1.7.7",
          "resolved": "https://registry.npmjs.org/browserslist/-/browserslist-1.7.7.tgz",
          "integrity": "sha1-C9dnBCWL6CmyOYu1Dkti0aFmsLk=",
          "dev": true,
          "requires": {
            "caniuse-db": "1.0.30000655",
            "electron-to-chromium": "1.3.3"
          }
        }
      }
    },
    "caniuse-db": {
      "version": "1.0.30000655",
      "resolved": "https://registry.npmjs.org/caniuse-db/-/caniuse-db-1.0.30000655.tgz",
      "integrity": "sha1-5Atih63JOISNZwjvg9ZbX1SsGHQ=",
      "dev": true
    },
    "caseless": {
      "version": "0.12.0",
      "resolved": "https://registry.npmjs.org/caseless/-/caseless-0.12.0.tgz",
      "integrity": "sha1-G2gcIf+EAzyCZUMJBolCDRhxUdw="
    },
    "center-align": {
      "version": "0.1.3",
      "resolved": "https://registry.npmjs.org/center-align/-/center-align-0.1.3.tgz",
      "integrity": "sha1-qg0yYptu6XIgBBHL1EYckHvCt60=",
      "dev": true,
      "requires": {
        "align-text": "0.1.4",
        "lazy-cache": "1.0.4"
      }
    },
    "chai": {
      "version": "3.5.0",
      "resolved": "https://registry.npmjs.org/chai/-/chai-3.5.0.tgz",
      "integrity": "sha1-TQJjewZ/6Vi9v906QOxW/vc3Mkc=",
      "dev": true,
      "requires": {
        "assertion-error": "1.0.2",
        "deep-eql": "0.1.3",
        "type-detect": "1.0.0"
      }
    },
>>>>>>> d0f4a76c
    "chalk": {
      "version": "1.1.3",
      "resolved": "https://registry.npmjs.org/chalk/-/chalk-1.1.3.tgz",
      "integrity": "sha1-qBFcVeSnAv5NFQq9OHKCKn4J/Jg=",
      "requires": {
        "ansi-styles": "2.2.1",
        "escape-string-regexp": "1.0.5",
        "has-ansi": "2.0.0",
        "strip-ansi": "3.0.1",
        "supports-color": "2.0.0"
      }
    },
    "chownr": {
      "version": "1.0.1",
      "resolved": "https://registry.npmjs.org/chownr/-/chownr-1.0.1.tgz",
      "integrity": "sha1-4qdQQqlVGQi+vSW4Uj1fl2nXkYE="
    },
<<<<<<< HEAD
=======
    "clap": {
      "version": "1.1.3",
      "resolved": "https://registry.npmjs.org/clap/-/clap-1.1.3.tgz",
      "integrity": "sha1-s7026T3Uy/s5WjwmiWNSRFJlwFs=",
      "dev": true,
      "requires": {
        "chalk": "1.1.3"
      }
    },
>>>>>>> d0f4a76c
    "cliui": {
      "version": "3.2.0",
      "resolved": "https://registry.npmjs.org/cliui/-/cliui-3.2.0.tgz",
      "integrity": "sha1-EgYBU3qRbSmUD5NNo7SNWFo5IT0=",
      "requires": {
        "string-width": "1.0.2",
        "strip-ansi": "3.0.1",
        "wrap-ansi": "2.1.0"
      }
    },
    "clone": {
      "version": "1.0.2",
      "resolved": "https://registry.npmjs.org/clone/-/clone-1.0.2.tgz",
      "integrity": "sha1-Jgt6meux7f4kdTgXX3gyQ8sZ0Uk="
    },
<<<<<<< HEAD
=======
    "clone-buffer": {
      "version": "1.0.0",
      "resolved": "https://registry.npmjs.org/clone-buffer/-/clone-buffer-1.0.0.tgz",
      "integrity": "sha1-4+JbIHrE5wGvch4staFnksrD3Fg=",
      "dev": true
    },
>>>>>>> d0f4a76c
    "clone-stats": {
      "version": "0.0.1",
      "resolved": "https://registry.npmjs.org/clone-stats/-/clone-stats-0.0.1.tgz",
      "integrity": "sha1-uI+UqCzzi4eR1YBG6kAprYjKmdE="
    },
<<<<<<< HEAD
    "cloudron-manifestformat": {
      "version": "2.9.0",
      "from": "cloudron-manifestformat@>=2.8.0 <3.0.0",
      "resolved": "https://registry.npmjs.org/cloudron-manifestformat/-/cloudron-manifestformat-2.9.0.tgz",
=======
    "cloneable-readable": {
      "version": "1.0.0",
      "resolved": "https://registry.npmjs.org/cloneable-readable/-/cloneable-readable-1.0.0.tgz",
      "integrity": "sha1-pikNQT8hemEjL5XkWP84QYz7ARc=",
      "dev": true,
      "requires": {
        "inherits": "2.0.3",
        "process-nextick-args": "1.0.7",
        "through2": "2.0.3"
      }
    },
    "cloudron-manifestformat": {
      "version": "2.9.0",
      "resolved": "https://registry.npmjs.org/cloudron-manifestformat/-/cloudron-manifestformat-2.9.0.tgz",
      "integrity": "sha1-k+SsKoE4YtCvYd8iVhdLA7jsnow=",
      "requires": {
        "cron": "1.2.1",
        "java-packagename-regex": "1.0.0",
        "safetydance": "0.0.15",
        "semver": "4.3.6",
        "tv4": "1.3.0",
        "validator": "3.43.0"
      },
>>>>>>> d0f4a76c
      "dependencies": {
        "safetydance": {
          "version": "0.0.15",
          "resolved": "https://registry.npmjs.org/safetydance/-/safetydance-0.0.15.tgz",
          "integrity": "sha1-VlUnZ18F92XxxoglYjRWpcVSEMQ="
        },
        "validator": {
          "version": "3.43.0",
          "resolved": "https://registry.npmjs.org/validator/-/validator-3.43.0.tgz",
          "integrity": "sha1-lkZLmS1BloM9l6GUv0Cxn/VLrgU="
        }
      }
    },
<<<<<<< HEAD
=======
    "co": {
      "version": "4.6.0",
      "resolved": "https://registry.npmjs.org/co/-/co-4.6.0.tgz",
      "integrity": "sha1-bqa989hTrlTMuOR7+gvz+QMfsYQ="
    },
    "coa": {
      "version": "1.0.1",
      "resolved": "https://registry.npmjs.org/coa/-/coa-1.0.1.tgz",
      "integrity": "sha1-f5WTRs/IcZ4/cjPNaFKFSnxn2KM=",
      "dev": true,
      "requires": {
        "q": "1.5.0"
      }
    },
>>>>>>> d0f4a76c
    "code-point-at": {
      "version": "1.1.0",
      "resolved": "https://registry.npmjs.org/code-point-at/-/code-point-at-1.1.0.tgz",
      "integrity": "sha1-DQcLTQQ6W+ozovGkDi7bPZpMz3c="
    },
<<<<<<< HEAD
=======
    "color": {
      "version": "0.11.4",
      "resolved": "https://registry.npmjs.org/color/-/color-0.11.4.tgz",
      "integrity": "sha1-bXtcdPtl6EHNSHkq0e1eB7kE12Q=",
      "dev": true,
      "requires": {
        "clone": "1.0.2",
        "color-convert": "1.9.0",
        "color-string": "0.3.0"
      }
    },
    "color-convert": {
      "version": "1.9.0",
      "resolved": "https://registry.npmjs.org/color-convert/-/color-convert-1.9.0.tgz",
      "integrity": "sha1-Gsz5fdc5uYO/mU1W/sj5WFNkG3o=",
      "dev": true,
      "requires": {
        "color-name": "1.1.2"
      }
    },
    "color-name": {
      "version": "1.1.2",
      "resolved": "https://registry.npmjs.org/color-name/-/color-name-1.1.2.tgz",
      "integrity": "sha1-XIq3K2S9IhXWF66VWeuxSEdc+Y0=",
      "dev": true
    },
    "color-string": {
      "version": "0.3.0",
      "resolved": "https://registry.npmjs.org/color-string/-/color-string-0.3.0.tgz",
      "integrity": "sha1-J9RvtnAlxcL6JZk7+/V55HhBuZE=",
      "dev": true,
      "requires": {
        "color-name": "1.1.2"
      }
    },
    "colormin": {
      "version": "1.1.2",
      "resolved": "https://registry.npmjs.org/colormin/-/colormin-1.1.2.tgz",
      "integrity": "sha1-6i90IKcrlogaOKrlnsEkpvcpgTM=",
      "dev": true,
      "requires": {
        "color": "0.11.4",
        "css-color-names": "0.0.4",
        "has": "1.0.1"
      }
    },
>>>>>>> d0f4a76c
    "colors": {
      "version": "1.1.2",
      "resolved": "https://registry.npmjs.org/colors/-/colors-1.1.2.tgz",
      "integrity": "sha1-FopHAXVran9RoSzgyXv6KMCE7WM="
    },
    "combined-stream": {
      "version": "1.0.5",
<<<<<<< HEAD
      "from": "combined-stream@>=1.0.5 <1.1.0",
      "resolved": "https://registry.npmjs.org/combined-stream/-/combined-stream-1.0.5.tgz"
    },
=======
      "resolved": "https://registry.npmjs.org/combined-stream/-/combined-stream-1.0.5.tgz",
      "integrity": "sha1-k4NwpXtKUd6ix3wV1cX9+JUWQAk=",
      "requires": {
        "delayed-stream": "1.0.0"
      }
    },
    "commander": {
      "version": "2.9.0",
      "resolved": "https://registry.npmjs.org/commander/-/commander-2.9.0.tgz",
      "integrity": "sha1-nJkJQXbhIkDLItbFFGCYQA/g99Q=",
      "dev": true,
      "requires": {
        "graceful-readlink": "1.0.1"
      }
    },
>>>>>>> d0f4a76c
    "component-emitter": {
      "version": "1.2.1",
      "resolved": "https://registry.npmjs.org/component-emitter/-/component-emitter-1.2.1.tgz",
      "integrity": "sha1-E3kY1teCg/ffemt8WmPhQOaUJeY="
    },
    "concat-map": {
      "version": "0.0.1",
      "resolved": "https://registry.npmjs.org/concat-map/-/concat-map-0.0.1.tgz",
      "integrity": "sha1-2Klr13/Wjfd5OnMDajug1UBdR3s="
    },
    "concat-stream": {
      "version": "1.5.2",
      "resolved": "https://registry.npmjs.org/concat-stream/-/concat-stream-1.5.2.tgz",
      "integrity": "sha1-cIl4Yk2FavQaWnQd790mHadSwmY=",
      "requires": {
        "inherits": "2.0.3",
        "readable-stream": "2.0.6",
        "typedarray": "0.0.6"
      },
      "dependencies": {
        "readable-stream": {
          "version": "2.0.6",
          "resolved": "https://registry.npmjs.org/readable-stream/-/readable-stream-2.0.6.tgz",
          "integrity": "sha1-j5A0HmilPMySh4jaz80Rs265t44=",
          "requires": {
            "core-util-is": "1.0.2",
            "inherits": "2.0.3",
            "isarray": "1.0.0",
            "process-nextick-args": "1.0.7",
            "string_decoder": "0.10.31",
            "util-deprecate": "1.0.2"
          }
        },
        "string_decoder": {
          "version": "0.10.31",
          "resolved": "https://registry.npmjs.org/string_decoder/-/string_decoder-0.10.31.tgz",
          "integrity": "sha1-YuIDvEF2bGwoyfyEMB2rHFMQ+pQ="
        }
      }
    },
<<<<<<< HEAD
=======
    "concat-with-sourcemaps": {
      "version": "1.0.4",
      "resolved": "https://registry.npmjs.org/concat-with-sourcemaps/-/concat-with-sourcemaps-1.0.4.tgz",
      "integrity": "sha1-9Vs74q60dgGxCi1SWcz7cP0vHdY=",
      "dev": true,
      "requires": {
        "source-map": "0.5.6"
      }
    },
    "connect": {
      "version": "3.6.0",
      "resolved": "https://registry.npmjs.org/connect/-/connect-3.6.0.tgz",
      "integrity": "sha1-8JpPfc0XMktmO3JcgVvbHEFYpG4=",
      "dev": true,
      "requires": {
        "debug": "2.6.1",
        "finalhandler": "1.0.0",
        "parseurl": "1.3.1",
        "utils-merge": "1.0.0"
      },
      "dependencies": {
        "debug": {
          "version": "2.6.1",
          "resolved": "https://registry.npmjs.org/debug/-/debug-2.6.1.tgz",
          "integrity": "sha1-eYVQkLosTjEVzH2HaUkdWPBJE1E=",
          "dev": true,
          "requires": {
            "ms": "0.7.2"
          }
        },
        "finalhandler": {
          "version": "1.0.0",
          "resolved": "https://registry.npmjs.org/finalhandler/-/finalhandler-1.0.0.tgz",
          "integrity": "sha1-tWkcLAkSCS8YrCPpQWveXNfcZ1U=",
          "dev": true,
          "requires": {
            "debug": "2.6.1",
            "encodeurl": "1.0.1",
            "escape-html": "1.0.3",
            "on-finished": "2.3.0",
            "parseurl": "1.3.1",
            "statuses": "1.3.1",
            "unpipe": "1.0.0"
          }
        }
      }
    },
>>>>>>> d0f4a76c
    "connect-ensure-login": {
      "version": "0.1.1",
      "resolved": "https://registry.npmjs.org/connect-ensure-login/-/connect-ensure-login-0.1.1.tgz",
      "integrity": "sha1-F03MUSQ7nqwj+NmCFa62aU4uihI="
    },
    "connect-lastmile": {
      "version": "0.1.0",
      "resolved": "https://registry.npmjs.org/connect-lastmile/-/connect-lastmile-0.1.0.tgz",
      "integrity": "sha1-8Pg1EHRgpBrC9gxUMBJZJYu6jYk=",
      "requires": {
        "debug": "2.1.3"
      },
      "dependencies": {
        "debug": {
          "version": "2.1.3",
          "resolved": "https://registry.npmjs.org/debug/-/debug-2.1.3.tgz",
          "integrity": "sha1-zoqxte6PvuK/o7Yzyrk9NmtjQY4=",
          "requires": {
            "ms": "0.7.0"
          }
        },
        "ms": {
          "version": "0.7.0",
          "resolved": "https://registry.npmjs.org/ms/-/ms-0.7.0.tgz",
          "integrity": "sha1-hlvpTC5zl62KV9pqYzpuLzB5i4M="
        }
      }
    },
    "connect-timeout": {
<<<<<<< HEAD
      "version": "1.9.0",
      "from": "connect-timeout@>=1.9.0 <2.0.0",
      "resolved": "https://registry.npmjs.org/connect-timeout/-/connect-timeout-1.9.0.tgz"
=======
      "version": "1.8.0",
      "resolved": "https://registry.npmjs.org/connect-timeout/-/connect-timeout-1.8.0.tgz",
      "integrity": "sha1-S3TFitAwPgaeT0F684igWM+juDk=",
      "requires": {
        "http-errors": "1.5.1",
        "ms": "0.7.2",
        "on-finished": "2.3.0",
        "on-headers": "1.0.1"
      },
      "dependencies": {
        "http-errors": {
          "version": "1.5.1",
          "resolved": "https://registry.npmjs.org/http-errors/-/http-errors-1.5.1.tgz",
          "integrity": "sha1-eIwNLB3iyBuebowBhDtrl+uSB1A=",
          "requires": {
            "inherits": "2.0.3",
            "setprototypeof": "1.0.2",
            "statuses": "1.3.1"
          }
        },
        "setprototypeof": {
          "version": "1.0.2",
          "resolved": "https://registry.npmjs.org/setprototypeof/-/setprototypeof-1.0.2.tgz",
          "integrity": "sha1-gaVSFB7BBLiOic44MQOtXGZWTQg="
        }
      }
    },
    "console-control-strings": {
      "version": "1.1.0",
      "resolved": "https://registry.npmjs.org/console-control-strings/-/console-control-strings-1.1.0.tgz",
      "integrity": "sha1-PXz0Rk22RG6mRL9LOVB/mFEAjo4="
>>>>>>> d0f4a76c
    },
    "content-disposition": {
      "version": "0.5.2",
      "resolved": "https://registry.npmjs.org/content-disposition/-/content-disposition-0.5.2.tgz",
      "integrity": "sha1-DPaLud318r55YcOoUXjLhdunjLQ="
    },
    "content-type": {
      "version": "1.0.2",
      "resolved": "https://registry.npmjs.org/content-type/-/content-type-1.0.2.tgz",
      "integrity": "sha1-t9ETrueo3Se9IRM8TcJSnfFyHu0="
    },
<<<<<<< HEAD
=======
    "convert-source-map": {
      "version": "1.5.0",
      "resolved": "https://registry.npmjs.org/convert-source-map/-/convert-source-map-1.5.0.tgz",
      "integrity": "sha1-ms1whRxtXf3ZPZKC5e35SgP/RrU=",
      "dev": true
    },
>>>>>>> d0f4a76c
    "cookie": {
      "version": "0.3.1",
      "resolved": "https://registry.npmjs.org/cookie/-/cookie-0.3.1.tgz",
      "integrity": "sha1-5+Ch+e9DtMi6klxcWpboBtFoc7s="
    },
    "cookie-parser": {
      "version": "1.4.3",
      "resolved": "https://registry.npmjs.org/cookie-parser/-/cookie-parser-1.4.3.tgz",
      "integrity": "sha1-D+MfoZ0AC5X0qt8fU/3CuKIDuqU=",
      "requires": {
        "cookie": "0.3.1",
        "cookie-signature": "1.0.6"
      }
    },
    "cookie-session": {
<<<<<<< HEAD
      "version": "1.3.0",
      "from": "cookie-session@>=1.1.0 <2.0.0",
      "resolved": "https://registry.npmjs.org/cookie-session/-/cookie-session-1.3.0.tgz",
      "dependencies": {
        "debug": {
          "version": "2.6.8",
          "from": "debug@2.6.8",
          "resolved": "https://registry.npmjs.org/debug/-/debug-2.6.8.tgz"
=======
      "version": "1.2.0",
      "resolved": "https://registry.npmjs.org/cookie-session/-/cookie-session-1.2.0.tgz",
      "integrity": "sha1-nfK+uecjmY5w0eMf2jeyigvPN/8=",
      "requires": {
        "cookies": "0.5.0",
        "debug": "2.2.0",
        "on-headers": "1.0.1"
      },
      "dependencies": {
        "debug": {
          "version": "2.2.0",
          "resolved": "https://registry.npmjs.org/debug/-/debug-2.2.0.tgz",
          "integrity": "sha1-+HBX6ZWxofauaklgZkE3vFbwOdo=",
          "requires": {
            "ms": "0.7.1"
          }
        },
        "ms": {
          "version": "0.7.1",
          "resolved": "https://registry.npmjs.org/ms/-/ms-0.7.1.tgz",
          "integrity": "sha1-nNE8A62/8ltl7/3nzoZO6VIBcJg="
>>>>>>> d0f4a76c
        }
      }
    },
    "cookie-signature": {
      "version": "1.0.6",
      "resolved": "https://registry.npmjs.org/cookie-signature/-/cookie-signature-1.0.6.tgz",
      "integrity": "sha1-4wOogrNCzD7oylE6eZmXNNqzriw="
    },
    "cookiejar": {
<<<<<<< HEAD
      "version": "2.1.1",
      "from": "cookiejar@>=2.0.6 <3.0.0",
      "resolved": "https://registry.npmjs.org/cookiejar/-/cookiejar-2.1.1.tgz"
    },
    "cookies": {
      "version": "0.7.0",
      "from": "cookies@0.7.0",
      "resolved": "https://registry.npmjs.org/cookies/-/cookies-0.7.0.tgz"
=======
      "version": "2.0.6",
      "resolved": "https://registry.npmjs.org/cookiejar/-/cookiejar-2.0.6.tgz",
      "integrity": "sha1-Cr81atANHFohnYjURRgEbdAmrP4="
    },
    "cookies": {
      "version": "0.5.0",
      "resolved": "https://registry.npmjs.org/cookies/-/cookies-0.5.0.tgz",
      "integrity": "sha1-FkysRqHTyjs7h0J0FMJJMdg4ECU=",
      "requires": {
        "keygrip": "1.0.1"
      }
>>>>>>> d0f4a76c
    },
    "core-util-is": {
      "version": "1.0.2",
      "resolved": "https://registry.npmjs.org/core-util-is/-/core-util-is-1.0.2.tgz",
      "integrity": "sha1-tf1UIgqivFq1eqtxQMlAdUUDwac="
    },
    "crc": {
      "version": "3.4.4",
      "resolved": "https://registry.npmjs.org/crc/-/crc-3.4.4.tgz",
      "integrity": "sha1-naHpgOO9RPxck79as9ozeNheRms="
    },
    "cron": {
      "version": "1.2.1",
      "resolved": "https://registry.npmjs.org/cron/-/cron-1.2.1.tgz",
      "integrity": "sha1-OobAm0G48mGshjp8yF6kc1hX6rI=",
      "requires": {
        "moment-timezone": "0.5.13"
      }
    },
<<<<<<< HEAD
=======
    "cross-spawn": {
      "version": "3.0.1",
      "resolved": "https://registry.npmjs.org/cross-spawn/-/cross-spawn-3.0.1.tgz",
      "integrity": "sha1-ElYDfsufDF9549bvE14wdwGEuYI=",
      "requires": {
        "lru-cache": "4.0.2",
        "which": "1.2.14"
      }
    },
>>>>>>> d0f4a76c
    "cross-spawn-async": {
      "version": "2.2.5",
      "resolved": "https://registry.npmjs.org/cross-spawn-async/-/cross-spawn-async-2.2.5.tgz",
      "integrity": "sha1-hF/wwINKPe2dFg2sptOQkGuyiMw=",
      "requires": {
        "lru-cache": "4.0.2",
        "which": "1.2.14"
      }
    },
<<<<<<< HEAD
=======
    "cryptiles": {
      "version": "2.0.5",
      "resolved": "https://registry.npmjs.org/cryptiles/-/cryptiles-2.0.5.tgz",
      "integrity": "sha1-O9/s3GCBR8HGcgL6KR59ylnqo7g=",
      "requires": {
        "boom": "2.10.1"
      }
    },
>>>>>>> d0f4a76c
    "crypto-browserify": {
      "version": "1.0.9",
      "resolved": "https://registry.npmjs.org/crypto-browserify/-/crypto-browserify-1.0.9.tgz",
      "integrity": "sha1-zFRJaF37hesRyYKKzHy4erW7/MA="
    },
    "csrf": {
      "version": "3.0.6",
      "resolved": "https://registry.npmjs.org/csrf/-/csrf-3.0.6.tgz",
      "integrity": "sha1-thEg3c7q/JHnbtUxO7XAsmZ7cQo=",
      "requires": {
        "rndm": "1.2.0",
        "tsscmp": "1.0.5",
        "uid-safe": "2.1.4"
      }
    },
<<<<<<< HEAD
=======
    "css": {
      "version": "2.2.1",
      "resolved": "https://registry.npmjs.org/css/-/css-2.2.1.tgz",
      "integrity": "sha1-c6TIHehdtmTU7mdPfUcIXjstVdw=",
      "dev": true,
      "requires": {
        "inherits": "2.0.3",
        "source-map": "0.1.43",
        "source-map-resolve": "0.3.1",
        "urix": "0.1.0"
      },
      "dependencies": {
        "source-map": {
          "version": "0.1.43",
          "resolved": "https://registry.npmjs.org/source-map/-/source-map-0.1.43.tgz",
          "integrity": "sha1-wkvBRspRfBRx9drL4lcbK3+eM0Y=",
          "dev": true,
          "requires": {
            "amdefine": "1.0.1"
          }
        }
      }
    },
    "css-color-names": {
      "version": "0.0.4",
      "resolved": "https://registry.npmjs.org/css-color-names/-/css-color-names-0.0.4.tgz",
      "integrity": "sha1-gIrcLnnPhHOAabZGyyDsJ762KeA=",
      "dev": true
    },
    "cssnano": {
      "version": "3.10.0",
      "resolved": "https://registry.npmjs.org/cssnano/-/cssnano-3.10.0.tgz",
      "integrity": "sha1-Tzj2zqK5sX+gFJDyPx3GjqZcHDg=",
      "dev": true,
      "requires": {
        "autoprefixer": "6.7.7",
        "decamelize": "1.2.0",
        "defined": "1.0.0",
        "has": "1.0.1",
        "object-assign": "4.1.1",
        "postcss": "5.2.17",
        "postcss-calc": "5.3.1",
        "postcss-colormin": "2.2.2",
        "postcss-convert-values": "2.6.1",
        "postcss-discard-comments": "2.0.4",
        "postcss-discard-duplicates": "2.1.0",
        "postcss-discard-empty": "2.1.0",
        "postcss-discard-overridden": "0.1.1",
        "postcss-discard-unused": "2.2.3",
        "postcss-filter-plugins": "2.0.2",
        "postcss-merge-idents": "2.1.7",
        "postcss-merge-longhand": "2.0.2",
        "postcss-merge-rules": "2.1.2",
        "postcss-minify-font-values": "1.0.5",
        "postcss-minify-gradients": "1.0.5",
        "postcss-minify-params": "1.2.2",
        "postcss-minify-selectors": "2.1.1",
        "postcss-normalize-charset": "1.1.1",
        "postcss-normalize-url": "3.0.8",
        "postcss-ordered-values": "2.2.3",
        "postcss-reduce-idents": "2.4.0",
        "postcss-reduce-initial": "1.0.1",
        "postcss-reduce-transforms": "1.0.4",
        "postcss-svgo": "2.1.6",
        "postcss-unique-selectors": "2.0.2",
        "postcss-value-parser": "3.3.0",
        "postcss-zindex": "2.2.0"
      },
      "dependencies": {
        "postcss": {
          "version": "5.2.17",
          "resolved": "https://registry.npmjs.org/postcss/-/postcss-5.2.17.tgz",
          "integrity": "sha1-z09Ze4ZNZcikkrLqvp1wbIecOIs=",
          "dev": true,
          "requires": {
            "chalk": "1.1.3",
            "js-base64": "2.1.9",
            "source-map": "0.5.6",
            "supports-color": "3.2.3"
          }
        },
        "supports-color": {
          "version": "3.2.3",
          "resolved": "https://registry.npmjs.org/supports-color/-/supports-color-3.2.3.tgz",
          "integrity": "sha1-ZawFBLOVQXHYpklGsq48u4pfVPY=",
          "dev": true,
          "requires": {
            "has-flag": "1.0.0"
          }
        }
      }
    },
    "csso": {
      "version": "2.3.2",
      "resolved": "https://registry.npmjs.org/csso/-/csso-2.3.2.tgz",
      "integrity": "sha1-3dUsWHAz9J6Utx/FVWnyUuj/X4U=",
      "dev": true,
      "requires": {
        "clap": "1.1.3",
        "source-map": "0.5.6"
      }
    },
>>>>>>> d0f4a76c
    "csurf": {
      "version": "1.9.0",
      "resolved": "https://registry.npmjs.org/csurf/-/csurf-1.9.0.tgz",
      "integrity": "sha1-SdLGkl/87Ht95VlZfBU/pTM2QTM=",
      "requires": {
        "cookie": "0.3.1",
        "cookie-signature": "1.0.6",
        "csrf": "3.0.6",
        "http-errors": "1.5.1"
      },
      "dependencies": {
        "http-errors": {
          "version": "1.5.1",
          "resolved": "https://registry.npmjs.org/http-errors/-/http-errors-1.5.1.tgz",
          "integrity": "sha1-eIwNLB3iyBuebowBhDtrl+uSB1A=",
          "requires": {
            "inherits": "2.0.3",
            "setprototypeof": "1.0.2",
            "statuses": "1.3.1"
          }
        },
        "setprototypeof": {
          "version": "1.0.2",
          "resolved": "https://registry.npmjs.org/setprototypeof/-/setprototypeof-1.0.2.tgz",
          "integrity": "sha1-gaVSFB7BBLiOic44MQOtXGZWTQg="
        }
      }
    },
<<<<<<< HEAD
=======
    "currently-unhandled": {
      "version": "0.4.1",
      "resolved": "https://registry.npmjs.org/currently-unhandled/-/currently-unhandled-0.4.1.tgz",
      "integrity": "sha1-mI3zP+qxke95mmE2nddsF635V+o=",
      "requires": {
        "array-find-index": "1.0.2"
      }
    },
>>>>>>> d0f4a76c
    "cycle": {
      "version": "1.0.3",
      "resolved": "https://registry.npmjs.org/cycle/-/cycle-1.0.3.tgz",
      "integrity": "sha1-IegLK+hYD5i0aPN5QwZisEbDStI="
    },
    "dashdash": {
      "version": "1.14.1",
      "resolved": "https://registry.npmjs.org/dashdash/-/dashdash-1.14.1.tgz",
      "integrity": "sha1-hTz6D3y+L+1d4gMmuN1YEDX24vA=",
      "requires": {
        "assert-plus": "1.0.0"
      },
      "dependencies": {
        "assert-plus": {
          "version": "1.0.0",
          "resolved": "https://registry.npmjs.org/assert-plus/-/assert-plus-1.0.0.tgz",
          "integrity": "sha1-8S4PPF13sLHN2RRpQuTpbB5N1SU="
        }
      }
    },
    "dateformat": {
      "version": "2.0.0",
      "resolved": "https://registry.npmjs.org/dateformat/-/dateformat-2.0.0.tgz",
      "integrity": "sha1-J0Pjq7XD/CRi5SfcpEXgTp9N7hc="
    },
    "db-migrate": {
<<<<<<< HEAD
      "version": "0.10.0-beta.23",
      "from": "db-migrate@>=0.10.0-beta.20 <0.11.0",
      "resolved": "https://registry.npmjs.org/db-migrate/-/db-migrate-0.10.0-beta.23.tgz",
      "dependencies": {
        "semver": {
          "version": "5.4.1",
          "from": "semver@>=5.3.0 <6.0.0",
          "resolved": "https://registry.npmjs.org/semver/-/semver-5.4.1.tgz"
=======
      "version": "0.10.0-beta.20",
      "resolved": "https://registry.npmjs.org/db-migrate/-/db-migrate-0.10.0-beta.20.tgz",
      "integrity": "sha1-ta8tQ0HVfwrWk62a8x4xYB4zZIw=",
      "requires": {
        "balanced-match": "0.4.2",
        "bluebird": "3.5.0",
        "db-migrate-shared": "1.1.3",
        "dotenv": "2.0.0",
        "final-fs": "1.6.1",
        "inflection": "1.12.0",
        "mkdirp": "0.5.1",
        "moment": "2.18.1",
        "optimist": "0.6.1",
        "parse-database-url": "0.3.0",
        "pkginfo": "0.4.0",
        "prompt": "1.0.0",
        "resolve": "1.3.2",
        "semver": "5.3.0",
        "tunnel-ssh": "4.1.2"
      },
      "dependencies": {
        "semver": {
          "version": "5.3.0",
          "resolved": "https://registry.npmjs.org/semver/-/semver-5.3.0.tgz",
          "integrity": "sha1-myzl094C0XxgEq0yaqa00M9U+U8="
>>>>>>> d0f4a76c
        }
      }
    },
    "db-migrate-base": {
<<<<<<< HEAD
      "version": "1.5.3",
      "from": "db-migrate-base@>=1.2.5 <2.0.0",
      "resolved": "https://registry.npmjs.org/db-migrate-base/-/db-migrate-base-1.5.3.tgz"
    },
    "db-migrate-mysql": {
      "version": "1.1.10",
      "from": "db-migrate-mysql@>=1.1.10 <2.0.0",
      "resolved": "https://registry.npmjs.org/db-migrate-mysql/-/db-migrate-mysql-1.1.10.tgz"
=======
      "version": "1.2.7",
      "resolved": "https://registry.npmjs.org/db-migrate-base/-/db-migrate-base-1.2.7.tgz",
      "integrity": "sha1-7tvFKPgFPHgU/qrSRpqKoTCjAJ8=",
      "requires": {
        "bluebird": "3.5.0"
      }
    },
    "db-migrate-mysql": {
      "version": "1.1.10",
      "resolved": "https://registry.npmjs.org/db-migrate-mysql/-/db-migrate-mysql-1.1.10.tgz",
      "integrity": "sha1-TB1e8R9ZO1qPHxIkkIO+5xWnzKw=",
      "requires": {
        "bluebird": "3.5.0",
        "db-migrate-base": "1.2.7",
        "moment": "2.18.1",
        "mysql": "2.13.0"
      }
>>>>>>> d0f4a76c
    },
    "db-migrate-shared": {
      "version": "1.1.3",
      "resolved": "https://registry.npmjs.org/db-migrate-shared/-/db-migrate-shared-1.1.3.tgz",
      "integrity": "sha1-7bPIF7KVAixhmEwYcmdBm7NqLVg="
    },
<<<<<<< HEAD
    "debug": {
      "version": "3.0.0",
      "from": "debug@>=3.0.0 <4.0.0",
      "resolved": "https://registry.npmjs.org/debug/-/debug-3.0.0.tgz"
=======
    "deap": {
      "version": "1.0.0",
      "resolved": "https://registry.npmjs.org/deap/-/deap-1.0.0.tgz",
      "integrity": "sha1-sUi/gkMKJ2mbdIOgPra2dYW/yIg=",
      "dev": true
    },
    "debug": {
      "version": "2.6.3",
      "resolved": "https://registry.npmjs.org/debug/-/debug-2.6.3.tgz",
      "integrity": "sha1-D364wwll7AjHKsz6ATDIt5mEFB0=",
      "requires": {
        "ms": "0.7.2"
      }
    },
    "debug-fabulous": {
      "version": "0.0.4",
      "resolved": "https://registry.npmjs.org/debug-fabulous/-/debug-fabulous-0.0.4.tgz",
      "integrity": "sha1-+gccXYdIRoVCSAdCHKSxawsaB2M=",
      "dev": true,
      "requires": {
        "debug": "2.6.3",
        "lazy-debug-legacy": "0.0.1",
        "object-assign": "4.1.0"
      },
      "dependencies": {
        "object-assign": {
          "version": "4.1.0",
          "resolved": "https://registry.npmjs.org/object-assign/-/object-assign-4.1.0.tgz",
          "integrity": "sha1-ejs9DpgGPUP0wD8uiubNUahog6A=",
          "dev": true
        }
      }
>>>>>>> d0f4a76c
    },
    "decamelize": {
      "version": "1.2.0",
      "resolved": "https://registry.npmjs.org/decamelize/-/decamelize-1.2.0.tgz",
      "integrity": "sha1-9lNNFRSCabIDUue+4m9QH5oZEpA="
    },
<<<<<<< HEAD
=======
    "deep-eql": {
      "version": "0.1.3",
      "resolved": "https://registry.npmjs.org/deep-eql/-/deep-eql-0.1.3.tgz",
      "integrity": "sha1-71WKyrjeJSBs1xOQbXTlaTDrafI=",
      "dev": true,
      "requires": {
        "type-detect": "0.1.1"
      },
      "dependencies": {
        "type-detect": {
          "version": "0.1.1",
          "resolved": "https://registry.npmjs.org/type-detect/-/type-detect-0.1.1.tgz",
          "integrity": "sha1-C6XsKohWQORw6k6FBZcZANrFiCI=",
          "dev": true
        }
      }
    },
>>>>>>> d0f4a76c
    "deep-equal": {
      "version": "0.2.2",
      "resolved": "https://registry.npmjs.org/deep-equal/-/deep-equal-0.2.2.tgz",
      "integrity": "sha1-hLdFiW80xoTpjyzg5Cq69Du6AX0="
    },
    "deep-extend": {
<<<<<<< HEAD
      "version": "0.4.2",
      "from": "deep-extend@>=0.4.1 <0.5.0",
      "resolved": "https://registry.npmjs.org/deep-extend/-/deep-extend-0.4.2.tgz"
=======
      "version": "0.4.1",
      "resolved": "https://registry.npmjs.org/deep-extend/-/deep-extend-0.4.1.tgz",
      "integrity": "sha1-7+QRPQgIX05vlod1mBD4B0aeIlM=",
      "dev": true
    },
    "deep-is": {
      "version": "0.1.3",
      "resolved": "https://registry.npmjs.org/deep-is/-/deep-is-0.1.3.tgz",
      "integrity": "sha1-s2nW+128E+7PUk+RsHD+7cNXzzQ=",
      "dev": true
    },
    "defaults": {
      "version": "1.0.3",
      "resolved": "https://registry.npmjs.org/defaults/-/defaults-1.0.3.tgz",
      "integrity": "sha1-xlYFHpgX2f8I7YgUd/P+QBnz730=",
      "dev": true,
      "requires": {
        "clone": "1.0.2"
      }
    },
    "defined": {
      "version": "1.0.0",
      "resolved": "https://registry.npmjs.org/defined/-/defined-1.0.0.tgz",
      "integrity": "sha1-yY2bzvdWdBiOEQlpFRGZ45sfppM=",
      "dev": true
    },
    "del": {
      "version": "1.2.1",
      "resolved": "https://registry.npmjs.org/del/-/del-1.2.1.tgz",
      "integrity": "sha1-rtblvNfLcyXfNPVjEl+iZbLBoBQ=",
      "dev": true,
      "requires": {
        "each-async": "1.1.1",
        "globby": "2.1.0",
        "is-path-cwd": "1.0.0",
        "is-path-in-cwd": "1.0.0",
        "object-assign": "3.0.0",
        "rimraf": "2.6.1"
      },
      "dependencies": {
        "object-assign": {
          "version": "3.0.0",
          "resolved": "https://registry.npmjs.org/object-assign/-/object-assign-3.0.0.tgz",
          "integrity": "sha1-m+3VygiXlJvKR+f/QIBi1Un1h/I=",
          "dev": true
        }
      }
>>>>>>> d0f4a76c
    },
    "delayed-stream": {
      "version": "1.0.0",
      "resolved": "https://registry.npmjs.org/delayed-stream/-/delayed-stream-1.0.0.tgz",
      "integrity": "sha1-3zrhmayt+31ECqrgsp4icrJOxhk="
    },
<<<<<<< HEAD
    "depd": {
      "version": "1.1.1",
      "from": "depd@>=1.1.0 <1.2.0",
      "resolved": "https://registry.npmjs.org/depd/-/depd-1.1.1.tgz"
=======
    "delegates": {
      "version": "1.0.0",
      "resolved": "https://registry.npmjs.org/delegates/-/delegates-1.0.0.tgz",
      "integrity": "sha1-hMbhWbgZBP3KWaDvRM2HDTElD5o="
    },
    "depd": {
      "version": "1.1.0",
      "resolved": "https://registry.npmjs.org/depd/-/depd-1.1.0.tgz",
      "integrity": "sha1-4b2Cxqq2ztlluXuIsX7T5SjKGMM="
    },
    "deprecated": {
      "version": "0.0.1",
      "resolved": "https://registry.npmjs.org/deprecated/-/deprecated-0.0.1.tgz",
      "integrity": "sha1-+cmvVGSvoeepcUWKi97yqpTVuxk=",
      "dev": true
>>>>>>> d0f4a76c
    },
    "destroy": {
      "version": "1.0.4",
      "resolved": "https://registry.npmjs.org/destroy/-/destroy-1.0.4.tgz",
      "integrity": "sha1-l4hXRCxEdJ5CBmE+N5RiBYJqvYA="
    },
<<<<<<< HEAD
    "docker-modem": {
      "version": "1.0.0",
      "from": "docker-modem@>=1.0.0 <2.0.0",
      "resolved": "https://registry.npmjs.org/docker-modem/-/docker-modem-1.0.0.tgz",
=======
    "detect-file": {
      "version": "0.1.0",
      "resolved": "https://registry.npmjs.org/detect-file/-/detect-file-0.1.0.tgz",
      "integrity": "sha1-STXe39lIhkjgBrASlWbpOGcR6mM=",
      "dev": true,
      "requires": {
        "fs-exists-sync": "0.1.0"
      }
    },
    "detect-newline": {
      "version": "2.1.0",
      "resolved": "https://registry.npmjs.org/detect-newline/-/detect-newline-2.1.0.tgz",
      "integrity": "sha1-9B8cEL5LAOh7XxPaaAdZ8sW/0+I=",
      "dev": true
    },
    "diff": {
      "version": "1.4.0",
      "resolved": "https://registry.npmjs.org/diff/-/diff-1.4.0.tgz",
      "integrity": "sha1-fyjS657nsVqX79ic5j3P2qPMur8=",
      "dev": true
    },
    "docker-modem": {
      "version": "0.3.7",
      "resolved": "https://registry.npmjs.org/docker-modem/-/docker-modem-0.3.7.tgz",
      "integrity": "sha1-P1ENCfXTNNwhNCKPkr00RnEiffQ=",
      "requires": {
        "debug": "2.6.3",
        "JSONStream": "0.10.0",
        "readable-stream": "1.0.34",
        "split-ca": "1.0.1"
      },
>>>>>>> d0f4a76c
      "dependencies": {
        "debug": {
          "version": "2.6.8",
          "from": "debug@>=2.6.0 <3.0.0",
          "resolved": "https://registry.npmjs.org/debug/-/debug-2.6.8.tgz"
        },
        "isarray": {
          "version": "0.0.1",
          "resolved": "https://registry.npmjs.org/isarray/-/isarray-0.0.1.tgz",
          "integrity": "sha1-ihis/Kmo9Bd+Cav8YDiTmwXR7t8="
        },
        "readable-stream": {
          "version": "1.0.34",
          "resolved": "https://registry.npmjs.org/readable-stream/-/readable-stream-1.0.34.tgz",
          "integrity": "sha1-Elgg40vIQtLyqq+v5MKRbuMsFXw=",
          "requires": {
            "core-util-is": "1.0.2",
            "inherits": "2.0.3",
            "isarray": "0.0.1",
            "string_decoder": "0.10.31"
          }
        },
        "string_decoder": {
          "version": "0.10.31",
          "resolved": "https://registry.npmjs.org/string_decoder/-/string_decoder-0.10.31.tgz",
          "integrity": "sha1-YuIDvEF2bGwoyfyEMB2rHFMQ+pQ="
        }
      }
    },
    "dockerode": {
<<<<<<< HEAD
      "version": "2.5.0",
      "from": "dockerode@>=2.4.3 <3.0.0",
      "resolved": "https://registry.npmjs.org/dockerode/-/dockerode-2.5.0.tgz",
=======
      "version": "2.4.3",
      "resolved": "https://registry.npmjs.org/dockerode/-/dockerode-2.4.3.tgz",
      "integrity": "sha1-fsVbSS/J8onncyX/B8ajqWAhtPI=",
      "requires": {
        "concat-stream": "1.5.2",
        "docker-modem": "0.3.7",
        "tar-fs": "1.12.0"
      },
>>>>>>> d0f4a76c
      "dependencies": {
        "tar-fs": {
          "version": "1.12.0",
          "resolved": "https://registry.npmjs.org/tar-fs/-/tar-fs-1.12.0.tgz",
          "integrity": "sha1-pqgFU9ilTHPeHQrg553ncDVgXh0=",
          "requires": {
            "mkdirp": "0.5.1",
            "pump": "1.0.2",
            "tar-stream": "1.5.2"
          }
        }
      }
    },
    "dotenv": {
      "version": "2.0.0",
      "resolved": "https://registry.npmjs.org/dotenv/-/dotenv-2.0.0.tgz",
      "integrity": "sha1-vXWcNXqqcDZeAclrewvsCKbg2Uk="
    },
    "dtrace-provider": {
      "version": "0.7.1",
      "resolved": "https://registry.npmjs.org/dtrace-provider/-/dtrace-provider-0.7.1.tgz",
      "integrity": "sha1-wGswjy8Q1dWDiuycVx5dWI3HHQQ=",
      "optional": true,
      "requires": {
        "nan": "2.6.2"
      }
    },
    "duplexer2": {
      "version": "0.0.2",
      "resolved": "https://registry.npmjs.org/duplexer2/-/duplexer2-0.0.2.tgz",
      "integrity": "sha1-xhTc9n4vsUmVqRcR5aYX6KYKMds=",
      "requires": {
        "readable-stream": "1.1.14"
      },
      "dependencies": {
        "isarray": {
          "version": "0.0.1",
          "resolved": "https://registry.npmjs.org/isarray/-/isarray-0.0.1.tgz",
          "integrity": "sha1-ihis/Kmo9Bd+Cav8YDiTmwXR7t8="
        },
        "readable-stream": {
          "version": "1.1.14",
          "resolved": "https://registry.npmjs.org/readable-stream/-/readable-stream-1.1.14.tgz",
          "integrity": "sha1-fPTFTvZI44EwhMY23SB54WbAgdk=",
          "requires": {
            "core-util-is": "1.0.2",
            "inherits": "2.0.3",
            "isarray": "0.0.1",
            "string_decoder": "0.10.31"
          }
        },
        "string_decoder": {
          "version": "0.10.31",
          "resolved": "https://registry.npmjs.org/string_decoder/-/string_decoder-0.10.31.tgz",
          "integrity": "sha1-YuIDvEF2bGwoyfyEMB2rHFMQ+pQ="
        }
      }
    },
<<<<<<< HEAD
=======
    "each-async": {
      "version": "1.1.1",
      "resolved": "https://registry.npmjs.org/each-async/-/each-async-1.1.1.tgz",
      "integrity": "sha1-3uUim98KtrogEqOV4bhpq/iBNHM=",
      "dev": true,
      "requires": {
        "onetime": "1.1.0",
        "set-immediate-shim": "1.0.1"
      }
    },
    "ecc-jsbn": {
      "version": "0.1.1",
      "resolved": "https://registry.npmjs.org/ecc-jsbn/-/ecc-jsbn-0.1.1.tgz",
      "integrity": "sha1-D8c6ntXw1Tw4GTOYUj735UN3dQU=",
      "optional": true,
      "requires": {
        "jsbn": "0.1.1"
      }
    },
>>>>>>> d0f4a76c
    "ee-first": {
      "version": "1.1.1",
      "resolved": "https://registry.npmjs.org/ee-first/-/ee-first-1.1.1.tgz",
      "integrity": "sha1-WQxhFWsK4vTwJVcyoViyZrxWsh0="
    },
    "ejs": {
<<<<<<< HEAD
      "version": "2.5.7",
      "from": "ejs@>=2.5.7 <3.0.0",
      "resolved": "https://registry.npmjs.org/ejs/-/ejs-2.5.7.tgz"
    },
    "ejs-cli": {
      "version": "2.0.0",
      "from": "ejs-cli@>=2.0.0 <3.0.0",
      "resolved": "https://registry.npmjs.org/ejs-cli/-/ejs-cli-2.0.0.tgz",
=======
      "version": "2.5.6",
      "resolved": "https://registry.npmjs.org/ejs/-/ejs-2.5.6.tgz",
      "integrity": "sha1-R5Y2v6P+Ox3r1SCH8KyyBLTxnIg="
    },
    "ejs-cli": {
      "version": "1.2.0",
      "resolved": "https://registry.npmjs.org/ejs-cli/-/ejs-cli-1.2.0.tgz",
      "integrity": "sha1-R4qKwdwBNaz6fEKUy43TwZQwwhI=",
      "requires": {
        "async": "0.2.10",
        "colors": "0.6.2",
        "ejs": "2.4.2",
        "glob": "3.2.11",
        "optimist": "0.5.2"
      },
>>>>>>> d0f4a76c
      "dependencies": {
        "async": {
          "version": "0.2.10",
          "resolved": "https://registry.npmjs.org/async/-/async-0.2.10.tgz",
          "integrity": "sha1-trvgsGdLnXGXCMo43owjfLUmw9E="
        },
        "colors": {
          "version": "0.6.2",
          "resolved": "https://registry.npmjs.org/colors/-/colors-0.6.2.tgz",
          "integrity": "sha1-JCP+ZnisDF2uiFLl0OW+CMmXq8w="
        },
        "ejs": {
          "version": "2.4.2",
          "resolved": "https://registry.npmjs.org/ejs/-/ejs-2.4.2.tgz",
          "integrity": "sha1-cFfrSBKVj7cxhBzZyjUzQ+/ll7E="
        },
        "glob": {
          "version": "3.2.11",
          "resolved": "https://registry.npmjs.org/glob/-/glob-3.2.11.tgz",
          "integrity": "sha1-Spc/Y1uRkPcV0QmH1cAP0oFevj0=",
          "requires": {
            "inherits": "2.0.3",
            "minimatch": "0.3.0"
          }
        },
        "lru-cache": {
          "version": "2.7.3",
          "resolved": "https://registry.npmjs.org/lru-cache/-/lru-cache-2.7.3.tgz",
          "integrity": "sha1-bUUk6LlV+V1PW1iFHOId1y+06VI="
        },
        "minimatch": {
          "version": "0.3.0",
          "resolved": "https://registry.npmjs.org/minimatch/-/minimatch-0.3.0.tgz",
          "integrity": "sha1-J12O2qxPG7MyZHIInnlJyDlGmd0=",
          "requires": {
            "lru-cache": "2.7.3",
            "sigmund": "1.0.1"
          }
        },
        "optimist": {
          "version": "0.5.2",
          "resolved": "https://registry.npmjs.org/optimist/-/optimist-0.5.2.tgz",
          "integrity": "sha1-hcjBRUszFeSniUfoV7HfAzRQv7w=",
          "requires": {
            "wordwrap": "0.0.3"
          }
        }
      }
    },
<<<<<<< HEAD
=======
    "electron-to-chromium": {
      "version": "1.3.3",
      "resolved": "https://registry.npmjs.org/electron-to-chromium/-/electron-to-chromium-1.3.3.tgz",
      "integrity": "sha1-ZR62P+ifOdtw/8jb1dm2aVi8ag4=",
      "dev": true
    },
>>>>>>> d0f4a76c
    "encodeurl": {
      "version": "1.0.1",
      "resolved": "https://registry.npmjs.org/encodeurl/-/encodeurl-1.0.1.tgz",
      "integrity": "sha1-eePVhlU0aQn+bw9Fpd5oEDspTSA="
    },
    "end-of-stream": {
      "version": "1.4.0",
<<<<<<< HEAD
      "from": "end-of-stream@>=1.1.0 <2.0.0",
      "resolved": "https://registry.npmjs.org/end-of-stream/-/end-of-stream-1.4.0.tgz"
=======
      "resolved": "https://registry.npmjs.org/end-of-stream/-/end-of-stream-1.4.0.tgz",
      "integrity": "sha1-epDYM+/abPpurA9JSduw+tOmMgY=",
      "requires": {
        "once": "1.4.0"
      }
>>>>>>> d0f4a76c
    },
    "error-ex": {
      "version": "1.3.1",
      "resolved": "https://registry.npmjs.org/error-ex/-/error-ex-1.3.1.tgz",
      "integrity": "sha1-+FWobOYa3E6GIcPNoh56dhLDqNw=",
      "requires": {
        "is-arrayish": "0.2.1"
      }
    },
<<<<<<< HEAD
=======
    "es6-promise": {
      "version": "2.3.0",
      "resolved": "https://registry.npmjs.org/es6-promise/-/es6-promise-2.3.0.tgz",
      "integrity": "sha1-lu258v2wGZWCKyY92KratnSBgbw=",
      "dev": true
    },
>>>>>>> d0f4a76c
    "escape-html": {
      "version": "1.0.3",
      "resolved": "https://registry.npmjs.org/escape-html/-/escape-html-1.0.3.tgz",
      "integrity": "sha1-Aljq5NPQwJdN4cFpGI7wBR0dGYg="
    },
    "escape-string-regexp": {
      "version": "1.0.5",
      "resolved": "https://registry.npmjs.org/escape-string-regexp/-/escape-string-regexp-1.0.5.tgz",
      "integrity": "sha1-G2HAViGQqN/2rjuyzwIAyhMLhtQ="
    },
<<<<<<< HEAD
=======
    "escodegen": {
      "version": "1.8.1",
      "resolved": "https://registry.npmjs.org/escodegen/-/escodegen-1.8.1.tgz",
      "integrity": "sha1-WltTr0aTEQvrsIZ6o0MN07cKEBg=",
      "dev": true,
      "requires": {
        "esprima": "2.7.3",
        "estraverse": "1.9.3",
        "esutils": "2.0.2",
        "optionator": "0.8.2",
        "source-map": "0.2.0"
      },
      "dependencies": {
        "source-map": {
          "version": "0.2.0",
          "resolved": "https://registry.npmjs.org/source-map/-/source-map-0.2.0.tgz",
          "integrity": "sha1-2rc/vPwrqBm03gO9b26qSBZLP50=",
          "dev": true,
          "optional": true,
          "requires": {
            "amdefine": "1.0.1"
          }
        }
      }
    },
    "esprima": {
      "version": "2.7.3",
      "resolved": "https://registry.npmjs.org/esprima/-/esprima-2.7.3.tgz",
      "integrity": "sha1-luO3DVd59q1JzQMmc9HDEnZ7pYE=",
      "dev": true
    },
    "estraverse": {
      "version": "1.9.3",
      "resolved": "https://registry.npmjs.org/estraverse/-/estraverse-1.9.3.tgz",
      "integrity": "sha1-r2fy3JIlgkFZUJJgkaQAXSnJu0Q=",
      "dev": true
    },
    "esutils": {
      "version": "2.0.2",
      "resolved": "https://registry.npmjs.org/esutils/-/esutils-2.0.2.tgz",
      "integrity": "sha1-Cr9PHKpbyx96nYrMbepPqqBLrJs=",
      "dev": true
    },
>>>>>>> d0f4a76c
    "etag": {
      "version": "1.8.0",
      "resolved": "https://registry.npmjs.org/etag/-/etag-1.8.0.tgz",
      "integrity": "sha1-b2Ma7zNtbEY2K1F2QETOIWvjwFE="
    },
    "events": {
      "version": "1.1.1",
      "from": "events@>=1.1.1 <2.0.0",
      "resolved": "https://registry.npmjs.org/events/-/events-1.1.1.tgz"
    },
    "execa": {
      "version": "0.2.2",
      "resolved": "https://registry.npmjs.org/execa/-/execa-0.2.2.tgz",
      "integrity": "sha1-4urUcsLDGq1vc/GslW7vReEjIMs=",
      "requires": {
        "cross-spawn-async": "2.2.5",
        "npm-run-path": "1.0.0",
        "object-assign": "4.1.1",
        "path-key": "1.0.0",
        "strip-eof": "1.0.0"
      }
    },
<<<<<<< HEAD
    "express": {
      "version": "4.15.4",
      "from": "express@>=4.15.4 <5.0.0",
      "resolved": "https://registry.npmjs.org/express/-/express-4.15.4.tgz",
      "dependencies": {
        "debug": {
          "version": "2.6.8",
          "from": "debug@2.6.8",
          "resolved": "https://registry.npmjs.org/debug/-/debug-2.6.8.tgz"
        },
        "qs": {
          "version": "6.5.0",
          "from": "qs@6.5.0",
          "resolved": "https://registry.npmjs.org/qs/-/qs-6.5.0.tgz"
=======
    "expand-brackets": {
      "version": "0.1.5",
      "resolved": "https://registry.npmjs.org/expand-brackets/-/expand-brackets-0.1.5.tgz",
      "integrity": "sha1-3wcoTjQqgHzXM6xa9yQR5YHRF3s=",
      "dev": true,
      "requires": {
        "is-posix-bracket": "0.1.1"
      }
    },
    "expand-range": {
      "version": "1.8.2",
      "resolved": "https://registry.npmjs.org/expand-range/-/expand-range-1.8.2.tgz",
      "integrity": "sha1-opnv/TNf4nIeuujiV+x5ZE/IUzc=",
      "dev": true,
      "requires": {
        "fill-range": "2.2.3"
      }
    },
    "expand-tilde": {
      "version": "1.2.2",
      "resolved": "https://registry.npmjs.org/expand-tilde/-/expand-tilde-1.2.2.tgz",
      "integrity": "sha1-C4HrqJflo9MdHD0QL48BRB5VlEk=",
      "dev": true,
      "requires": {
        "os-homedir": "1.0.2"
      }
    },
    "expect.js": {
      "version": "0.3.1",
      "resolved": "https://registry.npmjs.org/expect.js/-/expect.js-0.3.1.tgz",
      "integrity": "sha1-sKWaDS7/VDdUTr8M6qYBWEHQm1s=",
      "dev": true
    },
    "express": {
      "version": "4.15.2",
      "resolved": "https://registry.npmjs.org/express/-/express-4.15.2.tgz",
      "integrity": "sha1-rxB/wUhQRFfy3Kmm8lcdcSm5ezU=",
      "requires": {
        "accepts": "1.3.3",
        "array-flatten": "1.1.1",
        "content-disposition": "0.5.2",
        "content-type": "1.0.2",
        "cookie": "0.3.1",
        "cookie-signature": "1.0.6",
        "debug": "2.6.1",
        "depd": "1.1.0",
        "encodeurl": "1.0.1",
        "escape-html": "1.0.3",
        "etag": "1.8.0",
        "finalhandler": "1.0.1",
        "fresh": "0.5.0",
        "merge-descriptors": "1.0.1",
        "methods": "1.1.2",
        "on-finished": "2.3.0",
        "parseurl": "1.3.1",
        "path-to-regexp": "0.1.7",
        "proxy-addr": "1.1.4",
        "qs": "6.4.0",
        "range-parser": "1.2.0",
        "send": "0.15.1",
        "serve-static": "1.12.1",
        "setprototypeof": "1.0.3",
        "statuses": "1.3.1",
        "type-is": "1.6.15",
        "utils-merge": "1.0.0",
        "vary": "1.1.1"
      },
      "dependencies": {
        "debug": {
          "version": "2.6.1",
          "resolved": "https://registry.npmjs.org/debug/-/debug-2.6.1.tgz",
          "integrity": "sha1-eYVQkLosTjEVzH2HaUkdWPBJE1E=",
          "requires": {
            "ms": "0.7.2"
          }
>>>>>>> d0f4a76c
        }
      }
    },
    "express-session": {
<<<<<<< HEAD
      "version": "1.15.5",
      "from": "express-session@>=1.15.5 <2.0.0",
      "resolved": "https://registry.npmjs.org/express-session/-/express-session-1.15.5.tgz",
      "dependencies": {
        "debug": {
          "version": "2.6.8",
          "from": "debug@2.6.8",
          "resolved": "https://registry.npmjs.org/debug/-/debug-2.6.8.tgz"
        }
      }
    },
    "extend": {
      "version": "3.0.1",
      "from": "extend@>=3.0.0 <3.1.0",
      "resolved": "https://registry.npmjs.org/extend/-/extend-3.0.1.tgz"
    },
    "extsprintf": {
      "version": "1.3.0",
      "from": "extsprintf@1.3.0",
      "resolved": "https://registry.npmjs.org/extsprintf/-/extsprintf-1.3.0.tgz"
=======
      "version": "1.15.2",
      "resolved": "https://registry.npmjs.org/express-session/-/express-session-1.15.2.tgz",
      "integrity": "sha1-2YUWRDpMy4aI4XJa5YTALapAk9Q=",
      "requires": {
        "cookie": "0.3.1",
        "cookie-signature": "1.0.6",
        "crc": "3.4.4",
        "debug": "2.6.3",
        "depd": "1.1.0",
        "on-headers": "1.0.1",
        "parseurl": "1.3.1",
        "uid-safe": "2.1.4",
        "utils-merge": "1.0.0"
      }
    },
    "extend": {
      "version": "3.0.0",
      "resolved": "https://registry.npmjs.org/extend/-/extend-3.0.0.tgz",
      "integrity": "sha1-WkdDU7nzNT3dgXbf03uRyDpG8dQ="
    },
    "extglob": {
      "version": "0.3.2",
      "resolved": "https://registry.npmjs.org/extglob/-/extglob-0.3.2.tgz",
      "integrity": "sha1-Lhj/PS9JqydlzskCPwEdqo2DSaE=",
      "dev": true,
      "requires": {
        "is-extglob": "1.0.0"
      }
    },
    "extsprintf": {
      "version": "1.0.2",
      "resolved": "https://registry.npmjs.org/extsprintf/-/extsprintf-1.0.2.tgz",
      "integrity": "sha1-4QgOBljjALBilJkMxw4VAiNf1VA="
>>>>>>> d0f4a76c
    },
    "eyes": {
      "version": "0.1.8",
      "resolved": "https://registry.npmjs.org/eyes/-/eyes-0.1.8.tgz",
      "integrity": "sha1-Ys8SAjTGg3hdkCNIqADvPgzCC8A="
    },
    "fancy-log": {
      "version": "1.3.0",
      "resolved": "https://registry.npmjs.org/fancy-log/-/fancy-log-1.3.0.tgz",
      "integrity": "sha1-Rb4X0Cu5kX1gzP/UmVyZnmyMmUg=",
      "requires": {
        "chalk": "1.1.3",
        "time-stamp": "1.0.1"
      }
    },
<<<<<<< HEAD
    "fd-slicer": {
      "version": "1.0.1",
      "from": "fd-slicer@>=1.0.1 <1.1.0",
      "resolved": "https://registry.npmjs.org/fd-slicer/-/fd-slicer-1.0.1.tgz"
    },
=======
    "fast-levenshtein": {
      "version": "2.0.6",
      "resolved": "https://registry.npmjs.org/fast-levenshtein/-/fast-levenshtein-2.0.6.tgz",
      "integrity": "sha1-PYpcZog6FqMMqGQ+hR8Zuqd5eRc=",
      "dev": true
    },
    "fd-slicer": {
      "version": "1.0.1",
      "resolved": "https://registry.npmjs.org/fd-slicer/-/fd-slicer-1.0.1.tgz",
      "integrity": "sha1-i1vL2ewyfFBBv5qwI/1nUPEXfmU=",
      "requires": {
        "pend": "1.2.0"
      }
    },
    "filename-regex": {
      "version": "2.0.1",
      "resolved": "https://registry.npmjs.org/filename-regex/-/filename-regex-2.0.1.tgz",
      "integrity": "sha1-wcS5vuPglyXdsQa3XB4wH+LxiyY=",
      "dev": true
    },
    "fill-range": {
      "version": "2.2.3",
      "resolved": "https://registry.npmjs.org/fill-range/-/fill-range-2.2.3.tgz",
      "integrity": "sha1-ULd9/X5Gm8dJJHCWNpn+eoSFpyM=",
      "dev": true,
      "requires": {
        "is-number": "2.1.0",
        "isobject": "2.1.0",
        "randomatic": "1.1.7",
        "repeat-element": "1.1.2",
        "repeat-string": "1.6.1"
      }
    },
>>>>>>> d0f4a76c
    "final-fs": {
      "version": "1.6.1",
      "resolved": "https://registry.npmjs.org/final-fs/-/final-fs-1.6.1.tgz",
      "integrity": "sha1-1tzZLvb+T+jAer1WjHE1YQ7eMjY=",
      "requires": {
        "node-fs": "0.1.7",
        "when": "2.0.1"
      }
    },
    "finalhandler": {
<<<<<<< HEAD
      "version": "1.0.4",
      "from": "finalhandler@>=1.0.4 <1.1.0",
      "resolved": "https://registry.npmjs.org/finalhandler/-/finalhandler-1.0.4.tgz",
      "dependencies": {
        "debug": {
          "version": "2.6.8",
          "from": "debug@2.6.8",
          "resolved": "https://registry.npmjs.org/debug/-/debug-2.6.8.tgz"
        }
      }
    },
    "form-data": {
      "version": "2.1.4",
      "from": "form-data@>=2.1.1 <2.2.0",
      "resolved": "https://registry.npmjs.org/form-data/-/form-data-2.1.4.tgz"
    },
    "formidable": {
      "version": "1.1.1",
      "from": "formidable@>=1.1.1 <2.0.0",
      "resolved": "https://registry.npmjs.org/formidable/-/formidable-1.1.1.tgz"
    },
    "forwarded": {
      "version": "0.1.0",
      "from": "forwarded@>=0.1.0 <0.2.0",
      "resolved": "http://registry.npmjs.org/forwarded/-/forwarded-0.1.0.tgz"
=======
      "version": "1.0.1",
      "resolved": "https://registry.npmjs.org/finalhandler/-/finalhandler-1.0.1.tgz",
      "integrity": "sha1-vNFdFonA5e1ym29/VBpt+YQRfbg=",
      "requires": {
        "debug": "2.6.3",
        "encodeurl": "1.0.1",
        "escape-html": "1.0.3",
        "on-finished": "2.3.0",
        "parseurl": "1.3.1",
        "statuses": "1.3.1",
        "unpipe": "1.0.0"
      }
    },
    "find-index": {
      "version": "0.1.1",
      "resolved": "https://registry.npmjs.org/find-index/-/find-index-0.1.1.tgz",
      "integrity": "sha1-Z101iyyjiS15Whq0cjL4tuLg3eQ=",
      "dev": true
    },
    "find-up": {
      "version": "1.1.2",
      "resolved": "https://registry.npmjs.org/find-up/-/find-up-1.1.2.tgz",
      "integrity": "sha1-ay6YIrGizgpgq2TWEOzK1TyyTQ8=",
      "requires": {
        "path-exists": "2.1.0",
        "pinkie-promise": "2.0.1"
      }
    },
    "findup-sync": {
      "version": "0.4.3",
      "resolved": "https://registry.npmjs.org/findup-sync/-/findup-sync-0.4.3.tgz",
      "integrity": "sha1-QAQ5Kee8YK3wt/SCfExudaDeyhI=",
      "dev": true,
      "requires": {
        "detect-file": "0.1.0",
        "is-glob": "2.0.1",
        "micromatch": "2.3.11",
        "resolve-dir": "0.1.1"
      }
    },
    "fined": {
      "version": "1.1.0",
      "resolved": "https://registry.npmjs.org/fined/-/fined-1.1.0.tgz",
      "integrity": "sha1-s33IRLdqL15wgeiE98CuNE8VNHY=",
      "dev": true,
      "requires": {
        "expand-tilde": "2.0.2",
        "is-plain-object": "2.0.4",
        "object.defaults": "1.1.0",
        "object.pick": "1.2.0",
        "parse-filepath": "1.0.1"
      },
      "dependencies": {
        "expand-tilde": {
          "version": "2.0.2",
          "resolved": "https://registry.npmjs.org/expand-tilde/-/expand-tilde-2.0.2.tgz",
          "integrity": "sha1-l+gBqgUt8CRU3kawK/YhZCzchQI=",
          "dev": true,
          "requires": {
            "homedir-polyfill": "1.0.1"
          }
        }
      }
    },
    "first-chunk-stream": {
      "version": "1.0.0",
      "resolved": "https://registry.npmjs.org/first-chunk-stream/-/first-chunk-stream-1.0.0.tgz",
      "integrity": "sha1-Wb+1DNkF9g18OUzT2ayqtOatk04=",
      "dev": true
    },
    "flagged-respawn": {
      "version": "0.3.2",
      "resolved": "https://registry.npmjs.org/flagged-respawn/-/flagged-respawn-0.3.2.tgz",
      "integrity": "sha1-/xke3c1wiKZ1smEP/8l2vpuAdLU=",
      "dev": true
    },
    "flatten": {
      "version": "1.0.2",
      "resolved": "https://registry.npmjs.org/flatten/-/flatten-1.0.2.tgz",
      "integrity": "sha1-2uRqnXj74lKSJYzB54CkHZXAN4I=",
      "dev": true
    },
    "for-in": {
      "version": "1.0.2",
      "resolved": "https://registry.npmjs.org/for-in/-/for-in-1.0.2.tgz",
      "integrity": "sha1-gQaNKVqBQuwKxybG4iAMMPttXoA=",
      "dev": true
    },
    "for-own": {
      "version": "0.1.5",
      "resolved": "https://registry.npmjs.org/for-own/-/for-own-0.1.5.tgz",
      "integrity": "sha1-UmXGgaTylNq78XyVCbZ2OqhFEM4=",
      "dev": true,
      "requires": {
        "for-in": "1.0.2"
      }
    },
    "forever-agent": {
      "version": "0.6.1",
      "resolved": "https://registry.npmjs.org/forever-agent/-/forever-agent-0.6.1.tgz",
      "integrity": "sha1-+8cfDEGt6zf5bFd60e1C2P2sypE="
    },
    "form-data": {
      "version": "2.1.4",
      "resolved": "https://registry.npmjs.org/form-data/-/form-data-2.1.4.tgz",
      "integrity": "sha1-M8GDrPGTJ27KqYFDpp6Uv+4XUNE=",
      "requires": {
        "asynckit": "0.4.0",
        "combined-stream": "1.0.5",
        "mime-types": "2.1.15"
      }
    },
    "formidable": {
      "version": "1.0.17",
      "resolved": "https://registry.npmjs.org/formidable/-/formidable-1.0.17.tgz",
      "integrity": "sha1-71SRSQ+UM7cF+qdyScmQKa40hVk="
    },
    "forwarded": {
      "version": "0.1.0",
      "resolved": "https://registry.npmjs.org/forwarded/-/forwarded-0.1.0.tgz",
      "integrity": "sha1-Ge+YdMSuHCl7zweP3mOgm2aoQ2M="
>>>>>>> d0f4a76c
    },
    "fresh": {
      "version": "0.5.0",
      "resolved": "https://registry.npmjs.org/fresh/-/fresh-0.5.0.tgz",
      "integrity": "sha1-9HTKXmqSRtb9jglTz6m5yAWvp44="
    },
<<<<<<< HEAD
    "fs.realpath": {
      "version": "1.0.0",
      "from": "fs.realpath@>=1.0.0 <2.0.0",
      "resolved": "https://registry.npmjs.org/fs.realpath/-/fs.realpath-1.0.0.tgz"
    },
    "get-caller-file": {
      "version": "1.0.2",
      "from": "get-caller-file@>=1.0.1 <2.0.0",
      "resolved": "https://registry.npmjs.org/get-caller-file/-/get-caller-file-1.0.2.tgz"
    },
    "get-stream": {
      "version": "3.0.0",
      "from": "get-stream@>=3.0.0 <4.0.0",
      "resolved": "https://registry.npmjs.org/get-stream/-/get-stream-3.0.0.tgz"
    },
    "glob": {
      "version": "7.1.2",
      "from": "glob@>=7.0.5 <8.0.0",
      "resolved": "https://registry.npmjs.org/glob/-/glob-7.1.2.tgz"
=======
    "fs-exists-sync": {
      "version": "0.1.0",
      "resolved": "https://registry.npmjs.org/fs-exists-sync/-/fs-exists-sync-0.1.0.tgz",
      "integrity": "sha1-mC1ok6+RjnLQjeyehnP/K1qNat0=",
      "dev": true
    },
    "fs-extra": {
      "version": "0.6.4",
      "resolved": "https://registry.npmjs.org/fs-extra/-/fs-extra-0.6.4.tgz",
      "integrity": "sha1-9G8MdbeEH40gCzNIzU1pHVoJnRU=",
      "dev": true,
      "requires": {
        "jsonfile": "1.0.1",
        "mkdirp": "0.3.5",
        "ncp": "0.4.2",
        "rimraf": "2.2.8"
      },
      "dependencies": {
        "mkdirp": {
          "version": "0.3.5",
          "resolved": "https://registry.npmjs.org/mkdirp/-/mkdirp-0.3.5.tgz",
          "integrity": "sha1-3j5fiWHIjHh+4TaN+EmsRBPsqNc=",
          "dev": true
        },
        "ncp": {
          "version": "0.4.2",
          "resolved": "https://registry.npmjs.org/ncp/-/ncp-0.4.2.tgz",
          "integrity": "sha1-q8xsvT7C7Spyn/bnwfqPAXhKhXQ=",
          "dev": true
        },
        "rimraf": {
          "version": "2.2.8",
          "resolved": "https://registry.npmjs.org/rimraf/-/rimraf-2.2.8.tgz",
          "integrity": "sha1-5Dm+Kq7jJzIZUnMPmaiSnk/FBYI=",
          "dev": true
        }
      }
    },
    "fs.realpath": {
      "version": "1.0.0",
      "resolved": "https://registry.npmjs.org/fs.realpath/-/fs.realpath-1.0.0.tgz",
      "integrity": "sha1-FQStJSMVjKpA20onh8sBQRmU6k8="
    },
    "fstream": {
      "version": "1.0.11",
      "resolved": "https://registry.npmjs.org/fstream/-/fstream-1.0.11.tgz",
      "integrity": "sha1-XB+x8RdHcRTwYyoOtLcbPLD9MXE=",
      "requires": {
        "graceful-fs": "4.1.11",
        "inherits": "2.0.3",
        "mkdirp": "0.5.1",
        "rimraf": "2.6.1"
      }
    },
    "function-bind": {
      "version": "1.1.0",
      "resolved": "https://registry.npmjs.org/function-bind/-/function-bind-1.1.0.tgz",
      "integrity": "sha1-FhdnFMgBeY5Ojyz391KUZ7tKV3E=",
      "dev": true
    },
    "gauge": {
      "version": "2.7.3",
      "resolved": "https://registry.npmjs.org/gauge/-/gauge-2.7.3.tgz",
      "integrity": "sha1-HCOFX5YvF7OtPQ3HRD8wRULt/gk=",
      "requires": {
        "aproba": "1.1.1",
        "console-control-strings": "1.1.0",
        "has-unicode": "2.0.1",
        "object-assign": "4.1.1",
        "signal-exit": "3.0.2",
        "string-width": "1.0.2",
        "strip-ansi": "3.0.1",
        "wide-align": "1.1.0"
      }
    },
    "gaze": {
      "version": "0.5.2",
      "resolved": "https://registry.npmjs.org/gaze/-/gaze-0.5.2.tgz",
      "integrity": "sha1-QLcJU30k0dRXZ9takIaJ3+aaxE8=",
      "dev": true,
      "requires": {
        "globule": "0.1.0"
      }
    },
    "get-caller-file": {
      "version": "1.0.2",
      "resolved": "https://registry.npmjs.org/get-caller-file/-/get-caller-file-1.0.2.tgz",
      "integrity": "sha1-9wLmMSfn4jHBYKgMFVSstw1QR+U="
    },
    "get-stdin": {
      "version": "4.0.1",
      "resolved": "https://registry.npmjs.org/get-stdin/-/get-stdin-4.0.1.tgz",
      "integrity": "sha1-uWjGsKBDhDJJAui/Gl3zJXmkUP4="
    },
    "getpass": {
      "version": "0.1.6",
      "resolved": "https://registry.npmjs.org/getpass/-/getpass-0.1.6.tgz",
      "integrity": "sha1-KD/9n8ElaECHUxHBtg6MQBhxEOY=",
      "requires": {
        "assert-plus": "1.0.0"
      },
      "dependencies": {
        "assert-plus": {
          "version": "1.0.0",
          "resolved": "https://registry.npmjs.org/assert-plus/-/assert-plus-1.0.0.tgz",
          "integrity": "sha1-8S4PPF13sLHN2RRpQuTpbB5N1SU="
        }
      }
    },
    "glob": {
      "version": "7.1.1",
      "resolved": "https://registry.npmjs.org/glob/-/glob-7.1.1.tgz",
      "integrity": "sha1-gFIR3wT6rxxjo2ADBs31reULLsg=",
      "requires": {
        "fs.realpath": "1.0.0",
        "inflight": "1.0.6",
        "inherits": "2.0.3",
        "minimatch": "3.0.3",
        "once": "1.4.0",
        "path-is-absolute": "1.0.1"
      }
    },
    "glob-base": {
      "version": "0.3.0",
      "resolved": "https://registry.npmjs.org/glob-base/-/glob-base-0.3.0.tgz",
      "integrity": "sha1-27Fk9iIbHAscz4Kuoyi0l98Oo8Q=",
      "dev": true,
      "requires": {
        "glob-parent": "2.0.0",
        "is-glob": "2.0.1"
      }
    },
    "glob-parent": {
      "version": "2.0.0",
      "resolved": "https://registry.npmjs.org/glob-parent/-/glob-parent-2.0.0.tgz",
      "integrity": "sha1-gTg9ctsFT8zPUzbaqQLxgvbtuyg=",
      "dev": true,
      "requires": {
        "is-glob": "2.0.1"
      }
    },
    "glob-stream": {
      "version": "3.1.18",
      "resolved": "https://registry.npmjs.org/glob-stream/-/glob-stream-3.1.18.tgz",
      "integrity": "sha1-kXCl8St5Awb9/lmPMT+PeVT9FDs=",
      "dev": true,
      "requires": {
        "glob": "4.5.3",
        "glob2base": "0.0.12",
        "minimatch": "2.0.10",
        "ordered-read-streams": "0.1.0",
        "through2": "0.6.5",
        "unique-stream": "1.0.0"
      },
      "dependencies": {
        "glob": {
          "version": "4.5.3",
          "resolved": "https://registry.npmjs.org/glob/-/glob-4.5.3.tgz",
          "integrity": "sha1-xstz0yJsHv7wTePFbQEvAzd+4V8=",
          "dev": true,
          "requires": {
            "inflight": "1.0.6",
            "inherits": "2.0.3",
            "minimatch": "2.0.10",
            "once": "1.4.0"
          }
        },
        "isarray": {
          "version": "0.0.1",
          "resolved": "https://registry.npmjs.org/isarray/-/isarray-0.0.1.tgz",
          "integrity": "sha1-ihis/Kmo9Bd+Cav8YDiTmwXR7t8=",
          "dev": true
        },
        "minimatch": {
          "version": "2.0.10",
          "resolved": "https://registry.npmjs.org/minimatch/-/minimatch-2.0.10.tgz",
          "integrity": "sha1-jQh8OcazjAAbl/ynzm0OHoCvusc=",
          "dev": true,
          "requires": {
            "brace-expansion": "1.1.7"
          }
        },
        "readable-stream": {
          "version": "1.0.34",
          "resolved": "https://registry.npmjs.org/readable-stream/-/readable-stream-1.0.34.tgz",
          "integrity": "sha1-Elgg40vIQtLyqq+v5MKRbuMsFXw=",
          "dev": true,
          "requires": {
            "core-util-is": "1.0.2",
            "inherits": "2.0.3",
            "isarray": "0.0.1",
            "string_decoder": "0.10.31"
          }
        },
        "string_decoder": {
          "version": "0.10.31",
          "resolved": "https://registry.npmjs.org/string_decoder/-/string_decoder-0.10.31.tgz",
          "integrity": "sha1-YuIDvEF2bGwoyfyEMB2rHFMQ+pQ=",
          "dev": true
        },
        "through2": {
          "version": "0.6.5",
          "resolved": "https://registry.npmjs.org/through2/-/through2-0.6.5.tgz",
          "integrity": "sha1-QaucZ7KdVyCQcUEOHXp6lozTrUg=",
          "dev": true,
          "requires": {
            "readable-stream": "1.0.34",
            "xtend": "4.0.1"
          }
        }
      }
    },
    "glob-watcher": {
      "version": "0.0.6",
      "resolved": "https://registry.npmjs.org/glob-watcher/-/glob-watcher-0.0.6.tgz",
      "integrity": "sha1-uVtKjfdLOcgymLDAXJeLTZo7cQs=",
      "dev": true,
      "requires": {
        "gaze": "0.5.2"
      }
    },
    "glob2base": {
      "version": "0.0.12",
      "resolved": "https://registry.npmjs.org/glob2base/-/glob2base-0.0.12.tgz",
      "integrity": "sha1-nUGbPijxLoOjYhZKJ3BVkiycDVY=",
      "dev": true,
      "requires": {
        "find-index": "0.1.1"
      }
    },
    "global-modules": {
      "version": "0.2.3",
      "resolved": "https://registry.npmjs.org/global-modules/-/global-modules-0.2.3.tgz",
      "integrity": "sha1-6lo77ULG1s6ZWk+KEmm12uIjgo0=",
      "dev": true,
      "requires": {
        "global-prefix": "0.1.5",
        "is-windows": "0.2.0"
      }
    },
    "global-prefix": {
      "version": "0.1.5",
      "resolved": "https://registry.npmjs.org/global-prefix/-/global-prefix-0.1.5.tgz",
      "integrity": "sha1-jTvGuNo8qBEqFg2NSW/wRiv+948=",
      "dev": true,
      "requires": {
        "homedir-polyfill": "1.0.1",
        "ini": "1.3.4",
        "is-windows": "0.2.0",
        "which": "1.2.14"
      }
    },
    "globby": {
      "version": "2.1.0",
      "resolved": "https://registry.npmjs.org/globby/-/globby-2.1.0.tgz",
      "integrity": "sha1-npGSvNM/Srak+JTl5+qLcTITxII=",
      "dev": true,
      "requires": {
        "array-union": "1.0.2",
        "async": "1.5.2",
        "glob": "5.0.15",
        "object-assign": "3.0.0"
      },
      "dependencies": {
        "async": {
          "version": "1.5.2",
          "resolved": "https://registry.npmjs.org/async/-/async-1.5.2.tgz",
          "integrity": "sha1-7GphrlZIDAw8skHJVhjiCJL5Zyo=",
          "dev": true
        },
        "glob": {
          "version": "5.0.15",
          "resolved": "https://registry.npmjs.org/glob/-/glob-5.0.15.tgz",
          "integrity": "sha1-G8k2ueAvSmA/zCIuz3Yz0wuLk7E=",
          "dev": true,
          "requires": {
            "inflight": "1.0.6",
            "inherits": "2.0.3",
            "minimatch": "3.0.3",
            "once": "1.4.0",
            "path-is-absolute": "1.0.1"
          }
        },
        "object-assign": {
          "version": "3.0.0",
          "resolved": "https://registry.npmjs.org/object-assign/-/object-assign-3.0.0.tgz",
          "integrity": "sha1-m+3VygiXlJvKR+f/QIBi1Un1h/I=",
          "dev": true
        }
      }
    },
    "globule": {
      "version": "0.1.0",
      "resolved": "https://registry.npmjs.org/globule/-/globule-0.1.0.tgz",
      "integrity": "sha1-2cjt3h2nnRJaFRt5UzuXhnY0auU=",
      "dev": true,
      "requires": {
        "glob": "3.1.21",
        "lodash": "1.0.2",
        "minimatch": "0.2.14"
      },
      "dependencies": {
        "glob": {
          "version": "3.1.21",
          "resolved": "https://registry.npmjs.org/glob/-/glob-3.1.21.tgz",
          "integrity": "sha1-0p4KBV3qUTj00H7UDomC6DwgZs0=",
          "dev": true,
          "requires": {
            "graceful-fs": "1.2.3",
            "inherits": "1.0.2",
            "minimatch": "0.2.14"
          }
        },
        "graceful-fs": {
          "version": "1.2.3",
          "resolved": "https://registry.npmjs.org/graceful-fs/-/graceful-fs-1.2.3.tgz",
          "integrity": "sha1-FaSAaldUfLLS2/J/QuiajDRRs2Q=",
          "dev": true
        },
        "inherits": {
          "version": "1.0.2",
          "resolved": "https://registry.npmjs.org/inherits/-/inherits-1.0.2.tgz",
          "integrity": "sha1-ykMJ2t7mtUzAuNJH6NfHoJdb3Js=",
          "dev": true
        },
        "lodash": {
          "version": "1.0.2",
          "resolved": "https://registry.npmjs.org/lodash/-/lodash-1.0.2.tgz",
          "integrity": "sha1-j1dWDIO1n8JwvT1WG2kAQ0MOJVE=",
          "dev": true
        },
        "lru-cache": {
          "version": "2.7.3",
          "resolved": "https://registry.npmjs.org/lru-cache/-/lru-cache-2.7.3.tgz",
          "integrity": "sha1-bUUk6LlV+V1PW1iFHOId1y+06VI=",
          "dev": true
        },
        "minimatch": {
          "version": "0.2.14",
          "resolved": "https://registry.npmjs.org/minimatch/-/minimatch-0.2.14.tgz",
          "integrity": "sha1-x054BXT2PG+aCQ6Q775u9TpqdWo=",
          "dev": true,
          "requires": {
            "lru-cache": "2.7.3",
            "sigmund": "1.0.1"
          }
        }
      }
>>>>>>> d0f4a76c
    },
    "glogg": {
      "version": "1.0.0",
      "resolved": "https://registry.npmjs.org/glogg/-/glogg-1.0.0.tgz",
      "integrity": "sha1-f+DxmfV6yQbPUS/urY+Q7kooT8U=",
      "requires": {
        "sparkles": "1.0.0"
      }
    },
    "graceful-fs": {
      "version": "4.1.11",
      "resolved": "https://registry.npmjs.org/graceful-fs/-/graceful-fs-4.1.11.tgz",
      "integrity": "sha1-Dovf5NHduIVNZOBOp8AOKgJuVlg="
    },
<<<<<<< HEAD
    "gulp-sass": {
      "version": "3.1.0",
      "from": "gulp-sass@>=3.0.0 <4.0.0",
      "resolved": "https://registry.npmjs.org/gulp-sass/-/gulp-sass-3.1.0.tgz"
=======
    "graceful-readlink": {
      "version": "1.0.1",
      "resolved": "https://registry.npmjs.org/graceful-readlink/-/graceful-readlink-1.0.1.tgz",
      "integrity": "sha1-TK+tdrxi8C+gObL5Tpo906ORpyU=",
      "dev": true
    },
    "growl": {
      "version": "1.9.2",
      "resolved": "https://registry.npmjs.org/growl/-/growl-1.9.2.tgz",
      "integrity": "sha1-Dqd0NxXbjY3ixe3hd14bRayFwC8=",
      "dev": true
    },
    "gulp": {
      "version": "3.9.1",
      "resolved": "https://registry.npmjs.org/gulp/-/gulp-3.9.1.tgz",
      "integrity": "sha1-VxzkWSjdQK9lFPxAEYZgFsE4RbQ=",
      "dev": true,
      "requires": {
        "archy": "1.0.0",
        "chalk": "1.1.3",
        "deprecated": "0.0.1",
        "gulp-util": "3.0.8",
        "interpret": "1.0.3",
        "liftoff": "2.3.0",
        "minimist": "1.2.0",
        "orchestrator": "0.3.8",
        "pretty-hrtime": "1.0.3",
        "semver": "4.3.6",
        "tildify": "1.2.0",
        "v8flags": "2.1.1",
        "vinyl-fs": "0.3.14"
      },
      "dependencies": {
        "minimist": {
          "version": "1.2.0",
          "resolved": "https://registry.npmjs.org/minimist/-/minimist-1.2.0.tgz",
          "integrity": "sha1-o1AIsg9BOD7sH7kU9M1d95omQoQ=",
          "dev": true
        }
      }
    },
    "gulp-autoprefixer": {
      "version": "2.3.1",
      "resolved": "https://registry.npmjs.org/gulp-autoprefixer/-/gulp-autoprefixer-2.3.1.tgz",
      "integrity": "sha1-9nXTsb128IjfLySretPkoFngfmc=",
      "dev": true,
      "requires": {
        "autoprefixer-core": "5.2.1",
        "gulp-util": "3.0.8",
        "object-assign": "2.1.1",
        "postcss": "4.1.16",
        "through2": "0.6.5",
        "vinyl-sourcemaps-apply": "0.1.4"
      },
      "dependencies": {
        "isarray": {
          "version": "0.0.1",
          "resolved": "https://registry.npmjs.org/isarray/-/isarray-0.0.1.tgz",
          "integrity": "sha1-ihis/Kmo9Bd+Cav8YDiTmwXR7t8=",
          "dev": true
        },
        "object-assign": {
          "version": "2.1.1",
          "resolved": "https://registry.npmjs.org/object-assign/-/object-assign-2.1.1.tgz",
          "integrity": "sha1-Q8NuXVaf+OSBbE76i+AtJpZ8GKo=",
          "dev": true
        },
        "readable-stream": {
          "version": "1.0.34",
          "resolved": "https://registry.npmjs.org/readable-stream/-/readable-stream-1.0.34.tgz",
          "integrity": "sha1-Elgg40vIQtLyqq+v5MKRbuMsFXw=",
          "dev": true,
          "requires": {
            "core-util-is": "1.0.2",
            "inherits": "2.0.3",
            "isarray": "0.0.1",
            "string_decoder": "0.10.31"
          }
        },
        "source-map": {
          "version": "0.1.43",
          "resolved": "https://registry.npmjs.org/source-map/-/source-map-0.1.43.tgz",
          "integrity": "sha1-wkvBRspRfBRx9drL4lcbK3+eM0Y=",
          "dev": true,
          "requires": {
            "amdefine": "1.0.1"
          }
        },
        "string_decoder": {
          "version": "0.10.31",
          "resolved": "https://registry.npmjs.org/string_decoder/-/string_decoder-0.10.31.tgz",
          "integrity": "sha1-YuIDvEF2bGwoyfyEMB2rHFMQ+pQ=",
          "dev": true
        },
        "through2": {
          "version": "0.6.5",
          "resolved": "https://registry.npmjs.org/through2/-/through2-0.6.5.tgz",
          "integrity": "sha1-QaucZ7KdVyCQcUEOHXp6lozTrUg=",
          "dev": true,
          "requires": {
            "readable-stream": "1.0.34",
            "xtend": "4.0.1"
          }
        },
        "vinyl-sourcemaps-apply": {
          "version": "0.1.4",
          "resolved": "https://registry.npmjs.org/vinyl-sourcemaps-apply/-/vinyl-sourcemaps-apply-0.1.4.tgz",
          "integrity": "sha1-xfy9Q+LyOEI8LcmL3db3m3K8NFs=",
          "dev": true,
          "requires": {
            "source-map": "0.1.43"
          }
        }
      }
    },
    "gulp-concat": {
      "version": "2.6.1",
      "resolved": "https://registry.npmjs.org/gulp-concat/-/gulp-concat-2.6.1.tgz",
      "integrity": "sha1-Yz0WyV2IUEYorQJmVmPO5aR5M1M=",
      "dev": true,
      "requires": {
        "concat-with-sourcemaps": "1.0.4",
        "through2": "2.0.3",
        "vinyl": "2.0.1"
      },
      "dependencies": {
        "clone-stats": {
          "version": "1.0.0",
          "resolved": "https://registry.npmjs.org/clone-stats/-/clone-stats-1.0.0.tgz",
          "integrity": "sha1-s3gt/4u1R04Yuba/D9/ngvh3doA=",
          "dev": true
        },
        "replace-ext": {
          "version": "1.0.0",
          "resolved": "https://registry.npmjs.org/replace-ext/-/replace-ext-1.0.0.tgz",
          "integrity": "sha1-3mMSg3P8v3w8z6TeWkgMRaZ5WOs=",
          "dev": true
        },
        "vinyl": {
          "version": "2.0.1",
          "resolved": "https://registry.npmjs.org/vinyl/-/vinyl-2.0.1.tgz",
          "integrity": "sha1-HDtJMeesTB7+50PzuRp0wJRAe7Y=",
          "dev": true,
          "requires": {
            "clone": "1.0.2",
            "clone-buffer": "1.0.0",
            "clone-stats": "1.0.0",
            "cloneable-readable": "1.0.0",
            "is-stream": "1.1.0",
            "remove-trailing-separator": "1.0.1",
            "replace-ext": "1.0.0"
          }
        }
      }
    },
    "gulp-cssnano": {
      "version": "2.1.2",
      "resolved": "https://registry.npmjs.org/gulp-cssnano/-/gulp-cssnano-2.1.2.tgz",
      "integrity": "sha1-4IoJdx7FRUpUnxoAW90lbLjl4KM=",
      "dev": true,
      "requires": {
        "cssnano": "3.10.0",
        "gulp-util": "3.0.8",
        "object-assign": "4.1.1",
        "vinyl-sourcemaps-apply": "0.2.1"
      }
    },
    "gulp-ejs": {
      "version": "1.2.2",
      "resolved": "https://registry.npmjs.org/gulp-ejs/-/gulp-ejs-1.2.2.tgz",
      "integrity": "sha1-+QiOv9CkttE2Q1qFvaNtBIfbHqE=",
      "dev": true,
      "requires": {
        "ejs": "2.3.4",
        "gulp-util": "3.0.7",
        "through2": "2.0.0"
      },
      "dependencies": {
        "dateformat": {
          "version": "1.0.12",
          "resolved": "https://registry.npmjs.org/dateformat/-/dateformat-1.0.12.tgz",
          "integrity": "sha1-nxJLZ1lMk3/3BpMuSmQsyo27/uk=",
          "dev": true,
          "requires": {
            "get-stdin": "4.0.1",
            "meow": "3.7.0"
          }
        },
        "ejs": {
          "version": "2.3.4",
          "resolved": "https://registry.npmjs.org/ejs/-/ejs-2.3.4.tgz",
          "integrity": "sha1-PHbKoJZks1g7ADevncE2557Gi5g=",
          "dev": true
        },
        "gulp-util": {
          "version": "3.0.7",
          "resolved": "https://registry.npmjs.org/gulp-util/-/gulp-util-3.0.7.tgz",
          "integrity": "sha1-eJJcS4+LSQBawBoBHFV+YhiUHLs=",
          "dev": true,
          "requires": {
            "array-differ": "1.0.0",
            "array-uniq": "1.0.3",
            "beeper": "1.1.1",
            "chalk": "1.1.3",
            "dateformat": "1.0.12",
            "fancy-log": "1.3.0",
            "gulplog": "1.0.0",
            "has-gulplog": "0.1.0",
            "lodash._reescape": "3.0.0",
            "lodash._reevaluate": "3.0.0",
            "lodash._reinterpolate": "3.0.0",
            "lodash.template": "3.6.2",
            "minimist": "1.2.0",
            "multipipe": "0.1.2",
            "object-assign": "3.0.0",
            "replace-ext": "0.0.1",
            "through2": "2.0.0",
            "vinyl": "0.5.3"
          }
        },
        "minimist": {
          "version": "1.2.0",
          "resolved": "https://registry.npmjs.org/minimist/-/minimist-1.2.0.tgz",
          "integrity": "sha1-o1AIsg9BOD7sH7kU9M1d95omQoQ=",
          "dev": true
        },
        "object-assign": {
          "version": "3.0.0",
          "resolved": "https://registry.npmjs.org/object-assign/-/object-assign-3.0.0.tgz",
          "integrity": "sha1-m+3VygiXlJvKR+f/QIBi1Un1h/I=",
          "dev": true
        },
        "readable-stream": {
          "version": "2.0.6",
          "resolved": "https://registry.npmjs.org/readable-stream/-/readable-stream-2.0.6.tgz",
          "integrity": "sha1-j5A0HmilPMySh4jaz80Rs265t44=",
          "dev": true,
          "requires": {
            "core-util-is": "1.0.2",
            "inherits": "2.0.3",
            "isarray": "1.0.0",
            "process-nextick-args": "1.0.7",
            "string_decoder": "0.10.31",
            "util-deprecate": "1.0.2"
          }
        },
        "string_decoder": {
          "version": "0.10.31",
          "resolved": "https://registry.npmjs.org/string_decoder/-/string_decoder-0.10.31.tgz",
          "integrity": "sha1-YuIDvEF2bGwoyfyEMB2rHFMQ+pQ=",
          "dev": true
        },
        "through2": {
          "version": "2.0.0",
          "resolved": "https://registry.npmjs.org/through2/-/through2-2.0.0.tgz",
          "integrity": "sha1-9BocMd9eEp5DFERvZuygXNajBIA=",
          "dev": true,
          "requires": {
            "readable-stream": "2.0.6",
            "xtend": "4.0.1"
          }
        }
      }
    },
    "gulp-sass": {
      "version": "3.1.0",
      "resolved": "https://registry.npmjs.org/gulp-sass/-/gulp-sass-3.1.0.tgz",
      "integrity": "sha1-U9xLaKH13f5EJKtMJHZVJpqLdLc=",
      "requires": {
        "gulp-util": "3.0.8",
        "lodash.clonedeep": "4.5.0",
        "node-sass": "4.5.2",
        "through2": "2.0.3",
        "vinyl-sourcemaps-apply": "0.2.1"
      },
      "dependencies": {
        "gaze": {
          "version": "1.1.2",
          "resolved": "https://registry.npmjs.org/gaze/-/gaze-1.1.2.tgz",
          "integrity": "sha1-hHIkZ3rbiHDWeSV+0ziP22HkAQU=",
          "requires": {
            "globule": "1.1.0"
          }
        },
        "globule": {
          "version": "1.1.0",
          "resolved": "https://registry.npmjs.org/globule/-/globule-1.1.0.tgz",
          "integrity": "sha1-xJNS5NwYPYWJPuglOF65lLtt9F8=",
          "requires": {
            "glob": "7.1.1",
            "lodash": "4.16.6",
            "minimatch": "3.0.3"
          }
        },
        "lodash": {
          "version": "4.16.6",
          "resolved": "https://registry.npmjs.org/lodash/-/lodash-4.16.6.tgz",
          "integrity": "sha1-0iyaxmAojzhD4Wun0rXQbMon13c="
        },
        "node-sass": {
          "version": "4.5.2",
          "resolved": "https://registry.npmjs.org/node-sass/-/node-sass-4.5.2.tgz",
          "integrity": "sha1-QBL6K9EpsdY2URfojZ2gUA2Z2mQ=",
          "requires": {
            "async-foreach": "0.1.3",
            "chalk": "1.1.3",
            "cross-spawn": "3.0.1",
            "gaze": "1.1.2",
            "get-stdin": "4.0.1",
            "glob": "7.1.1",
            "in-publish": "2.0.0",
            "lodash.assign": "4.2.0",
            "lodash.clonedeep": "4.5.0",
            "lodash.mergewith": "4.6.0",
            "meow": "3.7.0",
            "mkdirp": "0.5.1",
            "nan": "2.6.2",
            "node-gyp": "3.6.0",
            "npmlog": "4.0.2",
            "request": "2.81.0",
            "sass-graph": "2.1.2",
            "stdout-stream": "1.4.0"
          }
        }
      }
    },
    "gulp-serve": {
      "version": "1.4.0",
      "resolved": "https://registry.npmjs.org/gulp-serve/-/gulp-serve-1.4.0.tgz",
      "integrity": "sha1-jcjaO5d7OfidapVjBck5QxrJGIw=",
      "dev": true,
      "requires": {
        "connect": "3.6.0",
        "gulp-util": "3.0.8",
        "serve-static": "1.12.1"
      }
    },
    "gulp-sourcemaps": {
      "version": "1.12.0",
      "resolved": "https://registry.npmjs.org/gulp-sourcemaps/-/gulp-sourcemaps-1.12.0.tgz",
      "integrity": "sha1-eG+XyUoPloSSRl1wVY4EJCxnlZg=",
      "dev": true,
      "requires": {
        "@gulp-sourcemaps/map-sources": "1.0.0",
        "acorn": "4.0.11",
        "convert-source-map": "1.5.0",
        "css": "2.2.1",
        "debug-fabulous": "0.0.4",
        "detect-newline": "2.1.0",
        "graceful-fs": "4.1.11",
        "source-map": "0.5.6",
        "strip-bom": "2.0.0",
        "through2": "2.0.3",
        "vinyl": "1.2.0"
      },
      "dependencies": {
        "vinyl": {
          "version": "1.2.0",
          "resolved": "https://registry.npmjs.org/vinyl/-/vinyl-1.2.0.tgz",
          "integrity": "sha1-XIgDbPVl5d8FVYv8kR+GVt8hiIQ=",
          "dev": true,
          "requires": {
            "clone": "1.0.2",
            "clone-stats": "0.0.1",
            "replace-ext": "0.0.1"
          }
        }
      }
    },
    "gulp-uglify": {
      "version": "1.5.4",
      "resolved": "https://registry.npmjs.org/gulp-uglify/-/gulp-uglify-1.5.4.tgz",
      "integrity": "sha1-UkeI2HZm0J+dDCH7IXf5ADmmWMk=",
      "dev": true,
      "requires": {
        "deap": "1.0.0",
        "fancy-log": "1.3.0",
        "gulp-util": "3.0.8",
        "isobject": "2.1.0",
        "through2": "2.0.3",
        "uglify-js": "2.6.4",
        "uglify-save-license": "0.4.1",
        "vinyl-sourcemaps-apply": "0.2.1"
      }
>>>>>>> d0f4a76c
    },
    "gulp-util": {
      "version": "3.0.8",
      "resolved": "https://registry.npmjs.org/gulp-util/-/gulp-util-3.0.8.tgz",
      "integrity": "sha1-AFTh50RQLifATBh8PsxQXdVLu08=",
      "requires": {
        "array-differ": "1.0.0",
        "array-uniq": "1.0.3",
        "beeper": "1.1.1",
        "chalk": "1.1.3",
        "dateformat": "2.0.0",
        "fancy-log": "1.3.0",
        "gulplog": "1.0.0",
        "has-gulplog": "0.1.0",
        "lodash._reescape": "3.0.0",
        "lodash._reevaluate": "3.0.0",
        "lodash._reinterpolate": "3.0.0",
        "lodash.template": "3.6.2",
        "minimist": "1.2.0",
        "multipipe": "0.1.2",
        "object-assign": "3.0.0",
        "replace-ext": "0.0.1",
        "through2": "2.0.3",
        "vinyl": "0.5.3"
      },
      "dependencies": {
        "minimist": {
          "version": "1.2.0",
          "resolved": "https://registry.npmjs.org/minimist/-/minimist-1.2.0.tgz",
          "integrity": "sha1-o1AIsg9BOD7sH7kU9M1d95omQoQ="
        },
        "object-assign": {
          "version": "3.0.0",
          "resolved": "https://registry.npmjs.org/object-assign/-/object-assign-3.0.0.tgz",
          "integrity": "sha1-m+3VygiXlJvKR+f/QIBi1Un1h/I="
        }
      }
    },
    "gulplog": {
      "version": "1.0.0",
      "resolved": "https://registry.npmjs.org/gulplog/-/gulplog-1.0.0.tgz",
      "integrity": "sha1-4oxNRdBey77YGDY86PnFkmIp/+U=",
      "requires": {
        "glogg": "1.0.0"
      }
    },
<<<<<<< HEAD
=======
    "handlebars": {
      "version": "4.0.6",
      "resolved": "https://registry.npmjs.org/handlebars/-/handlebars-4.0.6.tgz",
      "integrity": "sha1-LORISFBTf5yXqAJtU5m5NcTtTtc=",
      "dev": true,
      "requires": {
        "async": "1.5.2",
        "optimist": "0.6.1",
        "source-map": "0.4.4",
        "uglify-js": "2.6.4"
      },
      "dependencies": {
        "async": {
          "version": "1.5.2",
          "resolved": "https://registry.npmjs.org/async/-/async-1.5.2.tgz",
          "integrity": "sha1-7GphrlZIDAw8skHJVhjiCJL5Zyo=",
          "dev": true
        },
        "source-map": {
          "version": "0.4.4",
          "resolved": "https://registry.npmjs.org/source-map/-/source-map-0.4.4.tgz",
          "integrity": "sha1-66T12pwNyZneaAMti092FzZSA2s=",
          "dev": true,
          "requires": {
            "amdefine": "1.0.1"
          }
        }
      }
    },
    "har-schema": {
      "version": "1.0.5",
      "resolved": "https://registry.npmjs.org/har-schema/-/har-schema-1.0.5.tgz",
      "integrity": "sha1-0mMTX0MwfALGAq/I/pWXDAFRNp4="
    },
    "har-validator": {
      "version": "4.2.1",
      "resolved": "https://registry.npmjs.org/har-validator/-/har-validator-4.2.1.tgz",
      "integrity": "sha1-M0gdDxu/9gDdID11gSpqX7oALio=",
      "requires": {
        "ajv": "4.11.7",
        "har-schema": "1.0.5"
      }
    },
    "has": {
      "version": "1.0.1",
      "resolved": "https://registry.npmjs.org/has/-/has-1.0.1.tgz",
      "integrity": "sha1-hGFzP1OLCDfJNh45qauelwTcLyg=",
      "dev": true,
      "requires": {
        "function-bind": "1.1.0"
      }
    },
>>>>>>> d0f4a76c
    "has-ansi": {
      "version": "2.0.0",
      "resolved": "https://registry.npmjs.org/has-ansi/-/has-ansi-2.0.0.tgz",
      "integrity": "sha1-NPUEnOHs3ysGSa8+8k5F7TVBbZE=",
      "requires": {
        "ansi-regex": "2.1.1"
      }
    },
<<<<<<< HEAD
=======
    "has-flag": {
      "version": "1.0.0",
      "resolved": "https://registry.npmjs.org/has-flag/-/has-flag-1.0.0.tgz",
      "integrity": "sha1-nZ55MWXOAXoA8AQYxD+UKnsdEfo=",
      "dev": true
    },
>>>>>>> d0f4a76c
    "has-gulplog": {
      "version": "0.1.0",
      "resolved": "https://registry.npmjs.org/has-gulplog/-/has-gulplog-0.1.0.tgz",
      "integrity": "sha1-ZBTIKRNpfaUVkDl9r7EvIpZ4Ec4=",
      "requires": {
        "sparkles": "1.0.0"
      }
    },
<<<<<<< HEAD
=======
    "has-unicode": {
      "version": "2.0.1",
      "resolved": "https://registry.npmjs.org/has-unicode/-/has-unicode-2.0.1.tgz",
      "integrity": "sha1-4Ob+aijPUROIVeCG0Wkedx3iqLk="
    },
>>>>>>> d0f4a76c
    "hat": {
      "version": "0.0.3",
      "resolved": "https://registry.npmjs.org/hat/-/hat-0.0.3.tgz",
      "integrity": "sha1-uwFKnmSzeIrtgAWRdBPU/z1QLYo="
    },
<<<<<<< HEAD
=======
    "hawk": {
      "version": "3.1.3",
      "resolved": "https://registry.npmjs.org/hawk/-/hawk-3.1.3.tgz",
      "integrity": "sha1-B4REvXwWQLD+VA0sm3PVlnjo4cQ=",
      "requires": {
        "boom": "2.10.1",
        "cryptiles": "2.0.5",
        "hoek": "2.16.3",
        "sntp": "1.0.9"
      }
    },
>>>>>>> d0f4a76c
    "hock": {
      "version": "https://registry.npmjs.org/hock/-/hock-1.3.2.tgz",
      "integrity": "sha1-btPovkK0ZnmBGNEhUKqA6NbvIhk=",
      "requires": {
        "deep-equal": "0.2.1"
      },
      "dependencies": {
        "deep-equal": {
          "version": "0.2.1",
          "resolved": "https://registry.npmjs.org/deep-equal/-/deep-equal-0.2.1.tgz",
          "integrity": "sha1-+tenkyJMvww8d4b5LveA5PyMyHg="
        }
      }
    },
<<<<<<< HEAD
    "hosted-git-info": {
      "version": "2.5.0",
      "from": "hosted-git-info@>=2.1.4 <3.0.0",
      "resolved": "https://registry.npmjs.org/hosted-git-info/-/hosted-git-info-2.5.0.tgz"
    },
    "http-errors": {
      "version": "1.6.2",
      "from": "http-errors@>=1.6.1 <1.7.0",
      "resolved": "https://registry.npmjs.org/http-errors/-/http-errors-1.6.2.tgz"
=======
    "hoek": {
      "version": "2.16.3",
      "resolved": "https://registry.npmjs.org/hoek/-/hoek-2.16.3.tgz",
      "integrity": "sha1-ILt0A9POo5jpHcRxCo/xuCdKJe0="
    },
    "homedir-polyfill": {
      "version": "1.0.1",
      "resolved": "https://registry.npmjs.org/homedir-polyfill/-/homedir-polyfill-1.0.1.tgz",
      "integrity": "sha1-TCu8inWJmP7r9e1oWA921GdotLw=",
      "dev": true,
      "requires": {
        "parse-passwd": "1.0.0"
      }
    },
    "hosted-git-info": {
      "version": "2.4.2",
      "resolved": "https://registry.npmjs.org/hosted-git-info/-/hosted-git-info-2.4.2.tgz",
      "integrity": "sha1-AHa59GonBQbduq6lZJaJdGBhKmc="
    },
    "html-comment-regex": {
      "version": "1.1.1",
      "resolved": "https://registry.npmjs.org/html-comment-regex/-/html-comment-regex-1.1.1.tgz",
      "integrity": "sha1-ZouTd26q5V696POtRkswekljYl4=",
      "dev": true
    },
    "http-errors": {
      "version": "1.6.1",
      "resolved": "https://registry.npmjs.org/http-errors/-/http-errors-1.6.1.tgz",
      "integrity": "sha1-X4uO2YrKVFZWv1cplzh/kEpyIlc=",
      "requires": {
        "depd": "1.1.0",
        "inherits": "2.0.3",
        "setprototypeof": "1.0.3",
        "statuses": "1.3.1"
      }
    },
    "http-signature": {
      "version": "1.1.1",
      "resolved": "https://registry.npmjs.org/http-signature/-/http-signature-1.1.1.tgz",
      "integrity": "sha1-33LiZwZs0Kxn+3at+OE0qPvPkb8=",
      "requires": {
        "assert-plus": "0.2.0",
        "jsprim": "1.4.0",
        "sshpk": "1.13.0"
      }
>>>>>>> d0f4a76c
    },
    "httpntlm": {
      "version": "1.6.1",
      "resolved": "https://registry.npmjs.org/httpntlm/-/httpntlm-1.6.1.tgz",
      "integrity": "sha1-rQFScUOi6Hc8+uapb1hla7UqNLI=",
      "requires": {
        "httpreq": "0.4.23",
        "underscore": "1.7.0"
      },
      "dependencies": {
        "underscore": {
          "version": "1.7.0",
          "resolved": "https://registry.npmjs.org/underscore/-/underscore-1.7.0.tgz",
          "integrity": "sha1-a7rwh3UA02vjTsqlhODbn+8DUgk="
        }
      }
    },
    "httpreq": {
<<<<<<< HEAD
      "version": "0.4.24",
      "from": "httpreq@>=0.4.22",
      "resolved": "https://registry.npmjs.org/httpreq/-/httpreq-0.4.24.tgz"
=======
      "version": "0.4.23",
      "resolved": "https://registry.npmjs.org/httpreq/-/httpreq-0.4.23.tgz",
      "integrity": "sha1-D0YP4MeBApvK1/R8rQjebMETAhI="
>>>>>>> d0f4a76c
    },
    "i": {
      "version": "0.3.5",
      "resolved": "https://registry.npmjs.org/i/-/i-0.3.5.tgz",
      "integrity": "sha1-HSuFQVjsgWkRPGy39raAHpniEdU="
    },
    "iconv-lite": {
      "version": "0.4.15",
      "resolved": "https://registry.npmjs.org/iconv-lite/-/iconv-lite-0.4.15.tgz",
      "integrity": "sha1-/iZaIYrGpXz+hUkn6dBMGYJe3es="
    },
    "ieee754": {
      "version": "1.1.8",
      "resolved": "https://registry.npmjs.org/ieee754/-/ieee754-1.1.8.tgz",
      "integrity": "sha1-vjPUCsEO8ZJnAfbwii2G+/0a0+Q="
    },
<<<<<<< HEAD
=======
    "in-publish": {
      "version": "2.0.0",
      "resolved": "https://registry.npmjs.org/in-publish/-/in-publish-2.0.0.tgz",
      "integrity": "sha1-4g/146KvwmkDILbcVSaCqcf631E="
    },
    "indent-string": {
      "version": "2.1.0",
      "resolved": "https://registry.npmjs.org/indent-string/-/indent-string-2.1.0.tgz",
      "integrity": "sha1-ji1INIdCEhtKghi3oTfppSBJ3IA=",
      "requires": {
        "repeating": "2.0.1"
      }
    },
    "indexes-of": {
      "version": "1.0.1",
      "resolved": "https://registry.npmjs.org/indexes-of/-/indexes-of-1.0.1.tgz",
      "integrity": "sha1-8w9xbI4r00bHtn0985FVZqfAVgc=",
      "dev": true
    },
>>>>>>> d0f4a76c
    "inflection": {
      "version": "1.12.0",
      "resolved": "https://registry.npmjs.org/inflection/-/inflection-1.12.0.tgz",
      "integrity": "sha1-ogCTVlbW9fa8TcdQLhrstwMihBY="
    },
    "inflight": {
      "version": "1.0.6",
      "resolved": "https://registry.npmjs.org/inflight/-/inflight-1.0.6.tgz",
      "integrity": "sha1-Sb1jMdfQLQwJvJEKEHW6gWW1bfk=",
      "requires": {
        "once": "1.4.0",
        "wrappy": "1.0.2"
      }
    },
    "inherits": {
      "version": "2.0.3",
<<<<<<< HEAD
      "from": "inherits@2.0.3",
      "resolved": "https://registry.npmjs.org/inherits/-/inherits-2.0.3.tgz"
    },
    "ini": {
      "version": "1.3.4",
      "from": "ini@>=1.3.0 <1.4.0",
      "resolved": "https://registry.npmjs.org/ini/-/ini-1.3.4.tgz"
=======
      "resolved": "https://registry.npmjs.org/inherits/-/inherits-2.0.3.tgz",
      "integrity": "sha1-Yzwsg+PaQqUC9SRmAiSA9CCCYd4="
    },
    "ini": {
      "version": "1.3.4",
      "resolved": "https://registry.npmjs.org/ini/-/ini-1.3.4.tgz",
      "integrity": "sha1-BTfLedr1m1mhpRff9wbIbsA5Fi4=",
      "dev": true
    },
    "interpret": {
      "version": "1.0.3",
      "resolved": "https://registry.npmjs.org/interpret/-/interpret-1.0.3.tgz",
      "integrity": "sha1-y8NcYu7uc/Gat7EKgBURQBr8D5A=",
      "dev": true
>>>>>>> d0f4a76c
    },
    "invert-kv": {
      "version": "1.0.0",
      "resolved": "https://registry.npmjs.org/invert-kv/-/invert-kv-1.0.0.tgz",
      "integrity": "sha1-EEqOSqym09jNFXqO+L+rLXo//bY="
    },
    "ipaddr.js": {
<<<<<<< HEAD
      "version": "1.4.0",
      "from": "ipaddr.js@1.4.0",
      "resolved": "https://registry.npmjs.org/ipaddr.js/-/ipaddr.js-1.4.0.tgz"
    },
    "is-arrayish": {
      "version": "0.2.1",
      "from": "is-arrayish@>=0.2.1 <0.3.0",
      "resolved": "https://registry.npmjs.org/is-arrayish/-/is-arrayish-0.2.1.tgz"
    },
    "is-builtin-module": {
      "version": "1.0.0",
      "from": "is-builtin-module@>=1.0.0 <2.0.0",
      "resolved": "https://registry.npmjs.org/is-builtin-module/-/is-builtin-module-1.0.0.tgz"
    },
=======
      "version": "1.3.0",
      "resolved": "https://registry.npmjs.org/ipaddr.js/-/ipaddr.js-1.3.0.tgz",
      "integrity": "sha1-HgOlL9rYOou7KyXL9JmLTP/NPew="
    },
    "is-absolute": {
      "version": "0.2.6",
      "resolved": "https://registry.npmjs.org/is-absolute/-/is-absolute-0.2.6.tgz",
      "integrity": "sha1-IN5p89uULvLYe5wto28XIjWxtes=",
      "dev": true,
      "requires": {
        "is-relative": "0.2.1",
        "is-windows": "0.2.0"
      }
    },
    "is-absolute-url": {
      "version": "2.1.0",
      "resolved": "https://registry.npmjs.org/is-absolute-url/-/is-absolute-url-2.1.0.tgz",
      "integrity": "sha1-UFMN+4T8yap9vnhS6Do3uTufKqY=",
      "dev": true
    },
    "is-arrayish": {
      "version": "0.2.1",
      "resolved": "https://registry.npmjs.org/is-arrayish/-/is-arrayish-0.2.1.tgz",
      "integrity": "sha1-d8mYQFJ6qOyxqLppe4BkWnqSap0="
    },
    "is-buffer": {
      "version": "1.1.5",
      "resolved": "https://registry.npmjs.org/is-buffer/-/is-buffer-1.1.5.tgz",
      "integrity": "sha1-Hzsm72E7IUuIy8ojzGwB2Hlh7sw=",
      "dev": true
    },
    "is-builtin-module": {
      "version": "1.0.0",
      "resolved": "https://registry.npmjs.org/is-builtin-module/-/is-builtin-module-1.0.0.tgz",
      "integrity": "sha1-VAVy0096wxGfj3bDDLwbHgN6/74=",
      "requires": {
        "builtin-modules": "1.1.1"
      }
    },
    "is-dotfile": {
      "version": "1.0.3",
      "resolved": "https://registry.npmjs.org/is-dotfile/-/is-dotfile-1.0.3.tgz",
      "integrity": "sha1-pqLzL/0t+wT1yiXs0Pa4PPeYoeE=",
      "dev": true
    },
    "is-equal-shallow": {
      "version": "0.1.3",
      "resolved": "https://registry.npmjs.org/is-equal-shallow/-/is-equal-shallow-0.1.3.tgz",
      "integrity": "sha1-IjgJj8Ih3gvPpdnqxMRdY4qhxTQ=",
      "dev": true,
      "requires": {
        "is-primitive": "2.0.0"
      }
    },
    "is-extendable": {
      "version": "0.1.1",
      "resolved": "https://registry.npmjs.org/is-extendable/-/is-extendable-0.1.1.tgz",
      "integrity": "sha1-YrEQ4omkcUGOPsNqYX1HLjAd/Ik=",
      "dev": true
    },
    "is-extglob": {
      "version": "1.0.0",
      "resolved": "https://registry.npmjs.org/is-extglob/-/is-extglob-1.0.0.tgz",
      "integrity": "sha1-rEaBd8SUNAWgkvyPKXYMb/xiBsA=",
      "dev": true
    },
    "is-finite": {
      "version": "1.0.2",
      "resolved": "https://registry.npmjs.org/is-finite/-/is-finite-1.0.2.tgz",
      "integrity": "sha1-zGZ3aVYCvlUO8R6LSqYwU0K20Ko=",
      "requires": {
        "number-is-nan": "1.0.1"
      }
    },
>>>>>>> d0f4a76c
    "is-fullwidth-code-point": {
      "version": "1.0.0",
      "resolved": "https://registry.npmjs.org/is-fullwidth-code-point/-/is-fullwidth-code-point-1.0.0.tgz",
      "integrity": "sha1-754xOG8DGn8NZDr4L95QxFfvAMs=",
      "requires": {
        "number-is-nan": "1.0.1"
      }
    },
<<<<<<< HEAD
    "is-stream": {
      "version": "1.1.0",
      "from": "is-stream@>=1.1.0 <2.0.0",
      "resolved": "https://registry.npmjs.org/is-stream/-/is-stream-1.1.0.tgz"
    },
    "isarray": {
      "version": "1.0.0",
      "from": "isarray@>=1.0.0 <2.0.0",
      "resolved": "https://registry.npmjs.org/isarray/-/isarray-1.0.0.tgz"
=======
    "is-glob": {
      "version": "2.0.1",
      "resolved": "https://registry.npmjs.org/is-glob/-/is-glob-2.0.1.tgz",
      "integrity": "sha1-0Jb5JqPe1WAPP9/ZEZjLCIjC2GM=",
      "dev": true,
      "requires": {
        "is-extglob": "1.0.0"
      }
    },
    "is-number": {
      "version": "2.1.0",
      "resolved": "https://registry.npmjs.org/is-number/-/is-number-2.1.0.tgz",
      "integrity": "sha1-Afy7s5NGOlSPL0ZszhbezknbkI8=",
      "dev": true,
      "requires": {
        "kind-of": "3.1.0"
      }
    },
    "is-path-cwd": {
      "version": "1.0.0",
      "resolved": "https://registry.npmjs.org/is-path-cwd/-/is-path-cwd-1.0.0.tgz",
      "integrity": "sha1-0iXsIxMuie3Tj9p2dHLmLmXxEG0=",
      "dev": true
    },
    "is-path-in-cwd": {
      "version": "1.0.0",
      "resolved": "https://registry.npmjs.org/is-path-in-cwd/-/is-path-in-cwd-1.0.0.tgz",
      "integrity": "sha1-ZHdYK4IU1gI0YJRWcAO+ip6sBNw=",
      "dev": true,
      "requires": {
        "is-path-inside": "1.0.0"
      }
    },
    "is-path-inside": {
      "version": "1.0.0",
      "resolved": "https://registry.npmjs.org/is-path-inside/-/is-path-inside-1.0.0.tgz",
      "integrity": "sha1-/AbloWg/vaE95mev9xe7wQpI838=",
      "dev": true,
      "requires": {
        "path-is-inside": "1.0.2"
      }
    },
    "is-plain-obj": {
      "version": "1.1.0",
      "resolved": "https://registry.npmjs.org/is-plain-obj/-/is-plain-obj-1.1.0.tgz",
      "integrity": "sha1-caUMhCnfync8kqOQpKA7OfzVHT4=",
      "dev": true
    },
    "is-plain-object": {
      "version": "2.0.4",
      "resolved": "https://registry.npmjs.org/is-plain-object/-/is-plain-object-2.0.4.tgz",
      "integrity": "sha512-h5PpgXkWitc38BBMYawTYMWJHFZJVnBquFE57xFpjB8pJFiF6gZ+bU+WyI/yqXiFR5mdLsgYNaPe8uao6Uv9Og==",
      "dev": true,
      "requires": {
        "isobject": "3.0.1"
      },
      "dependencies": {
        "isobject": {
          "version": "3.0.1",
          "resolved": "https://registry.npmjs.org/isobject/-/isobject-3.0.1.tgz",
          "integrity": "sha1-TkMekrEalzFjaqH5yNHMvP2reN8=",
          "dev": true
        }
      }
    },
    "is-posix-bracket": {
      "version": "0.1.1",
      "resolved": "https://registry.npmjs.org/is-posix-bracket/-/is-posix-bracket-0.1.1.tgz",
      "integrity": "sha1-MzTceXdDaOkvAW5vvAqI9c1ua8Q=",
      "dev": true
    },
    "is-primitive": {
      "version": "2.0.0",
      "resolved": "https://registry.npmjs.org/is-primitive/-/is-primitive-2.0.0.tgz",
      "integrity": "sha1-IHurkWOEmcB7Kt8kCkGochADRXU=",
      "dev": true
    },
    "is-relative": {
      "version": "0.2.1",
      "resolved": "https://registry.npmjs.org/is-relative/-/is-relative-0.2.1.tgz",
      "integrity": "sha1-0n9MfVFtF1+2ENuEu+7yPDvJeqU=",
      "dev": true,
      "requires": {
        "is-unc-path": "0.1.2"
      }
    },
    "is-stream": {
      "version": "1.1.0",
      "resolved": "https://registry.npmjs.org/is-stream/-/is-stream-1.1.0.tgz",
      "integrity": "sha1-EtSj3U5o4Lec6428hBc66A2RykQ=",
      "dev": true
    },
    "is-svg": {
      "version": "2.1.0",
      "resolved": "https://registry.npmjs.org/is-svg/-/is-svg-2.1.0.tgz",
      "integrity": "sha1-z2EJDaDZ77yrhyLeum8DIgjbsOk=",
      "dev": true,
      "requires": {
        "html-comment-regex": "1.1.1"
      }
    },
    "is-typedarray": {
      "version": "1.0.0",
      "resolved": "https://registry.npmjs.org/is-typedarray/-/is-typedarray-1.0.0.tgz",
      "integrity": "sha1-5HnICFjfDBsR3dppQPlgEfzaSpo="
    },
    "is-unc-path": {
      "version": "0.1.2",
      "resolved": "https://registry.npmjs.org/is-unc-path/-/is-unc-path-0.1.2.tgz",
      "integrity": "sha1-arBTpyVzwQJQ/0FqOBTDUXivObk=",
      "dev": true,
      "requires": {
        "unc-path-regex": "0.1.2"
      }
    },
    "is-utf8": {
      "version": "0.2.1",
      "resolved": "https://registry.npmjs.org/is-utf8/-/is-utf8-0.2.1.tgz",
      "integrity": "sha1-Sw2hRCEE0bM2NA6AeX6GXPOffXI="
    },
    "is-windows": {
      "version": "0.2.0",
      "resolved": "https://registry.npmjs.org/is-windows/-/is-windows-0.2.0.tgz",
      "integrity": "sha1-3hqm1j6indJIc3tp8f+LgALSEIw=",
      "dev": true
    },
    "isarray": {
      "version": "1.0.0",
      "resolved": "https://registry.npmjs.org/isarray/-/isarray-1.0.0.tgz",
      "integrity": "sha1-u5NdSFgsuhaMBoNJV6VKPgcSTxE="
>>>>>>> d0f4a76c
    },
    "isexe": {
      "version": "2.0.0",
      "resolved": "https://registry.npmjs.org/isexe/-/isexe-2.0.0.tgz",
      "integrity": "sha1-6PvzdNxVb/iUehDcsFctYz8s+hA="
    },
<<<<<<< HEAD
    "isstream": {
      "version": "0.1.2",
      "from": "isstream@>=0.1.0 <0.2.0",
      "resolved": "https://registry.npmjs.org/isstream/-/isstream-0.1.2.tgz"
    },
=======
    "isobject": {
      "version": "2.1.0",
      "resolved": "https://registry.npmjs.org/isobject/-/isobject-2.1.0.tgz",
      "integrity": "sha1-8GVWEJaj8dou9GJy+BXIQNh+DIk=",
      "dev": true,
      "requires": {
        "isarray": "1.0.0"
      }
    },
    "isstream": {
      "version": "0.1.2",
      "resolved": "https://registry.npmjs.org/isstream/-/isstream-0.1.2.tgz",
      "integrity": "sha1-R+Y/evVa+m+S4VAOaQ64uFKcCZo="
    },
    "istanbul": {
      "version": "0.4.5",
      "resolved": "https://registry.npmjs.org/istanbul/-/istanbul-0.4.5.tgz",
      "integrity": "sha1-ZcfXPUxNqE1POsMQuRj7C4Azczs=",
      "dev": true,
      "requires": {
        "abbrev": "1.0.9",
        "async": "1.5.2",
        "escodegen": "1.8.1",
        "esprima": "2.7.3",
        "glob": "5.0.15",
        "handlebars": "4.0.6",
        "js-yaml": "3.7.0",
        "mkdirp": "0.5.1",
        "nopt": "3.0.6",
        "once": "1.4.0",
        "resolve": "1.1.7",
        "supports-color": "3.2.3",
        "which": "1.2.14",
        "wordwrap": "1.0.0"
      },
      "dependencies": {
        "async": {
          "version": "1.5.2",
          "resolved": "https://registry.npmjs.org/async/-/async-1.5.2.tgz",
          "integrity": "sha1-7GphrlZIDAw8skHJVhjiCJL5Zyo=",
          "dev": true
        },
        "glob": {
          "version": "5.0.15",
          "resolved": "https://registry.npmjs.org/glob/-/glob-5.0.15.tgz",
          "integrity": "sha1-G8k2ueAvSmA/zCIuz3Yz0wuLk7E=",
          "dev": true,
          "requires": {
            "inflight": "1.0.6",
            "inherits": "2.0.3",
            "minimatch": "3.0.3",
            "once": "1.4.0",
            "path-is-absolute": "1.0.1"
          }
        },
        "resolve": {
          "version": "1.1.7",
          "resolved": "https://registry.npmjs.org/resolve/-/resolve-1.1.7.tgz",
          "integrity": "sha1-IDEU2CrSxe2ejgQRs5ModeiJ6Xs=",
          "dev": true
        },
        "supports-color": {
          "version": "3.2.3",
          "resolved": "https://registry.npmjs.org/supports-color/-/supports-color-3.2.3.tgz",
          "integrity": "sha1-ZawFBLOVQXHYpklGsq48u4pfVPY=",
          "dev": true,
          "requires": {
            "has-flag": "1.0.0"
          }
        },
        "wordwrap": {
          "version": "1.0.0",
          "resolved": "https://registry.npmjs.org/wordwrap/-/wordwrap-1.0.0.tgz",
          "integrity": "sha1-J1hIEIkUVqQXHI0CJkQa3pDLyus=",
          "dev": true
        }
      }
    },
>>>>>>> d0f4a76c
    "java-packagename-regex": {
      "version": "1.0.0",
      "resolved": "https://registry.npmjs.org/java-packagename-regex/-/java-packagename-regex-1.0.0.tgz",
      "integrity": "sha1-lR9he9WhlCIO0GcLm4KowOxcYiQ="
    },
    "jmespath": {
      "version": "0.15.0",
      "resolved": "https://registry.npmjs.org/jmespath/-/jmespath-0.15.0.tgz",
      "integrity": "sha1-o/Iiqarp+Wb10nx5ZRDigJF2Qhc="
    },
<<<<<<< HEAD
=======
    "jodid25519": {
      "version": "1.0.2",
      "resolved": "https://registry.npmjs.org/jodid25519/-/jodid25519-1.0.2.tgz",
      "integrity": "sha1-BtSRIlUJNBlHfUJWM2BuDpB4KWc=",
      "optional": true,
      "requires": {
        "jsbn": "0.1.1"
      }
    },
    "js-base64": {
      "version": "2.1.9",
      "resolved": "https://registry.npmjs.org/js-base64/-/js-base64-2.1.9.tgz",
      "integrity": "sha1-8OgK4DmkvWVLXygfyT8EqRSn/M4=",
      "dev": true
    },
    "js-yaml": {
      "version": "3.7.0",
      "resolved": "https://registry.npmjs.org/js-yaml/-/js-yaml-3.7.0.tgz",
      "integrity": "sha1-XJZ93YN6m/3KXy3oQlOr6KHAO4A=",
      "dev": true,
      "requires": {
        "argparse": "1.0.9",
        "esprima": "2.7.3"
      }
    },
    "js2xmlparser": {
      "version": "1.0.0",
      "resolved": "https://registry.npmjs.org/js2xmlparser/-/js2xmlparser-1.0.0.tgz",
      "integrity": "sha1-WhcPLo1kds5FQF4EgjJCUTeC/jA=",
      "dev": true
    },
    "jsbn": {
      "version": "0.1.1",
      "resolved": "https://registry.npmjs.org/jsbn/-/jsbn-0.1.1.tgz",
      "integrity": "sha1-peZUwuWi3rXyAdls77yoDA7y9RM=",
      "optional": true
    },
>>>>>>> d0f4a76c
    "json": {
      "version": "9.0.6",
      "resolved": "https://registry.npmjs.org/json/-/json-9.0.6.tgz",
      "integrity": "sha1-eXLCpaSKQmeNsnMMfCxO5uTiRYU="
    },
<<<<<<< HEAD
=======
    "json-schema": {
      "version": "0.2.3",
      "resolved": "https://registry.npmjs.org/json-schema/-/json-schema-0.2.3.tgz",
      "integrity": "sha1-tIDIkuWaLwWVTOcnvT8qTogvnhM="
    },
    "json-stable-stringify": {
      "version": "1.0.1",
      "resolved": "https://registry.npmjs.org/json-stable-stringify/-/json-stable-stringify-1.0.1.tgz",
      "integrity": "sha1-mnWdOcXy/1A/1TAGRu1EX4jE+a8=",
      "requires": {
        "jsonify": "0.0.0"
      }
    },
    "json-stringify-safe": {
      "version": "5.0.1",
      "resolved": "https://registry.npmjs.org/json-stringify-safe/-/json-stringify-safe-5.0.1.tgz",
      "integrity": "sha1-Epai1Y/UXxmg9s4B1lcB4sc1tus="
    },
    "json3": {
      "version": "3.3.2",
      "resolved": "https://registry.npmjs.org/json3/-/json3-3.3.2.tgz",
      "integrity": "sha1-PAQ0dD35Pi9cQq7nsZvLSDV19OE=",
      "dev": true
    },
    "jsonfile": {
      "version": "1.0.1",
      "resolved": "https://registry.npmjs.org/jsonfile/-/jsonfile-1.0.1.tgz",
      "integrity": "sha1-6l7+QLg2kLmGZ2FKc5L8YOhCwN0=",
      "dev": true
    },
    "jsonify": {
      "version": "0.0.0",
      "resolved": "https://registry.npmjs.org/jsonify/-/jsonify-0.0.0.tgz",
      "integrity": "sha1-LHS27kHZPKUbe1qu6PUDYx0lKnM="
    },
>>>>>>> d0f4a76c
    "jsonparse": {
      "version": "0.0.5",
      "resolved": "https://registry.npmjs.org/jsonparse/-/jsonparse-0.0.5.tgz",
      "integrity": "sha1-MwVCrT8KZUZlt3jz6y2an6UHrGQ="
    },
    "JSONStream": {
      "version": "0.10.0",
      "resolved": "https://registry.npmjs.org/JSONStream/-/JSONStream-0.10.0.tgz",
      "integrity": "sha1-dDSdDYlSK3HzDwoD/5vSDKbxKsA=",
      "requires": {
        "jsonparse": "0.0.5",
        "through": "2.3.8"
      }
    },
<<<<<<< HEAD
    "keygrip": {
      "version": "1.0.1",
      "from": "keygrip@>=1.0.1 <1.1.0",
      "resolved": "https://registry.npmjs.org/keygrip/-/keygrip-1.0.1.tgz"
    },
=======
    "jsprim": {
      "version": "1.4.0",
      "resolved": "https://registry.npmjs.org/jsprim/-/jsprim-1.4.0.tgz",
      "integrity": "sha1-o7h+QCmNjDgFUtjMdiigu5WiKRg=",
      "requires": {
        "assert-plus": "1.0.0",
        "extsprintf": "1.0.2",
        "json-schema": "0.2.3",
        "verror": "1.3.6"
      },
      "dependencies": {
        "assert-plus": {
          "version": "1.0.0",
          "resolved": "https://registry.npmjs.org/assert-plus/-/assert-plus-1.0.0.tgz",
          "integrity": "sha1-8S4PPF13sLHN2RRpQuTpbB5N1SU="
        }
      }
    },
    "keygrip": {
      "version": "1.0.1",
      "resolved": "https://registry.npmjs.org/keygrip/-/keygrip-1.0.1.tgz",
      "integrity": "sha1-sC+kgW7vIajEs1yp5Skh/8iaMOk="
    },
    "kind-of": {
      "version": "3.1.0",
      "resolved": "https://registry.npmjs.org/kind-of/-/kind-of-3.1.0.tgz",
      "integrity": "sha1-R11pil5J/15T0U4+cyQp3Iv0z0c=",
      "dev": true,
      "requires": {
        "is-buffer": "1.1.5"
      }
    },
    "lazy-cache": {
      "version": "1.0.4",
      "resolved": "https://registry.npmjs.org/lazy-cache/-/lazy-cache-1.0.4.tgz",
      "integrity": "sha1-odePw6UEdMuAhF07O24dpJpEbo4=",
      "dev": true
    },
    "lazy-debug-legacy": {
      "version": "0.0.1",
      "resolved": "https://registry.npmjs.org/lazy-debug-legacy/-/lazy-debug-legacy-0.0.1.tgz",
      "integrity": "sha1-U3cWwHduTPeePtG2IfdljCkRsbE=",
      "dev": true
    },
>>>>>>> d0f4a76c
    "lcid": {
      "version": "1.0.0",
      "resolved": "https://registry.npmjs.org/lcid/-/lcid-1.0.0.tgz",
      "integrity": "sha1-MIrMr6C8SDo4Z7S28rlQYlHRuDU=",
      "requires": {
        "invert-kv": "1.0.0"
      }
    },
    "ldap-filter": {
      "version": "0.2.2",
      "resolved": "https://registry.npmjs.org/ldap-filter/-/ldap-filter-0.2.2.tgz",
      "integrity": "sha1-8rhCvguG2jNSeYUFsx68rlkNd9A=",
      "requires": {
        "assert-plus": "0.1.5"
      },
      "dependencies": {
        "assert-plus": {
          "version": "0.1.5",
          "resolved": "https://registry.npmjs.org/assert-plus/-/assert-plus-0.1.5.tgz",
          "integrity": "sha1-7nQAlBMALYTOxyGcasgRgS5yMWA="
        }
      }
    },
    "ldapjs": {
      "version": "1.0.1",
      "resolved": "https://registry.npmjs.org/ldapjs/-/ldapjs-1.0.1.tgz",
      "integrity": "sha1-NSuBKudLCo6WVJpLiWBg7uG5pUY=",
      "requires": {
        "asn1": "0.2.3",
        "assert-plus": "1.0.0",
        "backoff": "2.5.0",
        "bunyan": "1.8.10",
        "dashdash": "1.14.1",
        "dtrace-provider": "0.7.1",
        "ldap-filter": "0.2.2",
        "once": "1.4.0",
        "vasync": "1.6.4",
        "verror": "1.9.0"
      },
      "dependencies": {
        "assert-plus": {
          "version": "1.0.0",
<<<<<<< HEAD
          "from": "assert-plus@>=1.0.0 <2.0.0",
          "resolved": "https://registry.npmjs.org/assert-plus/-/assert-plus-1.0.0.tgz"
        }
      }
    },
    "locate-path": {
      "version": "2.0.0",
      "from": "locate-path@>=2.0.0 <3.0.0",
      "resolved": "https://registry.npmjs.org/locate-path/-/locate-path-2.0.0.tgz",
      "dependencies": {
        "path-exists": {
          "version": "3.0.0",
          "from": "path-exists@>=3.0.0 <4.0.0",
          "resolved": "https://registry.npmjs.org/path-exists/-/path-exists-3.0.0.tgz"
        }
=======
          "resolved": "https://registry.npmjs.org/assert-plus/-/assert-plus-1.0.0.tgz",
          "integrity": "sha1-8S4PPF13sLHN2RRpQuTpbB5N1SU="
        },
        "extsprintf": {
          "version": "1.3.0",
          "resolved": "https://registry.npmjs.org/extsprintf/-/extsprintf-1.3.0.tgz",
          "integrity": "sha1-lpGEQOMEGnpBT4xS48V06zw+HgU="
        },
        "verror": {
          "version": "1.9.0",
          "resolved": "https://registry.npmjs.org/verror/-/verror-1.9.0.tgz",
          "integrity": "sha1-EHqKLRTDNYb8S7gwBXzS0Zripu4=",
          "requires": {
            "assert-plus": "1.0.0",
            "core-util-is": "1.0.2",
            "extsprintf": "1.3.0"
          }
        }
      }
    },
    "levn": {
      "version": "0.3.0",
      "resolved": "https://registry.npmjs.org/levn/-/levn-0.3.0.tgz",
      "integrity": "sha1-OwmSTt+fCDwEkP3UwLxEIeBHZO4=",
      "dev": true,
      "requires": {
        "prelude-ls": "1.1.2",
        "type-check": "0.3.2"
      }
    },
    "liftoff": {
      "version": "2.3.0",
      "resolved": "https://registry.npmjs.org/liftoff/-/liftoff-2.3.0.tgz",
      "integrity": "sha1-qY8v9nGD2Lp8+soQVIvX/wVQs4U=",
      "dev": true,
      "requires": {
        "extend": "3.0.0",
        "findup-sync": "0.4.3",
        "fined": "1.1.0",
        "flagged-respawn": "0.3.2",
        "lodash.isplainobject": "4.0.6",
        "lodash.isstring": "4.0.1",
        "lodash.mapvalues": "4.6.0",
        "rechoir": "0.6.2",
        "resolve": "1.3.2"
      }
    },
    "load-json-file": {
      "version": "1.1.0",
      "resolved": "https://registry.npmjs.org/load-json-file/-/load-json-file-1.1.0.tgz",
      "integrity": "sha1-lWkFcI1YtLq0wiYbBPWfMcmTdMA=",
      "requires": {
        "graceful-fs": "4.1.11",
        "parse-json": "2.2.0",
        "pify": "2.3.0",
        "pinkie-promise": "2.0.1",
        "strip-bom": "2.0.0"
>>>>>>> d0f4a76c
      }
    },
    "lodash": {
      "version": "4.17.4",
      "resolved": "https://registry.npmjs.org/lodash/-/lodash-4.17.4.tgz",
      "integrity": "sha1-eCA6TRwyiuHYbcpkYONptX9AVa4="
    },
<<<<<<< HEAD
=======
    "lodash._baseassign": {
      "version": "3.2.0",
      "resolved": "https://registry.npmjs.org/lodash._baseassign/-/lodash._baseassign-3.2.0.tgz",
      "integrity": "sha1-jDigmVAPIVrQnlnxci/QxSv+Ck4=",
      "dev": true,
      "requires": {
        "lodash._basecopy": "3.0.1",
        "lodash.keys": "3.1.2"
      }
    },
>>>>>>> d0f4a76c
    "lodash._basecopy": {
      "version": "3.0.1",
      "resolved": "https://registry.npmjs.org/lodash._basecopy/-/lodash._basecopy-3.0.1.tgz",
      "integrity": "sha1-jaDmqHbPNEwK2KVIghEd08XHyjY="
    },
<<<<<<< HEAD
=======
    "lodash._basecreate": {
      "version": "3.0.3",
      "resolved": "https://registry.npmjs.org/lodash._basecreate/-/lodash._basecreate-3.0.3.tgz",
      "integrity": "sha1-G8ZhYU2qf8MRt9A78WgGoCE8+CE=",
      "dev": true
    },
>>>>>>> d0f4a76c
    "lodash._basetostring": {
      "version": "3.0.1",
      "resolved": "https://registry.npmjs.org/lodash._basetostring/-/lodash._basetostring-3.0.1.tgz",
      "integrity": "sha1-0YYdh3+CSlL2aYMtyvPuFVZqB9U="
    },
    "lodash._basevalues": {
      "version": "3.0.0",
      "resolved": "https://registry.npmjs.org/lodash._basevalues/-/lodash._basevalues-3.0.0.tgz",
      "integrity": "sha1-W3dXYoAr3j0yl1A+JjAIIP32Ybc="
    },
    "lodash._getnative": {
      "version": "3.9.1",
      "resolved": "https://registry.npmjs.org/lodash._getnative/-/lodash._getnative-3.9.1.tgz",
      "integrity": "sha1-VwvH3t5G1hzc3mh9ZdPuy6o6r/U="
    },
    "lodash._isiterateecall": {
      "version": "3.0.9",
      "resolved": "https://registry.npmjs.org/lodash._isiterateecall/-/lodash._isiterateecall-3.0.9.tgz",
      "integrity": "sha1-UgOte6Ql+uhCRg5pbbnPPmqsBXw="
    },
    "lodash._reescape": {
      "version": "3.0.0",
      "resolved": "https://registry.npmjs.org/lodash._reescape/-/lodash._reescape-3.0.0.tgz",
      "integrity": "sha1-Kx1vXf4HyKNVdT5fJ/rH8c3hYWo="
    },
    "lodash._reevaluate": {
      "version": "3.0.0",
      "resolved": "https://registry.npmjs.org/lodash._reevaluate/-/lodash._reevaluate-3.0.0.tgz",
      "integrity": "sha1-WLx0xAZklTrgsSTYBpltrKQx4u0="
    },
    "lodash._reinterpolate": {
      "version": "3.0.0",
      "resolved": "https://registry.npmjs.org/lodash._reinterpolate/-/lodash._reinterpolate-3.0.0.tgz",
      "integrity": "sha1-DM8tiRZq8Ds2Y8eWU4t1rG4RTZ0="
    },
    "lodash._root": {
      "version": "3.0.1",
      "resolved": "https://registry.npmjs.org/lodash._root/-/lodash._root-3.0.1.tgz",
      "integrity": "sha1-+6HEUkwZ7ppfgTa0YJ8BfPTe1pI="
    },
<<<<<<< HEAD
=======
    "lodash.assign": {
      "version": "4.2.0",
      "resolved": "https://registry.npmjs.org/lodash.assign/-/lodash.assign-4.2.0.tgz",
      "integrity": "sha1-DZnzzNem0mHRm9rrkkUAXShYCOc="
    },
>>>>>>> d0f4a76c
    "lodash.clonedeep": {
      "version": "4.5.0",
      "resolved": "https://registry.npmjs.org/lodash.clonedeep/-/lodash.clonedeep-4.5.0.tgz",
      "integrity": "sha1-4j8/nE+Pvd6HJSnBBxhXoIblzO8="
    },
<<<<<<< HEAD
=======
    "lodash.create": {
      "version": "3.1.1",
      "resolved": "https://registry.npmjs.org/lodash.create/-/lodash.create-3.1.1.tgz",
      "integrity": "sha1-1/KEnw29p+BGgruM1yqwIkYd6+c=",
      "dev": true,
      "requires": {
        "lodash._baseassign": "3.2.0",
        "lodash._basecreate": "3.0.3",
        "lodash._isiterateecall": "3.0.9"
      }
    },
>>>>>>> d0f4a76c
    "lodash.defaults": {
      "version": "4.2.0",
      "resolved": "https://registry.npmjs.org/lodash.defaults/-/lodash.defaults-4.2.0.tgz",
      "integrity": "sha1-0JF4cW/+pN3p5ft7N/bwgCJ0WAw="
    },
    "lodash.escape": {
      "version": "3.2.0",
      "resolved": "https://registry.npmjs.org/lodash.escape/-/lodash.escape-3.2.0.tgz",
      "integrity": "sha1-mV7g3BjBtIzJLv+ucaEKq1tIdpg=",
      "requires": {
        "lodash._root": "3.0.1"
      }
    },
    "lodash.isarguments": {
      "version": "3.1.0",
      "resolved": "https://registry.npmjs.org/lodash.isarguments/-/lodash.isarguments-3.1.0.tgz",
      "integrity": "sha1-L1c9hcaiQon/AGY7SRwdM4/zRYo="
    },
    "lodash.isarray": {
      "version": "3.0.4",
<<<<<<< HEAD
      "from": "lodash.isarray@>=3.0.0 <4.0.0",
      "resolved": "https://registry.npmjs.org/lodash.isarray/-/lodash.isarray-3.0.4.tgz"
=======
      "resolved": "https://registry.npmjs.org/lodash.isarray/-/lodash.isarray-3.0.4.tgz",
      "integrity": "sha1-eeTriMNqgSKvhvhEqpvNhRtfu1U="
    },
    "lodash.isplainobject": {
      "version": "4.0.6",
      "resolved": "https://registry.npmjs.org/lodash.isplainobject/-/lodash.isplainobject-4.0.6.tgz",
      "integrity": "sha1-fFJqUtibRcRcxpC4gWO+BJf1UMs=",
      "dev": true
    },
    "lodash.isstring": {
      "version": "4.0.1",
      "resolved": "https://registry.npmjs.org/lodash.isstring/-/lodash.isstring-4.0.1.tgz",
      "integrity": "sha1-1SfftUVuynzJu5XV2ur4i6VKVFE=",
      "dev": true
>>>>>>> d0f4a76c
    },
    "lodash.keys": {
      "version": "3.1.2",
      "resolved": "https://registry.npmjs.org/lodash.keys/-/lodash.keys-3.1.2.tgz",
      "integrity": "sha1-TbwEcrFWvlCgsoaFXRvQsMZWCYo=",
      "requires": {
        "lodash._getnative": "3.9.1",
        "lodash.isarguments": "3.1.0",
        "lodash.isarray": "3.0.4"
      }
    },
<<<<<<< HEAD
=======
    "lodash.mapvalues": {
      "version": "4.6.0",
      "resolved": "https://registry.npmjs.org/lodash.mapvalues/-/lodash.mapvalues-4.6.0.tgz",
      "integrity": "sha1-G6+lAF3p3W9PJmaMMMo3IwzJaJw=",
      "dev": true
    },
    "lodash.memoize": {
      "version": "4.1.2",
      "resolved": "https://registry.npmjs.org/lodash.memoize/-/lodash.memoize-4.1.2.tgz",
      "integrity": "sha1-vMbEmkKihA7Zl/Mj6tpezRguC/4=",
      "dev": true
    },
    "lodash.mergewith": {
      "version": "4.6.0",
      "resolved": "https://registry.npmjs.org/lodash.mergewith/-/lodash.mergewith-4.6.0.tgz",
      "integrity": "sha1-FQzwoWeR9ZA7iJHqsVRgknS96lU="
    },
>>>>>>> d0f4a76c
    "lodash.restparam": {
      "version": "3.6.1",
      "resolved": "https://registry.npmjs.org/lodash.restparam/-/lodash.restparam-3.6.1.tgz",
      "integrity": "sha1-k2pOMJ7zMKdkXtQUWYbIWuWyCAU="
    },
    "lodash.template": {
      "version": "3.6.2",
      "resolved": "https://registry.npmjs.org/lodash.template/-/lodash.template-3.6.2.tgz",
      "integrity": "sha1-+M3sxhaaJVvpCYrosMU9N4kx0U8=",
      "requires": {
        "lodash._basecopy": "3.0.1",
        "lodash._basetostring": "3.0.1",
        "lodash._basevalues": "3.0.0",
        "lodash._isiterateecall": "3.0.9",
        "lodash._reinterpolate": "3.0.0",
        "lodash.escape": "3.2.0",
        "lodash.keys": "3.1.2",
        "lodash.restparam": "3.6.1",
        "lodash.templatesettings": "3.1.1"
      }
    },
    "lodash.templatesettings": {
      "version": "3.1.1",
      "resolved": "https://registry.npmjs.org/lodash.templatesettings/-/lodash.templatesettings-3.1.1.tgz",
      "integrity": "sha1-+zB4RHU7Zrnxr6VOJix0UwfbqOU=",
      "requires": {
        "lodash._reinterpolate": "3.0.0",
        "lodash.escape": "3.2.0"
      }
    },
<<<<<<< HEAD
    "lru-cache": {
      "version": "4.1.1",
      "from": "lru-cache@>=4.0.0 <5.0.0",
      "resolved": "https://registry.npmjs.org/lru-cache/-/lru-cache-4.1.1.tgz"
=======
    "lodash.uniq": {
      "version": "4.5.0",
      "resolved": "https://registry.npmjs.org/lodash.uniq/-/lodash.uniq-4.5.0.tgz",
      "integrity": "sha1-0CJTc662Uq3BvILklFM5qEJ1R3M=",
      "dev": true
    },
    "longest": {
      "version": "1.0.1",
      "resolved": "https://registry.npmjs.org/longest/-/longest-1.0.1.tgz",
      "integrity": "sha1-MKCy2jj3N3DoKUoNIuZiXtd9AJc=",
      "dev": true
    },
    "loud-rejection": {
      "version": "1.6.0",
      "resolved": "https://registry.npmjs.org/loud-rejection/-/loud-rejection-1.6.0.tgz",
      "integrity": "sha1-W0b4AUft7leIcPCG0Eghz5mOVR8=",
      "requires": {
        "currently-unhandled": "0.4.1",
        "signal-exit": "3.0.2"
      }
    },
    "lru-cache": {
      "version": "4.0.2",
      "resolved": "https://registry.npmjs.org/lru-cache/-/lru-cache-4.0.2.tgz",
      "integrity": "sha1-HRdnnAac2l0ECZGgnbwsDbN35V4=",
      "requires": {
        "pseudomap": "1.0.2",
        "yallist": "2.1.2"
      }
    },
    "macaddress": {
      "version": "0.2.8",
      "resolved": "https://registry.npmjs.org/macaddress/-/macaddress-0.2.8.tgz",
      "integrity": "sha1-WQTcU3w57G2+/q6QIycTX6hRHxI=",
      "dev": true
    },
    "map-cache": {
      "version": "0.2.2",
      "resolved": "https://registry.npmjs.org/map-cache/-/map-cache-0.2.2.tgz",
      "integrity": "sha1-wyq9C9ZSXZsFFkW7TyasXcmKDb8=",
      "dev": true
    },
    "map-obj": {
      "version": "1.0.1",
      "resolved": "https://registry.npmjs.org/map-obj/-/map-obj-1.0.1.tgz",
      "integrity": "sha1-2TPOuSBdgr3PSIb2dCvcK03qFG0="
    },
    "math-expression-evaluator": {
      "version": "1.2.16",
      "resolved": "https://registry.npmjs.org/math-expression-evaluator/-/math-expression-evaluator-1.2.16.tgz",
      "integrity": "sha1-s1f6HKn677jkjRDBTvK8stnwp8k=",
      "dev": true
>>>>>>> d0f4a76c
    },
    "media-typer": {
      "version": "0.3.0",
      "resolved": "https://registry.npmjs.org/media-typer/-/media-typer-0.3.0.tgz",
      "integrity": "sha1-hxDXrwqmJvj/+hzgAWhUUmMlV0g="
    },
<<<<<<< HEAD
    "mem": {
      "version": "1.1.0",
      "from": "mem@>=1.1.0 <2.0.0",
      "resolved": "https://registry.npmjs.org/mem/-/mem-1.1.0.tgz"
=======
    "meow": {
      "version": "3.7.0",
      "resolved": "https://registry.npmjs.org/meow/-/meow-3.7.0.tgz",
      "integrity": "sha1-cstmi0JSKCkKu/qFaJJYcwioAfs=",
      "requires": {
        "camelcase-keys": "2.1.0",
        "decamelize": "1.2.0",
        "loud-rejection": "1.6.0",
        "map-obj": "1.0.1",
        "minimist": "1.2.0",
        "normalize-package-data": "2.3.6",
        "object-assign": "4.1.1",
        "read-pkg-up": "1.0.1",
        "redent": "1.0.0",
        "trim-newlines": "1.0.0"
      },
      "dependencies": {
        "minimist": {
          "version": "1.2.0",
          "resolved": "https://registry.npmjs.org/minimist/-/minimist-1.2.0.tgz",
          "integrity": "sha1-o1AIsg9BOD7sH7kU9M1d95omQoQ="
        }
      }
>>>>>>> d0f4a76c
    },
    "merge-descriptors": {
      "version": "1.0.1",
      "resolved": "https://registry.npmjs.org/merge-descriptors/-/merge-descriptors-1.0.1.tgz",
      "integrity": "sha1-sAqqVW3YtEVoFQ7J0blT8/kMu2E="
    },
    "methods": {
      "version": "1.1.2",
<<<<<<< HEAD
      "from": "methods@>=1.1.2 <1.2.0",
      "resolved": "https://registry.npmjs.org/methods/-/methods-1.1.2.tgz"
    },
    "mime": {
      "version": "1.3.6",
      "from": "mime@>=1.3.4 <2.0.0",
      "resolved": "https://registry.npmjs.org/mime/-/mime-1.3.6.tgz"
    },
    "mime-db": {
      "version": "1.29.0",
      "from": "mime-db@>=1.29.0 <1.30.0",
      "resolved": "https://registry.npmjs.org/mime-db/-/mime-db-1.29.0.tgz"
    },
    "mime-types": {
      "version": "2.1.16",
      "from": "mime-types@>=2.1.15 <2.2.0",
      "resolved": "https://registry.npmjs.org/mime-types/-/mime-types-2.1.16.tgz"
    },
    "mimic-fn": {
      "version": "1.1.0",
      "from": "mimic-fn@>=1.0.0 <2.0.0",
      "resolved": "https://registry.npmjs.org/mimic-fn/-/mimic-fn-1.1.0.tgz"
    },
    "minimatch": {
      "version": "3.0.4",
      "from": "minimatch@>=3.0.4 <4.0.0",
      "resolved": "https://registry.npmjs.org/minimatch/-/minimatch-3.0.4.tgz"
=======
      "resolved": "https://registry.npmjs.org/methods/-/methods-1.1.2.tgz",
      "integrity": "sha1-VSmk1nZUE07cxSZmVoNbD4Ua/O4="
    },
    "micromatch": {
      "version": "2.3.11",
      "resolved": "https://registry.npmjs.org/micromatch/-/micromatch-2.3.11.tgz",
      "integrity": "sha1-hmd8l9FyCzY0MdBNDRUpO9OMFWU=",
      "dev": true,
      "requires": {
        "arr-diff": "2.0.0",
        "array-unique": "0.2.1",
        "braces": "1.8.5",
        "expand-brackets": "0.1.5",
        "extglob": "0.3.2",
        "filename-regex": "2.0.1",
        "is-extglob": "1.0.0",
        "is-glob": "2.0.1",
        "kind-of": "3.1.0",
        "normalize-path": "2.1.1",
        "object.omit": "2.0.1",
        "parse-glob": "3.0.4",
        "regex-cache": "0.4.3"
      }
    },
    "mime": {
      "version": "1.3.4",
      "resolved": "https://registry.npmjs.org/mime/-/mime-1.3.4.tgz",
      "integrity": "sha1-EV+eO2s9rylZmDyzjxSaLUDrXVM="
    },
    "mime-db": {
      "version": "1.27.0",
      "resolved": "https://registry.npmjs.org/mime-db/-/mime-db-1.27.0.tgz",
      "integrity": "sha1-gg9XIpa70g7CXtVeW13oaeVDbrE="
    },
    "mime-types": {
      "version": "2.1.15",
      "resolved": "https://registry.npmjs.org/mime-types/-/mime-types-2.1.15.tgz",
      "integrity": "sha1-pOv1BkCUVpI3uM9wBGd20J/JKu0=",
      "requires": {
        "mime-db": "1.27.0"
      }
    },
    "minimatch": {
      "version": "3.0.3",
      "resolved": "https://registry.npmjs.org/minimatch/-/minimatch-3.0.3.tgz",
      "integrity": "sha1-Kk5AkLlrLbBqnX3wEFWmKnfJt3Q=",
      "requires": {
        "brace-expansion": "1.1.7"
      }
>>>>>>> d0f4a76c
    },
    "minimist": {
      "version": "0.0.8",
      "resolved": "https://registry.npmjs.org/minimist/-/minimist-0.0.8.tgz",
      "integrity": "sha1-hX/Kv8M5fSYluCKCYuhqp6ARsF0="
    },
    "mkdirp": {
      "version": "0.5.1",
      "resolved": "https://registry.npmjs.org/mkdirp/-/mkdirp-0.5.1.tgz",
      "integrity": "sha1-MAV0OOrGz3+MR2fzhkjWaX11yQM=",
      "requires": {
        "minimist": "0.0.8"
      }
    },
<<<<<<< HEAD
=======
    "mocha": {
      "version": "3.2.0",
      "resolved": "https://registry.npmjs.org/mocha/-/mocha-3.2.0.tgz",
      "integrity": "sha1-fcT0XlCIB1FxpoiWgU5q6et6heM=",
      "dev": true,
      "requires": {
        "browser-stdout": "1.3.0",
        "commander": "2.9.0",
        "debug": "2.2.0",
        "diff": "1.4.0",
        "escape-string-regexp": "1.0.5",
        "glob": "7.0.5",
        "growl": "1.9.2",
        "json3": "3.3.2",
        "lodash.create": "3.1.1",
        "mkdirp": "0.5.1",
        "supports-color": "3.1.2"
      },
      "dependencies": {
        "debug": {
          "version": "2.2.0",
          "resolved": "https://registry.npmjs.org/debug/-/debug-2.2.0.tgz",
          "integrity": "sha1-+HBX6ZWxofauaklgZkE3vFbwOdo=",
          "dev": true,
          "requires": {
            "ms": "0.7.1"
          }
        },
        "glob": {
          "version": "7.0.5",
          "resolved": "https://registry.npmjs.org/glob/-/glob-7.0.5.tgz",
          "integrity": "sha1-tCAqaQmbu00pKnwblbZoK2fr3JU=",
          "dev": true,
          "requires": {
            "fs.realpath": "1.0.0",
            "inflight": "1.0.6",
            "inherits": "2.0.3",
            "minimatch": "3.0.3",
            "once": "1.4.0",
            "path-is-absolute": "1.0.1"
          }
        },
        "ms": {
          "version": "0.7.1",
          "resolved": "https://registry.npmjs.org/ms/-/ms-0.7.1.tgz",
          "integrity": "sha1-nNE8A62/8ltl7/3nzoZO6VIBcJg=",
          "dev": true
        },
        "supports-color": {
          "version": "3.1.2",
          "resolved": "https://registry.npmjs.org/supports-color/-/supports-color-3.1.2.tgz",
          "integrity": "sha1-cqJiiU2dQIuVbKBf83su2KbiotU=",
          "dev": true,
          "requires": {
            "has-flag": "1.0.0"
          }
        }
      }
    },
    "mock-aws-s3": {
      "version": "2.4.0",
      "resolved": "https://registry.npmjs.org/mock-aws-s3/-/mock-aws-s3-2.4.0.tgz",
      "integrity": "sha1-WgPbs9e6wZLxD6tmykm3TRofLzY=",
      "dev": true,
      "requires": {
        "fs-extra": "0.6.4",
        "underscore": "1.8.3"
      }
    },
>>>>>>> d0f4a76c
    "moment": {
      "version": "2.18.1",
      "resolved": "https://registry.npmjs.org/moment/-/moment-2.18.1.tgz",
      "integrity": "sha1-w2GT3Tzhwu7SrbfIAtu8d6gbHA8="
    },
    "moment-timezone": {
      "version": "0.5.13",
      "resolved": "https://registry.npmjs.org/moment-timezone/-/moment-timezone-0.5.13.tgz",
      "integrity": "sha1-mc5cfYJyYusPH3AgRBd/YHRde5A=",
      "requires": {
        "moment": "2.18.1"
      }
    },
    "mongodb-uri": {
      "version": "0.9.7",
      "resolved": "https://registry.npmjs.org/mongodb-uri/-/mongodb-uri-0.9.7.tgz",
      "integrity": "sha1-D3ca0W9IOuZfQoeWlCjp+8SqYYE="
    },
    "morgan": {
<<<<<<< HEAD
      "version": "1.8.2",
      "from": "morgan@>=1.7.0 <2.0.0",
      "resolved": "https://registry.npmjs.org/morgan/-/morgan-1.8.2.tgz",
      "dependencies": {
        "debug": {
          "version": "2.6.8",
          "from": "debug@2.6.8",
          "resolved": "https://registry.npmjs.org/debug/-/debug-2.6.8.tgz"
=======
      "version": "1.8.1",
      "resolved": "https://registry.npmjs.org/morgan/-/morgan-1.8.1.tgz",
      "integrity": "sha1-+TAj04h70nt439YCPOp4ku4npLE=",
      "requires": {
        "basic-auth": "1.1.0",
        "debug": "2.6.1",
        "depd": "1.1.0",
        "on-finished": "2.3.0",
        "on-headers": "1.0.1"
      },
      "dependencies": {
        "debug": {
          "version": "2.6.1",
          "resolved": "https://registry.npmjs.org/debug/-/debug-2.6.1.tgz",
          "integrity": "sha1-eYVQkLosTjEVzH2HaUkdWPBJE1E=",
          "requires": {
            "ms": "0.7.2"
          }
>>>>>>> d0f4a76c
        }
      }
    },
    "ms": {
<<<<<<< HEAD
      "version": "2.0.0",
      "from": "ms@2.0.0",
      "resolved": "https://registry.npmjs.org/ms/-/ms-2.0.0.tgz"
=======
      "version": "0.7.2",
      "resolved": "https://registry.npmjs.org/ms/-/ms-0.7.2.tgz",
      "integrity": "sha1-riXPJRKziFodldfwN4aNhDESR2U="
>>>>>>> d0f4a76c
    },
    "multiparty": {
      "version": "4.1.3",
      "resolved": "https://registry.npmjs.org/multiparty/-/multiparty-4.1.3.tgz",
      "integrity": "sha1-PEPH/LGJbhdGBDap3Qtu8WaOT5Q=",
      "requires": {
        "fd-slicer": "1.0.1"
      }
    },
    "multipipe": {
      "version": "0.1.2",
      "resolved": "https://registry.npmjs.org/multipipe/-/multipipe-0.1.2.tgz",
      "integrity": "sha1-Ko8t33Du1WTf8tV/HhoTfZ8FB4s=",
      "requires": {
        "duplexer2": "0.0.2"
      }
    },
    "mute-stream": {
      "version": "0.0.7",
      "resolved": "https://registry.npmjs.org/mute-stream/-/mute-stream-0.0.7.tgz",
      "integrity": "sha1-MHXOk7whuPq0PhvE2n6BFe0ee6s="
    },
    "mv": {
      "version": "2.1.1",
      "resolved": "https://registry.npmjs.org/mv/-/mv-2.1.1.tgz",
      "integrity": "sha1-rmzg1vbV4KT32JN5jQPB6pVZtqI=",
      "optional": true,
      "requires": {
        "mkdirp": "0.5.1",
        "ncp": "2.0.0",
        "rimraf": "2.4.5"
      },
      "dependencies": {
        "glob": {
          "version": "6.0.4",
          "resolved": "https://registry.npmjs.org/glob/-/glob-6.0.4.tgz",
          "integrity": "sha1-DwiGD2oVUSey+t1PnOJLGqtuTSI=",
          "optional": true,
          "requires": {
            "inflight": "1.0.6",
            "inherits": "2.0.3",
            "minimatch": "3.0.3",
            "once": "1.4.0",
            "path-is-absolute": "1.0.1"
          }
        },
        "ncp": {
          "version": "2.0.0",
          "resolved": "https://registry.npmjs.org/ncp/-/ncp-2.0.0.tgz",
          "integrity": "sha1-GVoh1sRuNh0vsSgbo4uR6d9727M=",
          "optional": true
        },
        "rimraf": {
          "version": "2.4.5",
          "resolved": "https://registry.npmjs.org/rimraf/-/rimraf-2.4.5.tgz",
          "integrity": "sha1-7nEM5dk6j9uFb7Xqj/Di11k0sto=",
          "optional": true,
          "requires": {
            "glob": "6.0.4"
          }
        }
      }
    },
    "mysql": {
<<<<<<< HEAD
      "version": "2.14.1",
      "from": "mysql@>=2.7.0 <3.0.0",
      "resolved": "https://registry.npmjs.org/mysql/-/mysql-2.14.1.tgz"
=======
      "version": "2.13.0",
      "resolved": "https://registry.npmjs.org/mysql/-/mysql-2.13.0.tgz",
      "integrity": "sha1-mY8fjKRuLj3XFJzpgkE2U5hqrkc=",
      "requires": {
        "bignumber.js": "3.1.2",
        "readable-stream": "1.1.14",
        "sqlstring": "2.2.0"
      },
      "dependencies": {
        "isarray": {
          "version": "0.0.1",
          "resolved": "https://registry.npmjs.org/isarray/-/isarray-0.0.1.tgz",
          "integrity": "sha1-ihis/Kmo9Bd+Cav8YDiTmwXR7t8="
        },
        "readable-stream": {
          "version": "1.1.14",
          "resolved": "https://registry.npmjs.org/readable-stream/-/readable-stream-1.1.14.tgz",
          "integrity": "sha1-fPTFTvZI44EwhMY23SB54WbAgdk=",
          "requires": {
            "core-util-is": "1.0.2",
            "inherits": "2.0.3",
            "isarray": "0.0.1",
            "string_decoder": "0.10.31"
          }
        },
        "string_decoder": {
          "version": "0.10.31",
          "resolved": "https://registry.npmjs.org/string_decoder/-/string_decoder-0.10.31.tgz",
          "integrity": "sha1-YuIDvEF2bGwoyfyEMB2rHFMQ+pQ="
        }
      }
>>>>>>> d0f4a76c
    },
    "nan": {
      "version": "2.6.2",
      "resolved": "https://registry.npmjs.org/nan/-/nan-2.6.2.tgz",
      "integrity": "sha1-5P805slf37WuzAjeZZb0NgWn20U="
    },
<<<<<<< HEAD
=======
    "natives": {
      "version": "1.1.0",
      "resolved": "https://registry.npmjs.org/natives/-/natives-1.1.0.tgz",
      "integrity": "sha1-6f+EFBimsux6SV6TmYT3jxY+bjE=",
      "dev": true
    },
>>>>>>> d0f4a76c
    "ncp": {
      "version": "1.0.1",
      "resolved": "https://registry.npmjs.org/ncp/-/ncp-1.0.1.tgz",
      "integrity": "sha1-0VNn5cuHQyuhF9K/gP30Wuz7QkY="
    },
    "negotiator": {
      "version": "0.6.1",
      "resolved": "https://registry.npmjs.org/negotiator/-/negotiator-0.6.1.tgz",
      "integrity": "sha1-KzJxhOiZIQEXeyhWP7XnECrNDKk="
    },
<<<<<<< HEAD
=======
    "nock": {
      "version": "9.0.13",
      "resolved": "https://registry.npmjs.org/nock/-/nock-9.0.13.tgz",
      "integrity": "sha1-0Lw570PTF5mB4isujqBp+RbFeBo=",
      "dev": true,
      "requires": {
        "chai": "3.5.0",
        "debug": "2.6.3",
        "deep-equal": "1.0.1",
        "json-stringify-safe": "5.0.1",
        "lodash": "4.17.4",
        "mkdirp": "0.5.1",
        "propagate": "0.4.0",
        "qs": "6.4.0"
      },
      "dependencies": {
        "deep-equal": {
          "version": "1.0.1",
          "resolved": "https://registry.npmjs.org/deep-equal/-/deep-equal-1.0.1.tgz",
          "integrity": "sha1-9dJgKStmDghO/0zbyfCK0yR0SLU=",
          "dev": true
        }
      }
    },
>>>>>>> d0f4a76c
    "node-fs": {
      "version": "0.1.7",
      "resolved": "https://registry.npmjs.org/node-fs/-/node-fs-0.1.7.tgz",
      "integrity": "sha1-MjI8zLRsn78PwRgS1FAhzDHTJbs="
    },
<<<<<<< HEAD
    "nodemailer": {
      "version": "4.0.1",
      "from": "nodemailer@>=4.0.1 <5.0.0",
      "resolved": "https://registry.npmjs.org/nodemailer/-/nodemailer-4.0.1.tgz"
=======
    "node-gyp": {
      "version": "3.6.0",
      "resolved": "https://registry.npmjs.org/node-gyp/-/node-gyp-3.6.0.tgz",
      "integrity": "sha1-dHT2OjoFARYd2gtjQfAi8UxCP6Y=",
      "requires": {
        "fstream": "1.0.11",
        "glob": "7.1.1",
        "graceful-fs": "4.1.11",
        "minimatch": "3.0.3",
        "mkdirp": "0.5.1",
        "nopt": "3.0.6",
        "npmlog": "4.0.2",
        "osenv": "0.1.4",
        "request": "2.81.0",
        "rimraf": "2.6.1",
        "semver": "5.3.0",
        "tar": "2.2.1",
        "which": "1.2.14"
      },
      "dependencies": {
        "semver": {
          "version": "5.3.0",
          "resolved": "https://registry.npmjs.org/semver/-/semver-5.3.0.tgz",
          "integrity": "sha1-myzl094C0XxgEq0yaqa00M9U+U8="
        }
      }
    },
    "node-sass": {
      "version": "3.13.1",
      "resolved": "https://registry.npmjs.org/node-sass/-/node-sass-3.13.1.tgz",
      "integrity": "sha1-ckD7v/I5YwS0IjUn7TAgWJwAT8I=",
      "dev": true,
      "requires": {
        "async-foreach": "0.1.3",
        "chalk": "1.1.3",
        "cross-spawn": "3.0.1",
        "gaze": "1.1.2",
        "get-stdin": "4.0.1",
        "glob": "7.1.1",
        "in-publish": "2.0.0",
        "lodash.assign": "4.2.0",
        "lodash.clonedeep": "4.5.0",
        "meow": "3.7.0",
        "mkdirp": "0.5.1",
        "nan": "2.6.2",
        "node-gyp": "3.6.0",
        "npmlog": "4.0.2",
        "request": "2.81.0",
        "sass-graph": "2.1.2"
      },
      "dependencies": {
        "gaze": {
          "version": "1.1.2",
          "resolved": "https://registry.npmjs.org/gaze/-/gaze-1.1.2.tgz",
          "integrity": "sha1-hHIkZ3rbiHDWeSV+0ziP22HkAQU=",
          "dev": true,
          "requires": {
            "globule": "1.1.0"
          }
        },
        "globule": {
          "version": "1.1.0",
          "resolved": "https://registry.npmjs.org/globule/-/globule-1.1.0.tgz",
          "integrity": "sha1-xJNS5NwYPYWJPuglOF65lLtt9F8=",
          "dev": true,
          "requires": {
            "glob": "7.1.1",
            "lodash": "4.16.6",
            "minimatch": "3.0.3"
          }
        },
        "lodash": {
          "version": "4.16.6",
          "resolved": "https://registry.npmjs.org/lodash/-/lodash-4.16.6.tgz",
          "integrity": "sha1-0iyaxmAojzhD4Wun0rXQbMon13c=",
          "dev": true
        }
      }
    },
    "node-uuid": {
      "version": "1.4.8",
      "resolved": "https://registry.npmjs.org/node-uuid/-/node-uuid-1.4.8.tgz",
      "integrity": "sha1-sEDrCSOWivq/jTL7HxfxFn/auQc="
    },
    "nodemailer": {
      "version": "4.0.1",
      "resolved": "https://registry.npmjs.org/nodemailer/-/nodemailer-4.0.1.tgz",
      "integrity": "sha1-uVhksH+s7oKH6CMu/9bx1W7HWrI="
>>>>>>> d0f4a76c
    },
    "nodemailer-fetch": {
      "version": "1.6.0",
      "resolved": "https://registry.npmjs.org/nodemailer-fetch/-/nodemailer-fetch-1.6.0.tgz",
      "integrity": "sha1-ecSQihwPXzdbc/6IjamCj23JY6Q="
    },
    "nodemailer-shared": {
      "version": "1.1.0",
      "resolved": "https://registry.npmjs.org/nodemailer-shared/-/nodemailer-shared-1.1.0.tgz",
      "integrity": "sha1-z1mU4v0mjQD1zw+nZ6CBae2wfsA=",
      "requires": {
        "nodemailer-fetch": "1.6.0"
      }
    },
    "nodemailer-smtp-transport": {
      "version": "2.7.4",
<<<<<<< HEAD
      "from": "nodemailer-smtp-transport@>=2.7.4 <3.0.0",
      "resolved": "https://registry.npmjs.org/nodemailer-smtp-transport/-/nodemailer-smtp-transport-2.7.4.tgz"
    },
    "nodemailer-wellknown": {
      "version": "0.1.10",
      "from": "nodemailer-wellknown@0.1.10",
      "resolved": "https://registry.npmjs.org/nodemailer-wellknown/-/nodemailer-wellknown-0.1.10.tgz"
    },
    "normalize-package-data": {
      "version": "2.4.0",
      "from": "normalize-package-data@>=2.3.4 <3.0.0",
      "resolved": "https://registry.npmjs.org/normalize-package-data/-/normalize-package-data-2.4.0.tgz"
=======
      "resolved": "https://registry.npmjs.org/nodemailer-smtp-transport/-/nodemailer-smtp-transport-2.7.4.tgz",
      "integrity": "sha1-DYmvAZoUSkgP2OzJmZfZ+DjxNoU=",
      "requires": {
        "nodemailer-shared": "1.1.0",
        "nodemailer-wellknown": "0.1.10",
        "smtp-connection": "2.12.0"
      }
    },
    "nodemailer-wellknown": {
      "version": "0.1.10",
      "resolved": "https://registry.npmjs.org/nodemailer-wellknown/-/nodemailer-wellknown-0.1.10.tgz",
      "integrity": "sha1-WG24EB2zDLRDjrVGc3pBqtDPE9U="
    },
    "nopt": {
      "version": "3.0.6",
      "resolved": "https://registry.npmjs.org/nopt/-/nopt-3.0.6.tgz",
      "integrity": "sha1-xkZdvwirzU2zWTF/eaxopkayj/k=",
      "requires": {
        "abbrev": "1.0.9"
      }
    },
    "normalize-package-data": {
      "version": "2.3.6",
      "resolved": "https://registry.npmjs.org/normalize-package-data/-/normalize-package-data-2.3.6.tgz",
      "integrity": "sha1-SY+kIMlkAfeHQCuiHmAN75+YH/8=",
      "requires": {
        "hosted-git-info": "2.4.2",
        "is-builtin-module": "1.0.0",
        "semver": "4.3.6",
        "validate-npm-package-license": "3.0.1"
      }
    },
    "normalize-path": {
      "version": "2.1.1",
      "resolved": "https://registry.npmjs.org/normalize-path/-/normalize-path-2.1.1.tgz",
      "integrity": "sha1-GrKLVW4Zg2Oowab35vogE3/mrtk=",
      "dev": true,
      "requires": {
        "remove-trailing-separator": "1.0.1"
      }
    },
    "normalize-range": {
      "version": "0.1.2",
      "resolved": "https://registry.npmjs.org/normalize-range/-/normalize-range-0.1.2.tgz",
      "integrity": "sha1-LRDAa9/TEuqXd2laTShDlFa3WUI=",
      "dev": true
    },
    "normalize-url": {
      "version": "1.9.1",
      "resolved": "https://registry.npmjs.org/normalize-url/-/normalize-url-1.9.1.tgz",
      "integrity": "sha1-LMDWazHqIwNkWENuNiDYWVTGbDw=",
      "dev": true,
      "requires": {
        "object-assign": "4.1.1",
        "prepend-http": "1.0.4",
        "query-string": "4.3.3",
        "sort-keys": "1.1.2"
      }
>>>>>>> d0f4a76c
    },
    "npm-run-path": {
      "version": "1.0.0",
      "resolved": "https://registry.npmjs.org/npm-run-path/-/npm-run-path-1.0.0.tgz",
      "integrity": "sha1-9cMr9ZX+ga6Sfa7FLoL4sACsPI8=",
      "requires": {
        "path-key": "1.0.0"
      }
    },
<<<<<<< HEAD
=======
    "npmlog": {
      "version": "4.0.2",
      "resolved": "https://registry.npmjs.org/npmlog/-/npmlog-4.0.2.tgz",
      "integrity": "sha1-0DlQ4OeM4VJ7om0qdZLpNIrD518=",
      "requires": {
        "are-we-there-yet": "1.1.2",
        "console-control-strings": "1.1.0",
        "gauge": "2.7.3",
        "set-blocking": "2.0.0"
      }
    },
    "num2fraction": {
      "version": "1.2.2",
      "resolved": "https://registry.npmjs.org/num2fraction/-/num2fraction-1.2.2.tgz",
      "integrity": "sha1-b2gragJ6Tp3fpFZM0lidHU5mnt4=",
      "dev": true
    },
>>>>>>> d0f4a76c
    "number-is-nan": {
      "version": "1.0.1",
      "resolved": "https://registry.npmjs.org/number-is-nan/-/number-is-nan-1.0.1.tgz",
      "integrity": "sha1-CXtgK1NCKlIsGvuHkDGDNpQaAR0="
    },
<<<<<<< HEAD
    "oauth2orize": {
      "version": "1.9.0",
      "from": "oauth2orize@>=1.0.1 <2.0.0",
      "resolved": "https://registry.npmjs.org/oauth2orize/-/oauth2orize-1.9.0.tgz",
      "dependencies": {
        "debug": {
          "version": "2.6.8",
          "from": "debug@>=2.0.0 <3.0.0",
          "resolved": "https://registry.npmjs.org/debug/-/debug-2.6.8.tgz"
        }
=======
    "oauth-sign": {
      "version": "0.8.2",
      "resolved": "https://registry.npmjs.org/oauth-sign/-/oauth-sign-0.8.2.tgz",
      "integrity": "sha1-Rqarfwrq2N6unsBWV4C31O/rnUM="
    },
    "oauth2orize": {
      "version": "1.8.0",
      "resolved": "https://registry.npmjs.org/oauth2orize/-/oauth2orize-1.8.0.tgz",
      "integrity": "sha1-8t3AEV1jXQSAdGJJwA8OoanFG6g=",
      "requires": {
        "debug": "2.6.3",
        "uid2": "0.0.3",
        "utils-merge": "1.0.0"
>>>>>>> d0f4a76c
      }
    },
    "object-assign": {
      "version": "4.1.1",
      "resolved": "https://registry.npmjs.org/object-assign/-/object-assign-4.1.1.tgz",
      "integrity": "sha1-IQmtx5ZYh8/AXLvUQsrIv7s2CGM="
    },
    "object.defaults": {
      "version": "1.1.0",
      "resolved": "https://registry.npmjs.org/object.defaults/-/object.defaults-1.1.0.tgz",
      "integrity": "sha1-On+GgzS0B96gbaFtiNXNKeQ1/s8=",
      "dev": true,
      "requires": {
        "array-each": "1.0.1",
        "array-slice": "1.0.0",
        "for-own": "1.0.0",
        "isobject": "3.0.1"
      },
      "dependencies": {
        "for-own": {
          "version": "1.0.0",
          "resolved": "https://registry.npmjs.org/for-own/-/for-own-1.0.0.tgz",
          "integrity": "sha1-xjMy9BXO3EsE2/5wz4NklMU8tEs=",
          "dev": true,
          "requires": {
            "for-in": "1.0.2"
          }
        },
        "isobject": {
          "version": "3.0.1",
          "resolved": "https://registry.npmjs.org/isobject/-/isobject-3.0.1.tgz",
          "integrity": "sha1-TkMekrEalzFjaqH5yNHMvP2reN8=",
          "dev": true
        }
      }
    },
<<<<<<< HEAD
=======
    "object.omit": {
      "version": "2.0.1",
      "resolved": "https://registry.npmjs.org/object.omit/-/object.omit-2.0.1.tgz",
      "integrity": "sha1-Gpx0SCnznbuFjHbKNXmuKlTr0fo=",
      "dev": true,
      "requires": {
        "for-own": "0.1.5",
        "is-extendable": "0.1.1"
      }
    },
    "object.pick": {
      "version": "1.2.0",
      "resolved": "https://registry.npmjs.org/object.pick/-/object.pick-1.2.0.tgz",
      "integrity": "sha1-tTkr7peC2m2ft9avr1OXefEjTCs=",
      "dev": true,
      "requires": {
        "isobject": "2.1.0"
      }
    },
>>>>>>> d0f4a76c
    "on-finished": {
      "version": "2.3.0",
      "resolved": "https://registry.npmjs.org/on-finished/-/on-finished-2.3.0.tgz",
      "integrity": "sha1-IPEzZIGwg811M3mSoWlxqi2QaUc=",
      "requires": {
        "ee-first": "1.1.1"
      }
    },
    "on-headers": {
      "version": "1.0.1",
      "resolved": "https://registry.npmjs.org/on-headers/-/on-headers-1.0.1.tgz",
      "integrity": "sha1-ko9dD0cNSTQmUepnlLCFfBAGk/c="
    },
    "once": {
      "version": "1.4.0",
      "resolved": "https://registry.npmjs.org/once/-/once-1.4.0.tgz",
      "integrity": "sha1-WDsap3WWHUsROsF9nFC6753Xa9E=",
      "requires": {
        "wrappy": "1.0.2"
      }
    },
<<<<<<< HEAD
=======
    "onetime": {
      "version": "1.1.0",
      "resolved": "https://registry.npmjs.org/onetime/-/onetime-1.1.0.tgz",
      "integrity": "sha1-ofeDj4MUxRbwXs78vEzP4EtO14k=",
      "dev": true
    },
>>>>>>> d0f4a76c
    "optimist": {
      "version": "0.6.1",
      "resolved": "https://registry.npmjs.org/optimist/-/optimist-0.6.1.tgz",
      "integrity": "sha1-2j6nRob6IaGaERwybpDrFaAZZoY=",
      "requires": {
        "minimist": "0.0.8",
        "wordwrap": "0.0.3"
      }
    },
<<<<<<< HEAD
    "p-finally": {
      "version": "1.0.0",
      "from": "p-finally@>=1.0.0 <2.0.0",
      "resolved": "https://registry.npmjs.org/p-finally/-/p-finally-1.0.0.tgz"
    },
    "p-limit": {
      "version": "1.1.0",
      "from": "p-limit@>=1.1.0 <2.0.0",
      "resolved": "https://registry.npmjs.org/p-limit/-/p-limit-1.1.0.tgz"
    },
    "p-locate": {
      "version": "2.0.0",
      "from": "p-locate@>=2.0.0 <3.0.0",
      "resolved": "https://registry.npmjs.org/p-locate/-/p-locate-2.0.0.tgz"
=======
    "optionator": {
      "version": "0.8.2",
      "resolved": "https://registry.npmjs.org/optionator/-/optionator-0.8.2.tgz",
      "integrity": "sha1-NkxeQJ0/TWMB1sC0wFu6UBgK62Q=",
      "dev": true,
      "requires": {
        "deep-is": "0.1.3",
        "fast-levenshtein": "2.0.6",
        "levn": "0.3.0",
        "prelude-ls": "1.1.2",
        "type-check": "0.3.2",
        "wordwrap": "1.0.0"
      },
      "dependencies": {
        "wordwrap": {
          "version": "1.0.0",
          "resolved": "https://registry.npmjs.org/wordwrap/-/wordwrap-1.0.0.tgz",
          "integrity": "sha1-J1hIEIkUVqQXHI0CJkQa3pDLyus=",
          "dev": true
        }
      }
    },
    "orchestrator": {
      "version": "0.3.8",
      "resolved": "https://registry.npmjs.org/orchestrator/-/orchestrator-0.3.8.tgz",
      "integrity": "sha1-FOfp4nZPcxX7rBhOUGx6pt+UrX4=",
      "dev": true,
      "requires": {
        "end-of-stream": "0.1.5",
        "sequencify": "0.0.7",
        "stream-consume": "0.1.0"
      },
      "dependencies": {
        "end-of-stream": {
          "version": "0.1.5",
          "resolved": "https://registry.npmjs.org/end-of-stream/-/end-of-stream-0.1.5.tgz",
          "integrity": "sha1-jhdyBsPICDfYVjLouTWd/osvbq8=",
          "dev": true,
          "requires": {
            "once": "1.3.3"
          }
        },
        "once": {
          "version": "1.3.3",
          "resolved": "https://registry.npmjs.org/once/-/once-1.3.3.tgz",
          "integrity": "sha1-suJhVXzkwxTsgwTz+oJmPkKXyiA=",
          "dev": true,
          "requires": {
            "wrappy": "1.0.2"
          }
        }
      }
    },
    "ordered-read-streams": {
      "version": "0.1.0",
      "resolved": "https://registry.npmjs.org/ordered-read-streams/-/ordered-read-streams-0.1.0.tgz",
      "integrity": "sha1-/VZamvjrRHO6abbtijQ1LLVS8SY=",
      "dev": true
    },
    "os-homedir": {
      "version": "1.0.2",
      "resolved": "https://registry.npmjs.org/os-homedir/-/os-homedir-1.0.2.tgz",
      "integrity": "sha1-/7xJiDNuDoM94MFox+8VISGqf7M="
    },
    "os-locale": {
      "version": "1.4.0",
      "resolved": "https://registry.npmjs.org/os-locale/-/os-locale-1.4.0.tgz",
      "integrity": "sha1-IPnxeuKe00XoveWDsT0gCYA8FNk=",
      "requires": {
        "lcid": "1.0.0"
      }
    },
    "os-tmpdir": {
      "version": "1.0.2",
      "resolved": "https://registry.npmjs.org/os-tmpdir/-/os-tmpdir-1.0.2.tgz",
      "integrity": "sha1-u+Z0BseaqFxc/sdm/lc0VV36EnQ="
    },
    "osenv": {
      "version": "0.1.4",
      "resolved": "https://registry.npmjs.org/osenv/-/osenv-0.1.4.tgz",
      "integrity": "sha1-Qv5tWVPfBsgGS+bxdsPQWqqjRkQ=",
      "requires": {
        "os-homedir": "1.0.2",
        "os-tmpdir": "1.0.2"
      }
>>>>>>> d0f4a76c
    },
    "parse-database-url": {
      "version": "0.3.0",
      "resolved": "https://registry.npmjs.org/parse-database-url/-/parse-database-url-0.3.0.tgz",
      "integrity": "sha1-NpZmMh6SfJreY838Gqr2+zdFPQ0=",
      "requires": {
        "mongodb-uri": "0.9.7"
      }
    },
<<<<<<< HEAD
    "parse-json": {
      "version": "2.2.0",
      "from": "parse-json@>=2.2.0 <3.0.0",
      "resolved": "https://registry.npmjs.org/parse-json/-/parse-json-2.2.0.tgz"
=======
    "parse-filepath": {
      "version": "1.0.1",
      "resolved": "https://registry.npmjs.org/parse-filepath/-/parse-filepath-1.0.1.tgz",
      "integrity": "sha1-FZ1hVdQ5BNFsEO9piRHaHpGWm3M=",
      "dev": true,
      "requires": {
        "is-absolute": "0.2.6",
        "map-cache": "0.2.2",
        "path-root": "0.1.1"
      }
    },
    "parse-glob": {
      "version": "3.0.4",
      "resolved": "https://registry.npmjs.org/parse-glob/-/parse-glob-3.0.4.tgz",
      "integrity": "sha1-ssN2z7EfNVE7rdFz7wu246OIORw=",
      "dev": true,
      "requires": {
        "glob-base": "0.3.0",
        "is-dotfile": "1.0.3",
        "is-extglob": "1.0.0",
        "is-glob": "2.0.1"
      }
    },
    "parse-json": {
      "version": "2.2.0",
      "resolved": "https://registry.npmjs.org/parse-json/-/parse-json-2.2.0.tgz",
      "integrity": "sha1-9ID0BDTvgHQfhGkJn43qGPVaTck=",
      "requires": {
        "error-ex": "1.3.1"
      }
>>>>>>> d0f4a76c
    },
    "parse-links": {
      "version": "0.1.0",
      "resolved": "https://registry.npmjs.org/parse-links/-/parse-links-0.1.0.tgz",
      "integrity": "sha1-afpighugBBX+c2MyNVIeRUe36CE="
    },
<<<<<<< HEAD
=======
    "parse-passwd": {
      "version": "1.0.0",
      "resolved": "https://registry.npmjs.org/parse-passwd/-/parse-passwd-1.0.0.tgz",
      "integrity": "sha1-bVuTSkVpk7I9N/QKOC1vFmao5cY=",
      "dev": true
    },
>>>>>>> d0f4a76c
    "parseurl": {
      "version": "1.3.1",
      "resolved": "https://registry.npmjs.org/parseurl/-/parseurl-1.3.1.tgz",
      "integrity": "sha1-yKuMkiO6NIiKpkopeyiFO+wY2lY="
    },
    "passport": {
      "version": "0.2.2",
      "resolved": "https://registry.npmjs.org/passport/-/passport-0.2.2.tgz",
      "integrity": "sha1-nDjxe+uSnz2Br3uIOOhDDbhwPys=",
      "requires": {
        "passport-strategy": "1.0.0",
        "pause": "0.0.1"
      }
    },
    "passport-http": {
      "version": "0.2.2",
      "resolved": "https://registry.npmjs.org/passport-http/-/passport-http-0.2.2.tgz",
      "integrity": "sha1-JQExTA/0qDHopRzP2xto9cfLyfY=",
      "requires": {
        "passport": "0.1.18",
        "pkginfo": "0.2.3"
      },
      "dependencies": {
        "passport": {
          "version": "0.1.18",
          "resolved": "https://registry.npmjs.org/passport/-/passport-0.1.18.tgz",
          "integrity": "sha1-yCZEedy2QUytu2Z1LRKzfgtlJaE=",
          "requires": {
            "pause": "0.0.1",
            "pkginfo": "0.2.3"
          }
        },
        "pkginfo": {
          "version": "0.2.3",
          "resolved": "https://registry.npmjs.org/pkginfo/-/pkginfo-0.2.3.tgz",
          "integrity": "sha1-cjnEKl72wwuPMoQ52bn/cQQkkPg="
        }
      }
    },
    "passport-http-bearer": {
      "version": "1.0.1",
      "resolved": "https://registry.npmjs.org/passport-http-bearer/-/passport-http-bearer-1.0.1.tgz",
      "integrity": "sha1-FHRp6jZp4qhMYWfvmdu3fh8AmKg=",
      "requires": {
        "passport-strategy": "1.0.0"
      }
    },
    "passport-local": {
      "version": "1.0.0",
      "resolved": "https://registry.npmjs.org/passport-local/-/passport-local-1.0.0.tgz",
      "integrity": "sha1-H+YyaMkudWBmJkN+O5BmYsFbpu4=",
      "requires": {
        "passport-strategy": "1.0.0"
      }
    },
    "passport-oauth2-client-password": {
      "version": "0.1.2",
      "resolved": "https://registry.npmjs.org/passport-oauth2-client-password/-/passport-oauth2-client-password-0.1.2.tgz",
      "integrity": "sha1-TzeLZ4uS0W270jOmxwZSAJPlYbo=",
      "requires": {
        "passport-strategy": "1.0.0"
      }
    },
    "passport-strategy": {
      "version": "1.0.0",
      "resolved": "https://registry.npmjs.org/passport-strategy/-/passport-strategy-1.0.0.tgz",
      "integrity": "sha1-tVOaqPwiWj0a0XlHbd8ja0QPUuQ="
    },
    "password-generator": {
      "version": "2.1.0",
      "resolved": "https://registry.npmjs.org/password-generator/-/password-generator-2.1.0.tgz",
      "integrity": "sha1-11gEMpUbaYUePY0KmPsdxgtcVto=",
      "requires": {
        "optimist": "0.6.1"
      }
    },
<<<<<<< HEAD
=======
    "path-exists": {
      "version": "2.1.0",
      "resolved": "https://registry.npmjs.org/path-exists/-/path-exists-2.1.0.tgz",
      "integrity": "sha1-D+tsZPD8UY2adU3V77YscCJ2H0s=",
      "requires": {
        "pinkie-promise": "2.0.1"
      }
    },
>>>>>>> d0f4a76c
    "path-is-absolute": {
      "version": "1.0.1",
      "resolved": "https://registry.npmjs.org/path-is-absolute/-/path-is-absolute-1.0.1.tgz",
      "integrity": "sha1-F0uSaHNVNP+8es5r9TpanhtcX18="
    },
<<<<<<< HEAD
=======
    "path-is-inside": {
      "version": "1.0.2",
      "resolved": "https://registry.npmjs.org/path-is-inside/-/path-is-inside-1.0.2.tgz",
      "integrity": "sha1-NlQX3t5EQw0cEa9hAn+s8HS9/FM=",
      "dev": true
    },
>>>>>>> d0f4a76c
    "path-key": {
      "version": "1.0.0",
      "resolved": "https://registry.npmjs.org/path-key/-/path-key-1.0.0.tgz",
      "integrity": "sha1-XVPVeAGWRsDWiADbThRua9wqx68="
    },
    "path-parse": {
      "version": "1.0.5",
      "resolved": "https://registry.npmjs.org/path-parse/-/path-parse-1.0.5.tgz",
      "integrity": "sha1-PBrfhx6pzWyUMbbqK9dKD/BVxME="
    },
<<<<<<< HEAD
=======
    "path-root": {
      "version": "0.1.1",
      "resolved": "https://registry.npmjs.org/path-root/-/path-root-0.1.1.tgz",
      "integrity": "sha1-mkpoFMrBwM1zNgqV8yCDyOpHRbc=",
      "dev": true,
      "requires": {
        "path-root-regex": "0.1.2"
      }
    },
    "path-root-regex": {
      "version": "0.1.2",
      "resolved": "https://registry.npmjs.org/path-root-regex/-/path-root-regex-0.1.2.tgz",
      "integrity": "sha1-v8zcjfWxLcUsi0PsONGNcsBLqW0=",
      "dev": true
    },
>>>>>>> d0f4a76c
    "path-to-regexp": {
      "version": "0.1.7",
      "resolved": "https://registry.npmjs.org/path-to-regexp/-/path-to-regexp-0.1.7.tgz",
      "integrity": "sha1-32BBeABfUi8V60SQ5yR6G/qmf4w="
    },
<<<<<<< HEAD
=======
    "path-type": {
      "version": "1.1.0",
      "resolved": "https://registry.npmjs.org/path-type/-/path-type-1.1.0.tgz",
      "integrity": "sha1-WcRPfuSR2nBNpBXaWkBwuk+P5EE=",
      "requires": {
        "graceful-fs": "4.1.11",
        "pify": "2.3.0",
        "pinkie-promise": "2.0.1"
      }
    },
>>>>>>> d0f4a76c
    "pause": {
      "version": "0.0.1",
      "resolved": "https://registry.npmjs.org/pause/-/pause-0.0.1.tgz",
      "integrity": "sha1-HUCLP9t2kjuVQ9lvtMnf1TXZy10="
    },
    "pend": {
      "version": "1.2.0",
      "resolved": "https://registry.npmjs.org/pend/-/pend-1.2.0.tgz",
      "integrity": "sha1-elfrVQpng/kRUzH89GY9XI4AelA="
    },
<<<<<<< HEAD
    "pify": {
      "version": "2.3.0",
      "from": "pify@>=2.0.0 <3.0.0",
      "resolved": "https://registry.npmjs.org/pify/-/pify-2.3.0.tgz"
    },
=======
    "performance-now": {
      "version": "0.2.0",
      "resolved": "https://registry.npmjs.org/performance-now/-/performance-now-0.2.0.tgz",
      "integrity": "sha1-M+8wxcd9TqIcWlOGnZG1bY8lVeU="
    },
    "pify": {
      "version": "2.3.0",
      "resolved": "https://registry.npmjs.org/pify/-/pify-2.3.0.tgz",
      "integrity": "sha1-7RQaasBDqEnqWISY59yosVMw6Qw="
    },
    "pinkie": {
      "version": "2.0.4",
      "resolved": "https://registry.npmjs.org/pinkie/-/pinkie-2.0.4.tgz",
      "integrity": "sha1-clVrgM+g1IqXToDnckjoDtT3+HA="
    },
    "pinkie-promise": {
      "version": "2.0.1",
      "resolved": "https://registry.npmjs.org/pinkie-promise/-/pinkie-promise-2.0.1.tgz",
      "integrity": "sha1-ITXW36ejWMBprJsXh3YogihFD/o=",
      "requires": {
        "pinkie": "2.0.4"
      }
    },
>>>>>>> d0f4a76c
    "pkginfo": {
      "version": "0.4.0",
      "resolved": "https://registry.npmjs.org/pkginfo/-/pkginfo-0.4.0.tgz",
      "integrity": "sha1-NJ27f/04CB/K3AhT32h/DHdEzWU="
    },
<<<<<<< HEAD
=======
    "postcss": {
      "version": "4.1.16",
      "resolved": "https://registry.npmjs.org/postcss/-/postcss-4.1.16.tgz",
      "integrity": "sha1-TESbTIr53zyvbTf44eV10DYXWNw=",
      "dev": true,
      "requires": {
        "es6-promise": "2.3.0",
        "js-base64": "2.1.9",
        "source-map": "0.4.4"
      },
      "dependencies": {
        "source-map": {
          "version": "0.4.4",
          "resolved": "https://registry.npmjs.org/source-map/-/source-map-0.4.4.tgz",
          "integrity": "sha1-66T12pwNyZneaAMti092FzZSA2s=",
          "dev": true,
          "requires": {
            "amdefine": "1.0.1"
          }
        }
      }
    },
    "postcss-calc": {
      "version": "5.3.1",
      "resolved": "https://registry.npmjs.org/postcss-calc/-/postcss-calc-5.3.1.tgz",
      "integrity": "sha1-d7rnypKK2FcW4v2kLyYb98HWW14=",
      "dev": true,
      "requires": {
        "postcss": "5.2.17",
        "postcss-message-helpers": "2.0.0",
        "reduce-css-calc": "1.3.0"
      },
      "dependencies": {
        "postcss": {
          "version": "5.2.17",
          "resolved": "https://registry.npmjs.org/postcss/-/postcss-5.2.17.tgz",
          "integrity": "sha1-z09Ze4ZNZcikkrLqvp1wbIecOIs=",
          "dev": true,
          "requires": {
            "chalk": "1.1.3",
            "js-base64": "2.1.9",
            "source-map": "0.5.6",
            "supports-color": "3.2.3"
          }
        },
        "supports-color": {
          "version": "3.2.3",
          "resolved": "https://registry.npmjs.org/supports-color/-/supports-color-3.2.3.tgz",
          "integrity": "sha1-ZawFBLOVQXHYpklGsq48u4pfVPY=",
          "dev": true,
          "requires": {
            "has-flag": "1.0.0"
          }
        }
      }
    },
    "postcss-colormin": {
      "version": "2.2.2",
      "resolved": "https://registry.npmjs.org/postcss-colormin/-/postcss-colormin-2.2.2.tgz",
      "integrity": "sha1-ZjFBfV8OkJo9fsJrJMio0eT5bks=",
      "dev": true,
      "requires": {
        "colormin": "1.1.2",
        "postcss": "5.2.17",
        "postcss-value-parser": "3.3.0"
      },
      "dependencies": {
        "postcss": {
          "version": "5.2.17",
          "resolved": "https://registry.npmjs.org/postcss/-/postcss-5.2.17.tgz",
          "integrity": "sha1-z09Ze4ZNZcikkrLqvp1wbIecOIs=",
          "dev": true,
          "requires": {
            "chalk": "1.1.3",
            "js-base64": "2.1.9",
            "source-map": "0.5.6",
            "supports-color": "3.2.3"
          }
        },
        "supports-color": {
          "version": "3.2.3",
          "resolved": "https://registry.npmjs.org/supports-color/-/supports-color-3.2.3.tgz",
          "integrity": "sha1-ZawFBLOVQXHYpklGsq48u4pfVPY=",
          "dev": true,
          "requires": {
            "has-flag": "1.0.0"
          }
        }
      }
    },
    "postcss-convert-values": {
      "version": "2.6.1",
      "resolved": "https://registry.npmjs.org/postcss-convert-values/-/postcss-convert-values-2.6.1.tgz",
      "integrity": "sha1-u9hZPFwf0uPRwyK7kl3K6Nrk1i0=",
      "dev": true,
      "requires": {
        "postcss": "5.2.17",
        "postcss-value-parser": "3.3.0"
      },
      "dependencies": {
        "postcss": {
          "version": "5.2.17",
          "resolved": "https://registry.npmjs.org/postcss/-/postcss-5.2.17.tgz",
          "integrity": "sha1-z09Ze4ZNZcikkrLqvp1wbIecOIs=",
          "dev": true,
          "requires": {
            "chalk": "1.1.3",
            "js-base64": "2.1.9",
            "source-map": "0.5.6",
            "supports-color": "3.2.3"
          }
        },
        "supports-color": {
          "version": "3.2.3",
          "resolved": "https://registry.npmjs.org/supports-color/-/supports-color-3.2.3.tgz",
          "integrity": "sha1-ZawFBLOVQXHYpklGsq48u4pfVPY=",
          "dev": true,
          "requires": {
            "has-flag": "1.0.0"
          }
        }
      }
    },
    "postcss-discard-comments": {
      "version": "2.0.4",
      "resolved": "https://registry.npmjs.org/postcss-discard-comments/-/postcss-discard-comments-2.0.4.tgz",
      "integrity": "sha1-vv6J+v1bPazlzM5Rt2uBUUvgDj0=",
      "dev": true,
      "requires": {
        "postcss": "5.2.17"
      },
      "dependencies": {
        "postcss": {
          "version": "5.2.17",
          "resolved": "https://registry.npmjs.org/postcss/-/postcss-5.2.17.tgz",
          "integrity": "sha1-z09Ze4ZNZcikkrLqvp1wbIecOIs=",
          "dev": true,
          "requires": {
            "chalk": "1.1.3",
            "js-base64": "2.1.9",
            "source-map": "0.5.6",
            "supports-color": "3.2.3"
          }
        },
        "supports-color": {
          "version": "3.2.3",
          "resolved": "https://registry.npmjs.org/supports-color/-/supports-color-3.2.3.tgz",
          "integrity": "sha1-ZawFBLOVQXHYpklGsq48u4pfVPY=",
          "dev": true,
          "requires": {
            "has-flag": "1.0.0"
          }
        }
      }
    },
    "postcss-discard-duplicates": {
      "version": "2.1.0",
      "resolved": "https://registry.npmjs.org/postcss-discard-duplicates/-/postcss-discard-duplicates-2.1.0.tgz",
      "integrity": "sha1-uavye4isGIFYpesSq8riAmO5GTI=",
      "dev": true,
      "requires": {
        "postcss": "5.2.17"
      },
      "dependencies": {
        "postcss": {
          "version": "5.2.17",
          "resolved": "https://registry.npmjs.org/postcss/-/postcss-5.2.17.tgz",
          "integrity": "sha1-z09Ze4ZNZcikkrLqvp1wbIecOIs=",
          "dev": true,
          "requires": {
            "chalk": "1.1.3",
            "js-base64": "2.1.9",
            "source-map": "0.5.6",
            "supports-color": "3.2.3"
          }
        },
        "supports-color": {
          "version": "3.2.3",
          "resolved": "https://registry.npmjs.org/supports-color/-/supports-color-3.2.3.tgz",
          "integrity": "sha1-ZawFBLOVQXHYpklGsq48u4pfVPY=",
          "dev": true,
          "requires": {
            "has-flag": "1.0.0"
          }
        }
      }
    },
    "postcss-discard-empty": {
      "version": "2.1.0",
      "resolved": "https://registry.npmjs.org/postcss-discard-empty/-/postcss-discard-empty-2.1.0.tgz",
      "integrity": "sha1-0rS9nVztXr2Nyt52QMfXzX9PkrU=",
      "dev": true,
      "requires": {
        "postcss": "5.2.17"
      },
      "dependencies": {
        "postcss": {
          "version": "5.2.17",
          "resolved": "https://registry.npmjs.org/postcss/-/postcss-5.2.17.tgz",
          "integrity": "sha1-z09Ze4ZNZcikkrLqvp1wbIecOIs=",
          "dev": true,
          "requires": {
            "chalk": "1.1.3",
            "js-base64": "2.1.9",
            "source-map": "0.5.6",
            "supports-color": "3.2.3"
          }
        },
        "supports-color": {
          "version": "3.2.3",
          "resolved": "https://registry.npmjs.org/supports-color/-/supports-color-3.2.3.tgz",
          "integrity": "sha1-ZawFBLOVQXHYpklGsq48u4pfVPY=",
          "dev": true,
          "requires": {
            "has-flag": "1.0.0"
          }
        }
      }
    },
    "postcss-discard-overridden": {
      "version": "0.1.1",
      "resolved": "https://registry.npmjs.org/postcss-discard-overridden/-/postcss-discard-overridden-0.1.1.tgz",
      "integrity": "sha1-ix6vVU9ob7KIzYdMVWZ7CqNmjVg=",
      "dev": true,
      "requires": {
        "postcss": "5.2.17"
      },
      "dependencies": {
        "postcss": {
          "version": "5.2.17",
          "resolved": "https://registry.npmjs.org/postcss/-/postcss-5.2.17.tgz",
          "integrity": "sha1-z09Ze4ZNZcikkrLqvp1wbIecOIs=",
          "dev": true,
          "requires": {
            "chalk": "1.1.3",
            "js-base64": "2.1.9",
            "source-map": "0.5.6",
            "supports-color": "3.2.3"
          }
        },
        "supports-color": {
          "version": "3.2.3",
          "resolved": "https://registry.npmjs.org/supports-color/-/supports-color-3.2.3.tgz",
          "integrity": "sha1-ZawFBLOVQXHYpklGsq48u4pfVPY=",
          "dev": true,
          "requires": {
            "has-flag": "1.0.0"
          }
        }
      }
    },
    "postcss-discard-unused": {
      "version": "2.2.3",
      "resolved": "https://registry.npmjs.org/postcss-discard-unused/-/postcss-discard-unused-2.2.3.tgz",
      "integrity": "sha1-vOMLLMWR/8Y0Mitfs0ZLbZNPRDM=",
      "dev": true,
      "requires": {
        "postcss": "5.2.17",
        "uniqs": "2.0.0"
      },
      "dependencies": {
        "postcss": {
          "version": "5.2.17",
          "resolved": "https://registry.npmjs.org/postcss/-/postcss-5.2.17.tgz",
          "integrity": "sha1-z09Ze4ZNZcikkrLqvp1wbIecOIs=",
          "dev": true,
          "requires": {
            "chalk": "1.1.3",
            "js-base64": "2.1.9",
            "source-map": "0.5.6",
            "supports-color": "3.2.3"
          }
        },
        "supports-color": {
          "version": "3.2.3",
          "resolved": "https://registry.npmjs.org/supports-color/-/supports-color-3.2.3.tgz",
          "integrity": "sha1-ZawFBLOVQXHYpklGsq48u4pfVPY=",
          "dev": true,
          "requires": {
            "has-flag": "1.0.0"
          }
        }
      }
    },
    "postcss-filter-plugins": {
      "version": "2.0.2",
      "resolved": "https://registry.npmjs.org/postcss-filter-plugins/-/postcss-filter-plugins-2.0.2.tgz",
      "integrity": "sha1-bYWGJTTXNaxCDkqFgG4fXUKG2Ew=",
      "dev": true,
      "requires": {
        "postcss": "5.2.17",
        "uniqid": "4.1.1"
      },
      "dependencies": {
        "postcss": {
          "version": "5.2.17",
          "resolved": "https://registry.npmjs.org/postcss/-/postcss-5.2.17.tgz",
          "integrity": "sha1-z09Ze4ZNZcikkrLqvp1wbIecOIs=",
          "dev": true,
          "requires": {
            "chalk": "1.1.3",
            "js-base64": "2.1.9",
            "source-map": "0.5.6",
            "supports-color": "3.2.3"
          }
        },
        "supports-color": {
          "version": "3.2.3",
          "resolved": "https://registry.npmjs.org/supports-color/-/supports-color-3.2.3.tgz",
          "integrity": "sha1-ZawFBLOVQXHYpklGsq48u4pfVPY=",
          "dev": true,
          "requires": {
            "has-flag": "1.0.0"
          }
        }
      }
    },
    "postcss-merge-idents": {
      "version": "2.1.7",
      "resolved": "https://registry.npmjs.org/postcss-merge-idents/-/postcss-merge-idents-2.1.7.tgz",
      "integrity": "sha1-TFUwMTwI4dWzu/PSu8dH4njuonA=",
      "dev": true,
      "requires": {
        "has": "1.0.1",
        "postcss": "5.2.17",
        "postcss-value-parser": "3.3.0"
      },
      "dependencies": {
        "postcss": {
          "version": "5.2.17",
          "resolved": "https://registry.npmjs.org/postcss/-/postcss-5.2.17.tgz",
          "integrity": "sha1-z09Ze4ZNZcikkrLqvp1wbIecOIs=",
          "dev": true,
          "requires": {
            "chalk": "1.1.3",
            "js-base64": "2.1.9",
            "source-map": "0.5.6",
            "supports-color": "3.2.3"
          }
        },
        "supports-color": {
          "version": "3.2.3",
          "resolved": "https://registry.npmjs.org/supports-color/-/supports-color-3.2.3.tgz",
          "integrity": "sha1-ZawFBLOVQXHYpklGsq48u4pfVPY=",
          "dev": true,
          "requires": {
            "has-flag": "1.0.0"
          }
        }
      }
    },
    "postcss-merge-longhand": {
      "version": "2.0.2",
      "resolved": "https://registry.npmjs.org/postcss-merge-longhand/-/postcss-merge-longhand-2.0.2.tgz",
      "integrity": "sha1-I9kM0Sewp3mUkVMyc5A0oaTz1lg=",
      "dev": true,
      "requires": {
        "postcss": "5.2.17"
      },
      "dependencies": {
        "postcss": {
          "version": "5.2.17",
          "resolved": "https://registry.npmjs.org/postcss/-/postcss-5.2.17.tgz",
          "integrity": "sha1-z09Ze4ZNZcikkrLqvp1wbIecOIs=",
          "dev": true,
          "requires": {
            "chalk": "1.1.3",
            "js-base64": "2.1.9",
            "source-map": "0.5.6",
            "supports-color": "3.2.3"
          }
        },
        "supports-color": {
          "version": "3.2.3",
          "resolved": "https://registry.npmjs.org/supports-color/-/supports-color-3.2.3.tgz",
          "integrity": "sha1-ZawFBLOVQXHYpklGsq48u4pfVPY=",
          "dev": true,
          "requires": {
            "has-flag": "1.0.0"
          }
        }
      }
    },
    "postcss-merge-rules": {
      "version": "2.1.2",
      "resolved": "https://registry.npmjs.org/postcss-merge-rules/-/postcss-merge-rules-2.1.2.tgz",
      "integrity": "sha1-0d9d+qexrMO+VT8OnhDofGG19yE=",
      "dev": true,
      "requires": {
        "browserslist": "1.7.7",
        "caniuse-api": "1.6.1",
        "postcss": "5.2.17",
        "postcss-selector-parser": "2.2.3",
        "vendors": "1.0.1"
      },
      "dependencies": {
        "browserslist": {
          "version": "1.7.7",
          "resolved": "https://registry.npmjs.org/browserslist/-/browserslist-1.7.7.tgz",
          "integrity": "sha1-C9dnBCWL6CmyOYu1Dkti0aFmsLk=",
          "dev": true,
          "requires": {
            "caniuse-db": "1.0.30000655",
            "electron-to-chromium": "1.3.3"
          }
        },
        "postcss": {
          "version": "5.2.17",
          "resolved": "https://registry.npmjs.org/postcss/-/postcss-5.2.17.tgz",
          "integrity": "sha1-z09Ze4ZNZcikkrLqvp1wbIecOIs=",
          "dev": true,
          "requires": {
            "chalk": "1.1.3",
            "js-base64": "2.1.9",
            "source-map": "0.5.6",
            "supports-color": "3.2.3"
          }
        },
        "supports-color": {
          "version": "3.2.3",
          "resolved": "https://registry.npmjs.org/supports-color/-/supports-color-3.2.3.tgz",
          "integrity": "sha1-ZawFBLOVQXHYpklGsq48u4pfVPY=",
          "dev": true,
          "requires": {
            "has-flag": "1.0.0"
          }
        }
      }
    },
    "postcss-message-helpers": {
      "version": "2.0.0",
      "resolved": "https://registry.npmjs.org/postcss-message-helpers/-/postcss-message-helpers-2.0.0.tgz",
      "integrity": "sha1-pPL0+rbk/gAvCu0ABHjN9S+bpg4=",
      "dev": true
    },
    "postcss-minify-font-values": {
      "version": "1.0.5",
      "resolved": "https://registry.npmjs.org/postcss-minify-font-values/-/postcss-minify-font-values-1.0.5.tgz",
      "integrity": "sha1-S1jttWZB66fIR0qzUmyv17vey2k=",
      "dev": true,
      "requires": {
        "object-assign": "4.1.1",
        "postcss": "5.2.17",
        "postcss-value-parser": "3.3.0"
      },
      "dependencies": {
        "postcss": {
          "version": "5.2.17",
          "resolved": "https://registry.npmjs.org/postcss/-/postcss-5.2.17.tgz",
          "integrity": "sha1-z09Ze4ZNZcikkrLqvp1wbIecOIs=",
          "dev": true,
          "requires": {
            "chalk": "1.1.3",
            "js-base64": "2.1.9",
            "source-map": "0.5.6",
            "supports-color": "3.2.3"
          }
        },
        "supports-color": {
          "version": "3.2.3",
          "resolved": "https://registry.npmjs.org/supports-color/-/supports-color-3.2.3.tgz",
          "integrity": "sha1-ZawFBLOVQXHYpklGsq48u4pfVPY=",
          "dev": true,
          "requires": {
            "has-flag": "1.0.0"
          }
        }
      }
    },
    "postcss-minify-gradients": {
      "version": "1.0.5",
      "resolved": "https://registry.npmjs.org/postcss-minify-gradients/-/postcss-minify-gradients-1.0.5.tgz",
      "integrity": "sha1-Xb2hE3NwP4PPtKPqOIHY11/15uE=",
      "dev": true,
      "requires": {
        "postcss": "5.2.17",
        "postcss-value-parser": "3.3.0"
      },
      "dependencies": {
        "postcss": {
          "version": "5.2.17",
          "resolved": "https://registry.npmjs.org/postcss/-/postcss-5.2.17.tgz",
          "integrity": "sha1-z09Ze4ZNZcikkrLqvp1wbIecOIs=",
          "dev": true,
          "requires": {
            "chalk": "1.1.3",
            "js-base64": "2.1.9",
            "source-map": "0.5.6",
            "supports-color": "3.2.3"
          }
        },
        "supports-color": {
          "version": "3.2.3",
          "resolved": "https://registry.npmjs.org/supports-color/-/supports-color-3.2.3.tgz",
          "integrity": "sha1-ZawFBLOVQXHYpklGsq48u4pfVPY=",
          "dev": true,
          "requires": {
            "has-flag": "1.0.0"
          }
        }
      }
    },
    "postcss-minify-params": {
      "version": "1.2.2",
      "resolved": "https://registry.npmjs.org/postcss-minify-params/-/postcss-minify-params-1.2.2.tgz",
      "integrity": "sha1-rSzgcTc7lDs9kwo/pZo1jCjW8fM=",
      "dev": true,
      "requires": {
        "alphanum-sort": "1.0.2",
        "postcss": "5.2.17",
        "postcss-value-parser": "3.3.0",
        "uniqs": "2.0.0"
      },
      "dependencies": {
        "postcss": {
          "version": "5.2.17",
          "resolved": "https://registry.npmjs.org/postcss/-/postcss-5.2.17.tgz",
          "integrity": "sha1-z09Ze4ZNZcikkrLqvp1wbIecOIs=",
          "dev": true,
          "requires": {
            "chalk": "1.1.3",
            "js-base64": "2.1.9",
            "source-map": "0.5.6",
            "supports-color": "3.2.3"
          }
        },
        "supports-color": {
          "version": "3.2.3",
          "resolved": "https://registry.npmjs.org/supports-color/-/supports-color-3.2.3.tgz",
          "integrity": "sha1-ZawFBLOVQXHYpklGsq48u4pfVPY=",
          "dev": true,
          "requires": {
            "has-flag": "1.0.0"
          }
        }
      }
    },
    "postcss-minify-selectors": {
      "version": "2.1.1",
      "resolved": "https://registry.npmjs.org/postcss-minify-selectors/-/postcss-minify-selectors-2.1.1.tgz",
      "integrity": "sha1-ssapjAByz5G5MtGkllCBFDEXNb8=",
      "dev": true,
      "requires": {
        "alphanum-sort": "1.0.2",
        "has": "1.0.1",
        "postcss": "5.2.17",
        "postcss-selector-parser": "2.2.3"
      },
      "dependencies": {
        "postcss": {
          "version": "5.2.17",
          "resolved": "https://registry.npmjs.org/postcss/-/postcss-5.2.17.tgz",
          "integrity": "sha1-z09Ze4ZNZcikkrLqvp1wbIecOIs=",
          "dev": true,
          "requires": {
            "chalk": "1.1.3",
            "js-base64": "2.1.9",
            "source-map": "0.5.6",
            "supports-color": "3.2.3"
          }
        },
        "supports-color": {
          "version": "3.2.3",
          "resolved": "https://registry.npmjs.org/supports-color/-/supports-color-3.2.3.tgz",
          "integrity": "sha1-ZawFBLOVQXHYpklGsq48u4pfVPY=",
          "dev": true,
          "requires": {
            "has-flag": "1.0.0"
          }
        }
      }
    },
    "postcss-normalize-charset": {
      "version": "1.1.1",
      "resolved": "https://registry.npmjs.org/postcss-normalize-charset/-/postcss-normalize-charset-1.1.1.tgz",
      "integrity": "sha1-757nEhLX/nWceO0WL2HtYrXLk/E=",
      "dev": true,
      "requires": {
        "postcss": "5.2.17"
      },
      "dependencies": {
        "postcss": {
          "version": "5.2.17",
          "resolved": "https://registry.npmjs.org/postcss/-/postcss-5.2.17.tgz",
          "integrity": "sha1-z09Ze4ZNZcikkrLqvp1wbIecOIs=",
          "dev": true,
          "requires": {
            "chalk": "1.1.3",
            "js-base64": "2.1.9",
            "source-map": "0.5.6",
            "supports-color": "3.2.3"
          }
        },
        "supports-color": {
          "version": "3.2.3",
          "resolved": "https://registry.npmjs.org/supports-color/-/supports-color-3.2.3.tgz",
          "integrity": "sha1-ZawFBLOVQXHYpklGsq48u4pfVPY=",
          "dev": true,
          "requires": {
            "has-flag": "1.0.0"
          }
        }
      }
    },
    "postcss-normalize-url": {
      "version": "3.0.8",
      "resolved": "https://registry.npmjs.org/postcss-normalize-url/-/postcss-normalize-url-3.0.8.tgz",
      "integrity": "sha1-EI90s/L82viRov+j6kWSJ5/HgiI=",
      "dev": true,
      "requires": {
        "is-absolute-url": "2.1.0",
        "normalize-url": "1.9.1",
        "postcss": "5.2.17",
        "postcss-value-parser": "3.3.0"
      },
      "dependencies": {
        "postcss": {
          "version": "5.2.17",
          "resolved": "https://registry.npmjs.org/postcss/-/postcss-5.2.17.tgz",
          "integrity": "sha1-z09Ze4ZNZcikkrLqvp1wbIecOIs=",
          "dev": true,
          "requires": {
            "chalk": "1.1.3",
            "js-base64": "2.1.9",
            "source-map": "0.5.6",
            "supports-color": "3.2.3"
          }
        },
        "supports-color": {
          "version": "3.2.3",
          "resolved": "https://registry.npmjs.org/supports-color/-/supports-color-3.2.3.tgz",
          "integrity": "sha1-ZawFBLOVQXHYpklGsq48u4pfVPY=",
          "dev": true,
          "requires": {
            "has-flag": "1.0.0"
          }
        }
      }
    },
    "postcss-ordered-values": {
      "version": "2.2.3",
      "resolved": "https://registry.npmjs.org/postcss-ordered-values/-/postcss-ordered-values-2.2.3.tgz",
      "integrity": "sha1-7sbCpntsQSqNsgQud/6NpD+VwR0=",
      "dev": true,
      "requires": {
        "postcss": "5.2.17",
        "postcss-value-parser": "3.3.0"
      },
      "dependencies": {
        "postcss": {
          "version": "5.2.17",
          "resolved": "https://registry.npmjs.org/postcss/-/postcss-5.2.17.tgz",
          "integrity": "sha1-z09Ze4ZNZcikkrLqvp1wbIecOIs=",
          "dev": true,
          "requires": {
            "chalk": "1.1.3",
            "js-base64": "2.1.9",
            "source-map": "0.5.6",
            "supports-color": "3.2.3"
          }
        },
        "supports-color": {
          "version": "3.2.3",
          "resolved": "https://registry.npmjs.org/supports-color/-/supports-color-3.2.3.tgz",
          "integrity": "sha1-ZawFBLOVQXHYpklGsq48u4pfVPY=",
          "dev": true,
          "requires": {
            "has-flag": "1.0.0"
          }
        }
      }
    },
    "postcss-reduce-idents": {
      "version": "2.4.0",
      "resolved": "https://registry.npmjs.org/postcss-reduce-idents/-/postcss-reduce-idents-2.4.0.tgz",
      "integrity": "sha1-wsbSDMlYKE9qv75j92Cb9AkFmtM=",
      "dev": true,
      "requires": {
        "postcss": "5.2.17",
        "postcss-value-parser": "3.3.0"
      },
      "dependencies": {
        "postcss": {
          "version": "5.2.17",
          "resolved": "https://registry.npmjs.org/postcss/-/postcss-5.2.17.tgz",
          "integrity": "sha1-z09Ze4ZNZcikkrLqvp1wbIecOIs=",
          "dev": true,
          "requires": {
            "chalk": "1.1.3",
            "js-base64": "2.1.9",
            "source-map": "0.5.6",
            "supports-color": "3.2.3"
          }
        },
        "supports-color": {
          "version": "3.2.3",
          "resolved": "https://registry.npmjs.org/supports-color/-/supports-color-3.2.3.tgz",
          "integrity": "sha1-ZawFBLOVQXHYpklGsq48u4pfVPY=",
          "dev": true,
          "requires": {
            "has-flag": "1.0.0"
          }
        }
      }
    },
    "postcss-reduce-initial": {
      "version": "1.0.1",
      "resolved": "https://registry.npmjs.org/postcss-reduce-initial/-/postcss-reduce-initial-1.0.1.tgz",
      "integrity": "sha1-aPgGlfBF0IJjqHmtJA343WT2ROo=",
      "dev": true,
      "requires": {
        "postcss": "5.2.17"
      },
      "dependencies": {
        "postcss": {
          "version": "5.2.17",
          "resolved": "https://registry.npmjs.org/postcss/-/postcss-5.2.17.tgz",
          "integrity": "sha1-z09Ze4ZNZcikkrLqvp1wbIecOIs=",
          "dev": true,
          "requires": {
            "chalk": "1.1.3",
            "js-base64": "2.1.9",
            "source-map": "0.5.6",
            "supports-color": "3.2.3"
          }
        },
        "supports-color": {
          "version": "3.2.3",
          "resolved": "https://registry.npmjs.org/supports-color/-/supports-color-3.2.3.tgz",
          "integrity": "sha1-ZawFBLOVQXHYpklGsq48u4pfVPY=",
          "dev": true,
          "requires": {
            "has-flag": "1.0.0"
          }
        }
      }
    },
    "postcss-reduce-transforms": {
      "version": "1.0.4",
      "resolved": "https://registry.npmjs.org/postcss-reduce-transforms/-/postcss-reduce-transforms-1.0.4.tgz",
      "integrity": "sha1-/3b02CEkN7McKYpC0uFEQCV3GuE=",
      "dev": true,
      "requires": {
        "has": "1.0.1",
        "postcss": "5.2.17",
        "postcss-value-parser": "3.3.0"
      },
      "dependencies": {
        "postcss": {
          "version": "5.2.17",
          "resolved": "https://registry.npmjs.org/postcss/-/postcss-5.2.17.tgz",
          "integrity": "sha1-z09Ze4ZNZcikkrLqvp1wbIecOIs=",
          "dev": true,
          "requires": {
            "chalk": "1.1.3",
            "js-base64": "2.1.9",
            "source-map": "0.5.6",
            "supports-color": "3.2.3"
          }
        },
        "supports-color": {
          "version": "3.2.3",
          "resolved": "https://registry.npmjs.org/supports-color/-/supports-color-3.2.3.tgz",
          "integrity": "sha1-ZawFBLOVQXHYpklGsq48u4pfVPY=",
          "dev": true,
          "requires": {
            "has-flag": "1.0.0"
          }
        }
      }
    },
    "postcss-selector-parser": {
      "version": "2.2.3",
      "resolved": "https://registry.npmjs.org/postcss-selector-parser/-/postcss-selector-parser-2.2.3.tgz",
      "integrity": "sha1-+UN3iGBsPJrO4W/+jYsWKX8nu5A=",
      "dev": true,
      "requires": {
        "flatten": "1.0.2",
        "indexes-of": "1.0.1",
        "uniq": "1.0.1"
      }
    },
    "postcss-svgo": {
      "version": "2.1.6",
      "resolved": "https://registry.npmjs.org/postcss-svgo/-/postcss-svgo-2.1.6.tgz",
      "integrity": "sha1-tt8YqmE7Zm4TPwittSGcJoSsEI0=",
      "dev": true,
      "requires": {
        "is-svg": "2.1.0",
        "postcss": "5.2.17",
        "postcss-value-parser": "3.3.0",
        "svgo": "0.7.2"
      },
      "dependencies": {
        "postcss": {
          "version": "5.2.17",
          "resolved": "https://registry.npmjs.org/postcss/-/postcss-5.2.17.tgz",
          "integrity": "sha1-z09Ze4ZNZcikkrLqvp1wbIecOIs=",
          "dev": true,
          "requires": {
            "chalk": "1.1.3",
            "js-base64": "2.1.9",
            "source-map": "0.5.6",
            "supports-color": "3.2.3"
          }
        },
        "supports-color": {
          "version": "3.2.3",
          "resolved": "https://registry.npmjs.org/supports-color/-/supports-color-3.2.3.tgz",
          "integrity": "sha1-ZawFBLOVQXHYpklGsq48u4pfVPY=",
          "dev": true,
          "requires": {
            "has-flag": "1.0.0"
          }
        }
      }
    },
    "postcss-unique-selectors": {
      "version": "2.0.2",
      "resolved": "https://registry.npmjs.org/postcss-unique-selectors/-/postcss-unique-selectors-2.0.2.tgz",
      "integrity": "sha1-mB1X0p3csz57Hf4f1DuGSfkzyh0=",
      "dev": true,
      "requires": {
        "alphanum-sort": "1.0.2",
        "postcss": "5.2.17",
        "uniqs": "2.0.0"
      },
      "dependencies": {
        "postcss": {
          "version": "5.2.17",
          "resolved": "https://registry.npmjs.org/postcss/-/postcss-5.2.17.tgz",
          "integrity": "sha1-z09Ze4ZNZcikkrLqvp1wbIecOIs=",
          "dev": true,
          "requires": {
            "chalk": "1.1.3",
            "js-base64": "2.1.9",
            "source-map": "0.5.6",
            "supports-color": "3.2.3"
          }
        },
        "supports-color": {
          "version": "3.2.3",
          "resolved": "https://registry.npmjs.org/supports-color/-/supports-color-3.2.3.tgz",
          "integrity": "sha1-ZawFBLOVQXHYpklGsq48u4pfVPY=",
          "dev": true,
          "requires": {
            "has-flag": "1.0.0"
          }
        }
      }
    },
    "postcss-value-parser": {
      "version": "3.3.0",
      "resolved": "https://registry.npmjs.org/postcss-value-parser/-/postcss-value-parser-3.3.0.tgz",
      "integrity": "sha1-h/OPnxj3dKSrTIojL1xc6IcqnRU=",
      "dev": true
    },
    "postcss-zindex": {
      "version": "2.2.0",
      "resolved": "https://registry.npmjs.org/postcss-zindex/-/postcss-zindex-2.2.0.tgz",
      "integrity": "sha1-0hCd3AVbka9n/EyzsCWUZjnSryI=",
      "dev": true,
      "requires": {
        "has": "1.0.1",
        "postcss": "5.2.17",
        "uniqs": "2.0.0"
      },
      "dependencies": {
        "postcss": {
          "version": "5.2.17",
          "resolved": "https://registry.npmjs.org/postcss/-/postcss-5.2.17.tgz",
          "integrity": "sha1-z09Ze4ZNZcikkrLqvp1wbIecOIs=",
          "dev": true,
          "requires": {
            "chalk": "1.1.3",
            "js-base64": "2.1.9",
            "source-map": "0.5.6",
            "supports-color": "3.2.3"
          }
        },
        "supports-color": {
          "version": "3.2.3",
          "resolved": "https://registry.npmjs.org/supports-color/-/supports-color-3.2.3.tgz",
          "integrity": "sha1-ZawFBLOVQXHYpklGsq48u4pfVPY=",
          "dev": true,
          "requires": {
            "has-flag": "1.0.0"
          }
        }
      }
    },
>>>>>>> d0f4a76c
    "precond": {
      "version": "0.2.3",
      "resolved": "https://registry.npmjs.org/precond/-/precond-0.2.3.tgz",
      "integrity": "sha1-qpWRvKokkj8eD0hJ0kD0fvwQdaw="
    },
<<<<<<< HEAD
    "prettyjson": {
      "version": "1.2.1",
      "from": "prettyjson@>=1.1.3 <2.0.0",
      "resolved": "https://registry.npmjs.org/prettyjson/-/prettyjson-1.2.1.tgz",
      "dependencies": {
        "minimist": {
          "version": "1.2.0",
          "from": "minimist@>=1.2.0 <2.0.0",
          "resolved": "https://registry.npmjs.org/minimist/-/minimist-1.2.0.tgz"
        }
      }
=======
    "prelude-ls": {
      "version": "1.1.2",
      "resolved": "https://registry.npmjs.org/prelude-ls/-/prelude-ls-1.1.2.tgz",
      "integrity": "sha1-IZMqVJ9eUv/ZqCf1cOBL5iqX2lQ=",
      "dev": true
    },
    "prepend-http": {
      "version": "1.0.4",
      "resolved": "https://registry.npmjs.org/prepend-http/-/prepend-http-1.0.4.tgz",
      "integrity": "sha1-1PRWKwzjaW5BrFLQ4ALlemNdxtw=",
      "dev": true
    },
    "preserve": {
      "version": "0.2.0",
      "resolved": "https://registry.npmjs.org/preserve/-/preserve-0.2.0.tgz",
      "integrity": "sha1-gV7R9uvGWSb4ZbMQwHE7yzMVzks=",
      "dev": true
    },
    "pretty-hrtime": {
      "version": "1.0.3",
      "resolved": "https://registry.npmjs.org/pretty-hrtime/-/pretty-hrtime-1.0.3.tgz",
      "integrity": "sha1-t+PqQkNaTJsnWdmeDyAesZWALuE=",
      "dev": true
>>>>>>> d0f4a76c
    },
    "process-nextick-args": {
      "version": "1.0.7",
      "resolved": "https://registry.npmjs.org/process-nextick-args/-/process-nextick-args-1.0.7.tgz",
      "integrity": "sha1-FQ4gt1ZZCtP5EJPyWk8q2L/zC6M="
    },
    "progress-stream": {
      "version": "2.0.0",
<<<<<<< HEAD
      "from": "progress-stream@>=2.0.0 <3.0.0",
      "resolved": "https://registry.npmjs.org/progress-stream/-/progress-stream-2.0.0.tgz"
=======
      "resolved": "https://registry.npmjs.org/progress-stream/-/progress-stream-2.0.0.tgz",
      "integrity": "sha1-+sY6Cz0R3qy7CWmrzJOyFLzhntU=",
      "requires": {
        "speedometer": "1.0.0",
        "through2": "2.0.3"
      }
>>>>>>> d0f4a76c
    },
    "prompt": {
      "version": "1.0.0",
      "resolved": "https://registry.npmjs.org/prompt/-/prompt-1.0.0.tgz",
      "integrity": "sha1-jlcSPDlquYiJf7Mn/Trtw+c15P4=",
      "requires": {
        "colors": "1.1.2",
        "pkginfo": "0.4.0",
        "read": "1.0.7",
        "revalidator": "0.1.8",
        "utile": "0.3.0",
        "winston": "2.1.1"
      }
    },
<<<<<<< HEAD
    "proxy-addr": {
      "version": "1.1.5",
      "from": "proxy-addr@>=1.1.5 <1.2.0",
      "resolved": "https://registry.npmjs.org/proxy-addr/-/proxy-addr-1.1.5.tgz"
=======
    "propagate": {
      "version": "0.4.0",
      "resolved": "https://registry.npmjs.org/propagate/-/propagate-0.4.0.tgz",
      "integrity": "sha1-8/zKCm/gZzanulcpZgaWF8EwtIE=",
      "dev": true
    },
    "proxy-addr": {
      "version": "1.1.4",
      "resolved": "https://registry.npmjs.org/proxy-addr/-/proxy-addr-1.1.4.tgz",
      "integrity": "sha1-J+VF9pYKRKYn2bREZ+NcG2tM4vM=",
      "requires": {
        "forwarded": "0.1.0",
        "ipaddr.js": "1.3.0"
      }
>>>>>>> d0f4a76c
    },
    "proxy-middleware": {
      "version": "0.13.1",
      "resolved": "https://registry.npmjs.org/proxy-middleware/-/proxy-middleware-0.13.1.tgz",
      "integrity": "sha1-htCuSzZGiJgLdhAZ2AIqp5cHBwM="
    },
    "pseudomap": {
      "version": "1.0.2",
<<<<<<< HEAD
      "from": "pseudomap@>=1.0.2 <2.0.0",
      "resolved": "https://registry.npmjs.org/pseudomap/-/pseudomap-1.0.2.tgz"
=======
      "resolved": "https://registry.npmjs.org/pseudomap/-/pseudomap-1.0.2.tgz",
      "integrity": "sha1-8FKijacOYYkX7wqKw0wa5aaChrM="
>>>>>>> d0f4a76c
    },
    "pump": {
      "version": "1.0.2",
      "resolved": "https://registry.npmjs.org/pump/-/pump-1.0.2.tgz",
      "integrity": "sha1-Oz7mUS+U8OV1U4wXmV+fFpkKXVE=",
      "requires": {
        "end-of-stream": "1.4.0",
        "once": "1.4.0"
      }
    },
    "punycode": {
      "version": "1.3.2",
      "resolved": "https://registry.npmjs.org/punycode/-/punycode-1.3.2.tgz",
      "integrity": "sha1-llOgNvt8HuQjQvIyXM7v6jkmxI0="
    },
<<<<<<< HEAD
=======
    "q": {
      "version": "1.5.0",
      "resolved": "https://registry.npmjs.org/q/-/q-1.5.0.tgz",
      "integrity": "sha1-3QG6ydBtMObyGa7LglPunr3DCPE=",
      "dev": true
    },
>>>>>>> d0f4a76c
    "qs": {
      "version": "6.4.0",
      "resolved": "https://registry.npmjs.org/qs/-/qs-6.4.0.tgz",
      "integrity": "sha1-E+JtKK1rD/qpExLNO/cI7TUecjM="
    },
<<<<<<< HEAD
=======
    "query-string": {
      "version": "4.3.3",
      "resolved": "https://registry.npmjs.org/query-string/-/query-string-4.3.3.tgz",
      "integrity": "sha1-kckP9xc9ms2eCIs8wiP5tDeGVpI=",
      "dev": true,
      "requires": {
        "object-assign": "4.1.1",
        "strict-uri-encode": "1.1.0"
      }
    },
>>>>>>> d0f4a76c
    "querystring": {
      "version": "0.2.0",
      "resolved": "https://registry.npmjs.org/querystring/-/querystring-0.2.0.tgz",
      "integrity": "sha1-sgmEkgO7Jd+CDadW50cAWHhSFiA="
    },
    "random-bytes": {
      "version": "1.0.0",
      "resolved": "https://registry.npmjs.org/random-bytes/-/random-bytes-1.0.0.tgz",
      "integrity": "sha1-T2ih3Arli9P7lYSMMDJNt11kNgs="
    },
<<<<<<< HEAD
=======
    "randomatic": {
      "version": "1.1.7",
      "resolved": "https://registry.npmjs.org/randomatic/-/randomatic-1.1.7.tgz",
      "integrity": "sha512-D5JUjPyJbaJDkuAazpVnSfVkLlpeO3wDlPROTMLGKG1zMFNFRgrciKo1ltz/AzNTkqE0HzDx655QOL51N06how==",
      "dev": true,
      "requires": {
        "is-number": "3.0.0",
        "kind-of": "4.0.0"
      },
      "dependencies": {
        "is-number": {
          "version": "3.0.0",
          "resolved": "https://registry.npmjs.org/is-number/-/is-number-3.0.0.tgz",
          "integrity": "sha1-JP1iAaR4LPUFYcgQJ2r8fRLXEZU=",
          "dev": true,
          "requires": {
            "kind-of": "3.2.2"
          },
          "dependencies": {
            "kind-of": {
              "version": "3.2.2",
              "resolved": "https://registry.npmjs.org/kind-of/-/kind-of-3.2.2.tgz",
              "integrity": "sha1-MeohpzS6ubuw8yRm2JOupR5KPGQ=",
              "dev": true,
              "requires": {
                "is-buffer": "1.1.5"
              }
            }
          }
        },
        "kind-of": {
          "version": "4.0.0",
          "resolved": "https://registry.npmjs.org/kind-of/-/kind-of-4.0.0.tgz",
          "integrity": "sha1-IIE989cSkosgc3hpGkUGb65y3Vc=",
          "dev": true,
          "requires": {
            "is-buffer": "1.1.5"
          }
        }
      }
    },
>>>>>>> d0f4a76c
    "range-parser": {
      "version": "1.2.0",
      "resolved": "https://registry.npmjs.org/range-parser/-/range-parser-1.2.0.tgz",
      "integrity": "sha1-9JvmtIeJTdxA3MlKMi9hEJLgDV4="
    },
    "raw-body": {
      "version": "2.2.0",
<<<<<<< HEAD
      "from": "raw-body@>=2.2.0 <2.3.0",
      "resolved": "https://registry.npmjs.org/raw-body/-/raw-body-2.2.0.tgz"
    },
    "rc": {
      "version": "1.2.1",
      "from": "rc@>=1.1.6 <2.0.0",
      "resolved": "https://registry.npmjs.org/rc/-/rc-1.2.1.tgz",
      "dependencies": {
        "minimist": {
          "version": "1.2.0",
          "from": "minimist@>=1.2.0 <2.0.0",
          "resolved": "https://registry.npmjs.org/minimist/-/minimist-1.2.0.tgz"
        }
      }
    },
    "read": {
      "version": "1.0.7",
      "from": "read@>=1.0.0 <1.1.0",
      "resolved": "https://registry.npmjs.org/read/-/read-1.0.7.tgz"
    },
    "readable-stream": {
      "version": "2.3.3",
      "from": "readable-stream@2.3.3",
      "resolved": "https://registry.npmjs.org/readable-stream/-/readable-stream-2.3.3.tgz"
=======
      "resolved": "https://registry.npmjs.org/raw-body/-/raw-body-2.2.0.tgz",
      "integrity": "sha1-mUl2z2pQlqQRYoQEkvC9xdbn+5Y=",
      "requires": {
        "bytes": "2.4.0",
        "iconv-lite": "0.4.15",
        "unpipe": "1.0.0"
      }
    },
    "read": {
      "version": "1.0.7",
      "resolved": "https://registry.npmjs.org/read/-/read-1.0.7.tgz",
      "integrity": "sha1-s9oZvQUkMal2cdRKQmNK33ELQMQ=",
      "requires": {
        "mute-stream": "0.0.7"
      }
    },
    "read-pkg": {
      "version": "1.1.0",
      "resolved": "https://registry.npmjs.org/read-pkg/-/read-pkg-1.1.0.tgz",
      "integrity": "sha1-9f+qXs0pyzHAR0vKfXVra7KePyg=",
      "requires": {
        "load-json-file": "1.1.0",
        "normalize-package-data": "2.3.6",
        "path-type": "1.1.0"
      }
    },
    "read-pkg-up": {
      "version": "1.0.1",
      "resolved": "https://registry.npmjs.org/read-pkg-up/-/read-pkg-up-1.0.1.tgz",
      "integrity": "sha1-nWPBMnbAZZGNV/ACpX9AobZD+wI=",
      "requires": {
        "find-up": "1.1.2",
        "read-pkg": "1.1.0"
      }
    },
    "readable-stream": {
      "version": "2.2.9",
      "resolved": "https://registry.npmjs.org/readable-stream/-/readable-stream-2.2.9.tgz",
      "integrity": "sha1-z3jsb0ptHrQ9JkiMrJfwQudLf8g=",
      "requires": {
        "buffer-shims": "1.0.0",
        "core-util-is": "1.0.2",
        "inherits": "2.0.3",
        "isarray": "1.0.0",
        "process-nextick-args": "1.0.7",
        "string_decoder": "1.0.0",
        "util-deprecate": "1.0.2"
      }
    },
    "readdirp": {
      "version": "https://registry.npmjs.org/readdirp/-/readdirp-2.1.0.tgz",
      "integrity": "sha1-TtCtBg3zBzMAxIRANz9y0cxkLXg=",
      "dev": true,
      "requires": {
        "graceful-fs": "4.1.11",
        "minimatch": "3.0.3",
        "readable-stream": "2.2.9",
        "set-immediate-shim": "1.0.1"
      }
    },
    "rechoir": {
      "version": "0.6.2",
      "resolved": "https://registry.npmjs.org/rechoir/-/rechoir-0.6.2.tgz",
      "integrity": "sha1-hSBLVNuoLVdC4oyWdW70OvUOM4Q=",
      "dev": true,
      "requires": {
        "resolve": "1.3.2"
      }
    },
    "redent": {
      "version": "1.0.0",
      "resolved": "https://registry.npmjs.org/redent/-/redent-1.0.0.tgz",
      "integrity": "sha1-z5Fqsf1fHxbfsggi3W7H9zDCr94=",
      "requires": {
        "indent-string": "2.1.0",
        "strip-indent": "1.0.1"
      }
    },
    "reduce-component": {
      "version": "1.0.1",
      "resolved": "https://registry.npmjs.org/reduce-component/-/reduce-component-1.0.1.tgz",
      "integrity": "sha1-4Mk1QsV0UhvqE98PlIjtgqt3xdo="
    },
    "reduce-css-calc": {
      "version": "1.3.0",
      "resolved": "https://registry.npmjs.org/reduce-css-calc/-/reduce-css-calc-1.3.0.tgz",
      "integrity": "sha1-dHyRTgSWFKTJz7umKYca0dKSdxY=",
      "dev": true,
      "requires": {
        "balanced-match": "0.4.2",
        "math-expression-evaluator": "1.2.16",
        "reduce-function-call": "1.0.2"
      }
    },
    "reduce-function-call": {
      "version": "1.0.2",
      "resolved": "https://registry.npmjs.org/reduce-function-call/-/reduce-function-call-1.0.2.tgz",
      "integrity": "sha1-WiAL+S4ON3UXUv5FsKszD9S2vpk=",
      "dev": true,
      "requires": {
        "balanced-match": "0.4.2"
      }
    },
    "regex-cache": {
      "version": "0.4.3",
      "resolved": "https://registry.npmjs.org/regex-cache/-/regex-cache-0.4.3.tgz",
      "integrity": "sha1-mxpsNdTQ3871cRrmUejp09cRQUU=",
      "dev": true,
      "requires": {
        "is-equal-shallow": "0.1.3",
        "is-primitive": "2.0.0"
      }
    },
    "remove-trailing-separator": {
      "version": "1.0.1",
      "resolved": "https://registry.npmjs.org/remove-trailing-separator/-/remove-trailing-separator-1.0.1.tgz",
      "integrity": "sha1-YV67lq9VlVLUv0BXyENtSGq2PMQ=",
      "dev": true
    },
    "repeat-element": {
      "version": "1.1.2",
      "resolved": "https://registry.npmjs.org/repeat-element/-/repeat-element-1.1.2.tgz",
      "integrity": "sha1-7wiaF40Ug7quTZPrmLT55OEdmQo=",
      "dev": true
    },
    "repeat-string": {
      "version": "1.6.1",
      "resolved": "https://registry.npmjs.org/repeat-string/-/repeat-string-1.6.1.tgz",
      "integrity": "sha1-jcrkcOHIirwtYA//Sndihtp15jc=",
      "dev": true
    },
    "repeating": {
      "version": "2.0.1",
      "resolved": "https://registry.npmjs.org/repeating/-/repeating-2.0.1.tgz",
      "integrity": "sha1-UhTFOpJtNVJwdSf7q0FdvAjQbdo=",
      "requires": {
        "is-finite": "1.0.2"
      }
>>>>>>> d0f4a76c
    },
    "replace-ext": {
      "version": "0.0.1",
      "resolved": "https://registry.npmjs.org/replace-ext/-/replace-ext-0.0.1.tgz",
      "integrity": "sha1-KbvZIHinOfC8zitO5B6DeVNSKSQ="
    },
<<<<<<< HEAD
    "require-directory": {
      "version": "2.1.1",
      "from": "require-directory@>=2.1.1 <3.0.0",
      "resolved": "https://registry.npmjs.org/require-directory/-/require-directory-2.1.1.tgz"
    },
    "require-main-filename": {
      "version": "1.0.1",
      "from": "require-main-filename@>=1.0.1 <2.0.0",
      "resolved": "https://registry.npmjs.org/require-main-filename/-/require-main-filename-1.0.1.tgz"
    },
    "resolve": {
      "version": "1.4.0",
      "from": "resolve@>=1.1.6 <2.0.0",
      "resolved": "https://registry.npmjs.org/resolve/-/resolve-1.4.0.tgz"
=======
    "request": {
      "version": "2.81.0",
      "resolved": "https://registry.npmjs.org/request/-/request-2.81.0.tgz",
      "integrity": "sha1-xpKJRqDgbF+Nb4qTM0af/aRimKA=",
      "requires": {
        "aws-sign2": "0.6.0",
        "aws4": "1.6.0",
        "caseless": "0.12.0",
        "combined-stream": "1.0.5",
        "extend": "3.0.0",
        "forever-agent": "0.6.1",
        "form-data": "2.1.4",
        "har-validator": "4.2.1",
        "hawk": "3.1.3",
        "http-signature": "1.1.1",
        "is-typedarray": "1.0.0",
        "isstream": "0.1.2",
        "json-stringify-safe": "5.0.1",
        "mime-types": "2.1.15",
        "oauth-sign": "0.8.2",
        "performance-now": "0.2.0",
        "qs": "6.4.0",
        "safe-buffer": "5.0.1",
        "stringstream": "0.0.5",
        "tough-cookie": "2.3.2",
        "tunnel-agent": "0.6.0",
        "uuid": "3.0.1"
      },
      "dependencies": {
        "uuid": {
          "version": "3.0.1",
          "resolved": "https://registry.npmjs.org/uuid/-/uuid-3.0.1.tgz",
          "integrity": "sha1-ZUS7ot/ajBzxfmKaOjBeK7H+5sE="
        }
      }
    },
    "require-directory": {
      "version": "2.1.1",
      "resolved": "https://registry.npmjs.org/require-directory/-/require-directory-2.1.1.tgz",
      "integrity": "sha1-jGStX9MNqxyXbiNE/+f3kqam30I="
    },
    "require-main-filename": {
      "version": "1.0.1",
      "resolved": "https://registry.npmjs.org/require-main-filename/-/require-main-filename-1.0.1.tgz",
      "integrity": "sha1-l/cXtp1IeE9fUmpsWqj/3aBVpNE="
    },
    "resolve": {
      "version": "1.3.2",
      "resolved": "https://registry.npmjs.org/resolve/-/resolve-1.3.2.tgz",
      "integrity": "sha1-HwRCyeDLuBNuh7kwX5MvRsfygjU=",
      "requires": {
        "path-parse": "1.0.5"
      }
    },
    "resolve-dir": {
      "version": "0.1.1",
      "resolved": "https://registry.npmjs.org/resolve-dir/-/resolve-dir-0.1.1.tgz",
      "integrity": "sha1-shklmlYC+sXFxJatiUpujMQwJh4=",
      "dev": true,
      "requires": {
        "expand-tilde": "1.2.2",
        "global-modules": "0.2.3"
      }
    },
    "resolve-url": {
      "version": "0.2.1",
      "resolved": "https://registry.npmjs.org/resolve-url/-/resolve-url-0.2.1.tgz",
      "integrity": "sha1-LGN/53yJOv0qZj/iGqkIAGjiBSo=",
      "dev": true
>>>>>>> d0f4a76c
    },
    "revalidator": {
      "version": "0.1.8",
      "resolved": "https://registry.npmjs.org/revalidator/-/revalidator-0.1.8.tgz",
      "integrity": "sha1-/s5hv6DBtSoga9axgZgYS91SOjs="
    },
<<<<<<< HEAD
=======
    "right-align": {
      "version": "0.1.3",
      "resolved": "https://registry.npmjs.org/right-align/-/right-align-0.1.3.tgz",
      "integrity": "sha1-YTObci/mo1FWiSENJOFMlhSGE+8=",
      "dev": true,
      "requires": {
        "align-text": "0.1.4"
      }
    },
>>>>>>> d0f4a76c
    "rimraf": {
      "version": "2.6.1",
      "resolved": "https://registry.npmjs.org/rimraf/-/rimraf-2.6.1.tgz",
      "integrity": "sha1-wjOOxkPfeht/5cVPqG9XQopV8z0=",
      "requires": {
        "glob": "7.1.1"
      }
    },
    "rndm": {
      "version": "1.2.0",
      "resolved": "https://registry.npmjs.org/rndm/-/rndm-1.2.0.tgz",
      "integrity": "sha1-8z/pz7Urv9UgqhgyO8ZdsRCht2w="
    },
    "s3-block-read-stream": {
      "version": "0.2.0",
<<<<<<< HEAD
      "from": "s3-block-read-stream@>=0.2.0 <0.3.0",
      "resolved": "https://registry.npmjs.org/s3-block-read-stream/-/s3-block-read-stream-0.2.0.tgz"
    },
    "safe-buffer": {
      "version": "5.1.1",
      "from": "safe-buffer@5.1.1",
      "resolved": "https://registry.npmjs.org/safe-buffer/-/safe-buffer-5.1.1.tgz"
=======
      "resolved": "https://registry.npmjs.org/s3-block-read-stream/-/s3-block-read-stream-0.2.0.tgz",
      "integrity": "sha1-ghG4+JxzB/nxxB2X/4YYVzUDjkw="
    },
    "safe-buffer": {
      "version": "5.0.1",
      "resolved": "https://registry.npmjs.org/safe-buffer/-/safe-buffer-5.0.1.tgz",
      "integrity": "sha1-0mPKVGls2KMGtcplUekt5XkY++c="
>>>>>>> d0f4a76c
    },
    "safe-json-stringify": {
      "version": "1.0.4",
      "resolved": "https://registry.npmjs.org/safe-json-stringify/-/safe-json-stringify-1.0.4.tgz",
      "integrity": "sha1-gaCY9Efku8P/MxKiQ1IbwGDvWRE=",
      "optional": true
    },
    "safetydance": {
      "version": "0.2.0",
<<<<<<< HEAD
      "from": "safetydance@>=0.2.0 <0.3.0",
      "resolved": "https://registry.npmjs.org/safetydance/-/safetydance-0.2.0.tgz"
    },
=======
      "resolved": "https://registry.npmjs.org/safetydance/-/safetydance-0.2.0.tgz",
      "integrity": "sha1-BN989DuYtoLYYl+MrASo/doVlBg="
    },
    "sass-graph": {
      "version": "2.1.2",
      "resolved": "https://registry.npmjs.org/sass-graph/-/sass-graph-2.1.2.tgz",
      "integrity": "sha1-llEEviPoEDy35fcQ32WTWzF9pXs=",
      "requires": {
        "glob": "7.1.1",
        "lodash": "4.17.4",
        "yargs": "4.8.1"
      },
      "dependencies": {
        "window-size": {
          "version": "0.2.0",
          "resolved": "https://registry.npmjs.org/window-size/-/window-size-0.2.0.tgz",
          "integrity": "sha1-tDFbtCFKPXBY6+7okuE/ok2YsHU="
        },
        "yargs": {
          "version": "4.8.1",
          "resolved": "https://registry.npmjs.org/yargs/-/yargs-4.8.1.tgz",
          "integrity": "sha1-wMQpJMpKqmsObaFznfshZDn53cA=",
          "requires": {
            "cliui": "3.2.0",
            "decamelize": "1.2.0",
            "get-caller-file": "1.0.2",
            "lodash.assign": "4.2.0",
            "os-locale": "1.4.0",
            "read-pkg-up": "1.0.1",
            "require-directory": "2.1.1",
            "require-main-filename": "1.0.1",
            "set-blocking": "2.0.0",
            "string-width": "1.0.2",
            "which-module": "1.0.0",
            "window-size": "0.2.0",
            "y18n": "3.2.1",
            "yargs-parser": "2.4.1"
          }
        }
      }
    },
>>>>>>> d0f4a76c
    "sax": {
      "version": "1.2.1",
      "resolved": "https://registry.npmjs.org/sax/-/sax-1.2.1.tgz",
      "integrity": "sha1-e45lYZCyKOgaZq6nSEgNgozS03o="
    },
    "semver": {
      "version": "4.3.6",
      "resolved": "https://registry.npmjs.org/semver/-/semver-4.3.6.tgz",
      "integrity": "sha1-MAvG4OhjdPe6YQaLWx7NV/xlMto="
    },
    "send": {
<<<<<<< HEAD
      "version": "0.15.4",
      "from": "send@0.15.4",
      "resolved": "https://registry.npmjs.org/send/-/send-0.15.4.tgz",
      "dependencies": {
        "debug": {
          "version": "2.6.8",
          "from": "debug@2.6.8",
          "resolved": "https://registry.npmjs.org/debug/-/debug-2.6.8.tgz"
        },
        "mime": {
          "version": "1.3.4",
          "from": "mime@1.3.4",
          "resolved": "https://registry.npmjs.org/mime/-/mime-1.3.4.tgz"
        }
      }
    },
    "serve-static": {
      "version": "1.12.4",
      "from": "serve-static@1.12.4",
      "resolved": "https://registry.npmjs.org/serve-static/-/serve-static-1.12.4.tgz"
    },
    "set-blocking": {
      "version": "2.0.0",
      "from": "set-blocking@>=2.0.0 <2.1.0",
      "resolved": "https://registry.npmjs.org/set-blocking/-/set-blocking-2.0.0.tgz"
    },
=======
      "version": "0.15.1",
      "resolved": "https://registry.npmjs.org/send/-/send-0.15.1.tgz",
      "integrity": "sha1-igI1TCbm9cynAAZfXwzeupDse18=",
      "requires": {
        "debug": "2.6.1",
        "depd": "1.1.0",
        "destroy": "1.0.4",
        "encodeurl": "1.0.1",
        "escape-html": "1.0.3",
        "etag": "1.8.0",
        "fresh": "0.5.0",
        "http-errors": "1.6.1",
        "mime": "1.3.4",
        "ms": "0.7.2",
        "on-finished": "2.3.0",
        "range-parser": "1.2.0",
        "statuses": "1.3.1"
      },
      "dependencies": {
        "debug": {
          "version": "2.6.1",
          "resolved": "https://registry.npmjs.org/debug/-/debug-2.6.1.tgz",
          "integrity": "sha1-eYVQkLosTjEVzH2HaUkdWPBJE1E=",
          "requires": {
            "ms": "0.7.2"
          }
        }
      }
    },
    "sequencify": {
      "version": "0.0.7",
      "resolved": "https://registry.npmjs.org/sequencify/-/sequencify-0.0.7.tgz",
      "integrity": "sha1-kM/xnQLgcCf9dn9erT57ldHnOAw=",
      "dev": true
    },
    "serve-static": {
      "version": "1.12.1",
      "resolved": "https://registry.npmjs.org/serve-static/-/serve-static-1.12.1.tgz",
      "integrity": "sha1-dEOpZePO1kes61Y5+ga/TRu+ADk=",
      "requires": {
        "encodeurl": "1.0.1",
        "escape-html": "1.0.3",
        "parseurl": "1.3.1",
        "send": "0.15.1"
      }
    },
    "set-blocking": {
      "version": "2.0.0",
      "resolved": "https://registry.npmjs.org/set-blocking/-/set-blocking-2.0.0.tgz",
      "integrity": "sha1-BF+XgtARrppoA93TgrJDkrPYkPc="
    },
    "set-immediate-shim": {
      "version": "1.0.1",
      "resolved": "https://registry.npmjs.org/set-immediate-shim/-/set-immediate-shim-1.0.1.tgz",
      "integrity": "sha1-SysbJ+uAip+NzEgaWOXlb1mfP2E=",
      "dev": true
    },
>>>>>>> d0f4a76c
    "setprototypeof": {
      "version": "1.0.3",
      "resolved": "https://registry.npmjs.org/setprototypeof/-/setprototypeof-1.0.3.tgz",
      "integrity": "sha1-ZlZ+NwQ+608E2RvWWMDL77VbjgQ="
    },
    "shebang-command": {
      "version": "1.2.0",
      "from": "shebang-command@>=1.2.0 <2.0.0",
      "resolved": "https://registry.npmjs.org/shebang-command/-/shebang-command-1.2.0.tgz"
    },
    "shebang-regex": {
      "version": "1.0.0",
      "from": "shebang-regex@>=1.0.0 <2.0.0",
      "resolved": "https://registry.npmjs.org/shebang-regex/-/shebang-regex-1.0.0.tgz"
    },
    "showdown": {
<<<<<<< HEAD
      "version": "1.7.2",
      "from": "showdown@>=1.6.0 <2.0.0",
      "resolved": "https://registry.npmjs.org/showdown/-/showdown-1.7.2.tgz",
=======
      "version": "1.6.4",
      "resolved": "https://registry.npmjs.org/showdown/-/showdown-1.6.4.tgz",
      "integrity": "sha1-BWu7ZU7NuNhkOuEtbVl4k8yvRsY=",
      "requires": {
        "yargs": "6.6.0"
      },
>>>>>>> d0f4a76c
      "dependencies": {
        "ansi-regex": {
          "version": "3.0.0",
          "from": "ansi-regex@>=3.0.0 <4.0.0",
          "resolved": "https://registry.npmjs.org/ansi-regex/-/ansi-regex-3.0.0.tgz"
        },
        "camelcase": {
          "version": "4.1.0",
          "from": "camelcase@>=4.1.0 <5.0.0",
          "resolved": "https://registry.npmjs.org/camelcase/-/camelcase-4.1.0.tgz"
        },
        "cross-spawn": {
          "version": "5.1.0",
          "from": "cross-spawn@>=5.0.1 <6.0.0",
          "resolved": "https://registry.npmjs.org/cross-spawn/-/cross-spawn-5.1.0.tgz"
        },
        "execa": {
          "version": "0.7.0",
          "from": "execa@>=0.7.0 <0.8.0",
          "resolved": "https://registry.npmjs.org/execa/-/execa-0.7.0.tgz"
        },
        "find-up": {
          "version": "2.1.0",
          "from": "find-up@>=2.0.0 <3.0.0",
          "resolved": "https://registry.npmjs.org/find-up/-/find-up-2.1.0.tgz"
        },
        "is-fullwidth-code-point": {
          "version": "2.0.0",
          "from": "is-fullwidth-code-point@>=2.0.0 <3.0.0",
          "resolved": "https://registry.npmjs.org/is-fullwidth-code-point/-/is-fullwidth-code-point-2.0.0.tgz"
        },
        "load-json-file": {
          "version": "2.0.0",
          "from": "load-json-file@>=2.0.0 <3.0.0",
          "resolved": "https://registry.npmjs.org/load-json-file/-/load-json-file-2.0.0.tgz"
        },
        "npm-run-path": {
          "version": "2.0.2",
          "from": "npm-run-path@>=2.0.0 <3.0.0",
          "resolved": "https://registry.npmjs.org/npm-run-path/-/npm-run-path-2.0.2.tgz"
        },
        "os-locale": {
          "version": "2.1.0",
          "from": "os-locale@>=2.0.0 <3.0.0",
          "resolved": "https://registry.npmjs.org/os-locale/-/os-locale-2.1.0.tgz"
        },
        "path-key": {
          "version": "2.0.1",
          "from": "path-key@>=2.0.0 <3.0.0",
          "resolved": "https://registry.npmjs.org/path-key/-/path-key-2.0.1.tgz"
        },
        "path-type": {
          "version": "2.0.0",
          "from": "path-type@>=2.0.0 <3.0.0",
          "resolved": "https://registry.npmjs.org/path-type/-/path-type-2.0.0.tgz"
        },
        "read-pkg": {
          "version": "2.0.0",
          "from": "read-pkg@>=2.0.0 <3.0.0",
          "resolved": "https://registry.npmjs.org/read-pkg/-/read-pkg-2.0.0.tgz"
        },
        "read-pkg-up": {
          "version": "2.0.0",
          "from": "read-pkg-up@>=2.0.0 <3.0.0",
          "resolved": "https://registry.npmjs.org/read-pkg-up/-/read-pkg-up-2.0.0.tgz"
        },
        "string-width": {
          "version": "2.1.1",
          "from": "string-width@>=2.0.0 <3.0.0",
          "resolved": "https://registry.npmjs.org/string-width/-/string-width-2.1.1.tgz"
        },
        "strip-ansi": {
          "version": "4.0.0",
          "from": "strip-ansi@>=4.0.0 <5.0.0",
          "resolved": "https://registry.npmjs.org/strip-ansi/-/strip-ansi-4.0.0.tgz"
        },
        "strip-bom": {
          "version": "3.0.0",
<<<<<<< HEAD
          "from": "strip-bom@>=3.0.0 <4.0.0",
          "resolved": "https://registry.npmjs.org/strip-bom/-/strip-bom-3.0.0.tgz"
        },
        "which-module": {
          "version": "2.0.0",
          "from": "which-module@>=2.0.0 <3.0.0",
          "resolved": "https://registry.npmjs.org/which-module/-/which-module-2.0.0.tgz"
        },
        "yargs": {
          "version": "8.0.2",
          "from": "yargs@>=8.0.1 <9.0.0",
          "resolved": "https://registry.npmjs.org/yargs/-/yargs-8.0.2.tgz"
        },
        "yargs-parser": {
          "version": "7.0.0",
          "from": "yargs-parser@>=7.0.0 <8.0.0",
          "resolved": "https://registry.npmjs.org/yargs-parser/-/yargs-parser-7.0.0.tgz"
=======
          "resolved": "https://registry.npmjs.org/camelcase/-/camelcase-3.0.0.tgz",
          "integrity": "sha1-MvxLn82vhF/N9+c7uXysImHwqwo="
        },
        "yargs": {
          "version": "6.6.0",
          "resolved": "https://registry.npmjs.org/yargs/-/yargs-6.6.0.tgz",
          "integrity": "sha1-eC7CHvQDNF+DCoCMo9UTr1YGUgg=",
          "requires": {
            "camelcase": "3.0.0",
            "cliui": "3.2.0",
            "decamelize": "1.2.0",
            "get-caller-file": "1.0.2",
            "os-locale": "1.4.0",
            "read-pkg-up": "1.0.1",
            "require-directory": "2.1.1",
            "require-main-filename": "1.0.1",
            "set-blocking": "2.0.0",
            "string-width": "1.0.2",
            "which-module": "1.0.0",
            "y18n": "3.2.1",
            "yargs-parser": "4.2.1"
          }
        },
        "yargs-parser": {
          "version": "4.2.1",
          "resolved": "https://registry.npmjs.org/yargs-parser/-/yargs-parser-4.2.1.tgz",
          "integrity": "sha1-KczqwNxPA8bIe0qfIX3RjJ90hxw=",
          "requires": {
            "camelcase": "3.0.0"
          }
>>>>>>> d0f4a76c
        }
      }
    },
    "sigmund": {
      "version": "1.0.1",
      "resolved": "https://registry.npmjs.org/sigmund/-/sigmund-1.0.1.tgz",
      "integrity": "sha1-P/IfGYytIXX587eBhT/ZTQ0ZtZA="
    },
    "signal-exit": {
      "version": "3.0.2",
<<<<<<< HEAD
      "from": "signal-exit@>=3.0.0 <4.0.0",
      "resolved": "https://registry.npmjs.org/signal-exit/-/signal-exit-3.0.2.tgz"
=======
      "resolved": "https://registry.npmjs.org/signal-exit/-/signal-exit-3.0.2.tgz",
      "integrity": "sha1-tf3AjxKH6hF4Yo5BXiUTK3NkbG0="
>>>>>>> d0f4a76c
    },
    "smtp-connection": {
      "version": "2.12.0",
      "resolved": "https://registry.npmjs.org/smtp-connection/-/smtp-connection-2.12.0.tgz",
      "integrity": "sha1-1275EnyyPCJZ7bHoNJwujV4tdME=",
      "requires": {
        "httpntlm": "1.6.1",
        "nodemailer-shared": "1.1.0"
      }
    },
<<<<<<< HEAD
=======
    "sntp": {
      "version": "1.0.9",
      "resolved": "https://registry.npmjs.org/sntp/-/sntp-1.0.9.tgz",
      "integrity": "sha1-ZUEYTMkK7qbG57NeJlkIJEPGYZg=",
      "requires": {
        "hoek": "2.16.3"
      }
    },
    "sort-keys": {
      "version": "1.1.2",
      "resolved": "https://registry.npmjs.org/sort-keys/-/sort-keys-1.1.2.tgz",
      "integrity": "sha1-RBttTTRnmPG05J6JIK37oOVD+a0=",
      "dev": true,
      "requires": {
        "is-plain-obj": "1.1.0"
      }
    },
    "source-map": {
      "version": "0.5.6",
      "resolved": "https://registry.npmjs.org/source-map/-/source-map-0.5.6.tgz",
      "integrity": "sha1-dc449SvwczxafwwRjYEzSiu19BI="
    },
    "source-map-resolve": {
      "version": "0.3.1",
      "resolved": "https://registry.npmjs.org/source-map-resolve/-/source-map-resolve-0.3.1.tgz",
      "integrity": "sha1-YQ9hIqRFuN1RU1oqcbeD38Ekh2E=",
      "dev": true,
      "requires": {
        "atob": "1.1.3",
        "resolve-url": "0.2.1",
        "source-map-url": "0.3.0",
        "urix": "0.1.0"
      }
    },
    "source-map-url": {
      "version": "0.3.0",
      "resolved": "https://registry.npmjs.org/source-map-url/-/source-map-url-0.3.0.tgz",
      "integrity": "sha1-fsrxO1e80J2opAxdJp2zN5nUqvk=",
      "dev": true
    },
>>>>>>> d0f4a76c
    "sparkles": {
      "version": "1.0.0",
      "resolved": "https://registry.npmjs.org/sparkles/-/sparkles-1.0.0.tgz",
      "integrity": "sha1-Gsu/tZJDbRC76PeFt8xvgoFQEsM="
    },
    "spdx-correct": {
      "version": "1.0.2",
<<<<<<< HEAD
      "from": "spdx-correct@>=1.0.0 <1.1.0",
      "resolved": "https://registry.npmjs.org/spdx-correct/-/spdx-correct-1.0.2.tgz"
    },
    "spdx-expression-parse": {
      "version": "1.0.4",
      "from": "spdx-expression-parse@>=1.0.0 <1.1.0",
      "resolved": "https://registry.npmjs.org/spdx-expression-parse/-/spdx-expression-parse-1.0.4.tgz"
    },
    "spdx-license-ids": {
      "version": "1.2.2",
      "from": "spdx-license-ids@>=1.0.2 <2.0.0",
      "resolved": "https://registry.npmjs.org/spdx-license-ids/-/spdx-license-ids-1.2.2.tgz"
=======
      "resolved": "https://registry.npmjs.org/spdx-correct/-/spdx-correct-1.0.2.tgz",
      "integrity": "sha1-SzBz2TP/UfORLwOsVRlJikFQ20A=",
      "requires": {
        "spdx-license-ids": "1.2.2"
      }
    },
    "spdx-expression-parse": {
      "version": "1.0.4",
      "resolved": "https://registry.npmjs.org/spdx-expression-parse/-/spdx-expression-parse-1.0.4.tgz",
      "integrity": "sha1-m98vIOH0DtRH++JzJmGR/O1RYmw="
    },
    "spdx-license-ids": {
      "version": "1.2.2",
      "resolved": "https://registry.npmjs.org/spdx-license-ids/-/spdx-license-ids-1.2.2.tgz",
      "integrity": "sha1-yd96NCRZSt5r0RkA1ZZpbcBrrFc="
>>>>>>> d0f4a76c
    },
    "speedometer": {
      "version": "1.0.0",
      "resolved": "https://registry.npmjs.org/speedometer/-/speedometer-1.0.0.tgz",
      "integrity": "sha1-zWccsGdSwivKM3Di8zREC+T8YuI="
    },
    "split": {
<<<<<<< HEAD
      "version": "1.0.1",
      "from": "split@>=1.0.0 <2.0.0",
      "resolved": "https://registry.npmjs.org/split/-/split-1.0.1.tgz"
=======
      "version": "1.0.0",
      "resolved": "https://registry.npmjs.org/split/-/split-1.0.0.tgz",
      "integrity": "sha1-xDlc5oOrzSVLwo/h2rtuXCfc/64=",
      "requires": {
        "through": "2.3.8"
      }
>>>>>>> d0f4a76c
    },
    "split-ca": {
      "version": "1.0.1",
      "resolved": "https://registry.npmjs.org/split-ca/-/split-ca-1.0.1.tgz",
      "integrity": "sha1-bIOv82kvphJW4M0ZfgXp3hV2kaY="
    },
<<<<<<< HEAD
=======
    "sprintf-js": {
      "version": "1.0.3",
      "resolved": "https://registry.npmjs.org/sprintf-js/-/sprintf-js-1.0.3.tgz",
      "integrity": "sha1-BOaSb2YolTVPPdAVIDYzuFcpfiw=",
      "dev": true
    },
>>>>>>> d0f4a76c
    "sqlstring": {
      "version": "2.2.0",
      "resolved": "https://registry.npmjs.org/sqlstring/-/sqlstring-2.2.0.tgz",
      "integrity": "sha1-wxNcTqirzX5+50GklmqJHYak8ZE="
    },
    "ssh2": {
      "version": "0.5.4",
<<<<<<< HEAD
      "from": "ssh2@0.5.4",
      "resolved": "https://registry.npmjs.org/ssh2/-/ssh2-0.5.4.tgz"
    },
    "ssh2-streams": {
      "version": "0.1.19",
      "from": "ssh2-streams@>=0.1.15 <0.2.0",
      "resolved": "https://registry.npmjs.org/ssh2-streams/-/ssh2-streams-0.1.19.tgz",
      "dependencies": {
        "semver": {
          "version": "5.4.1",
          "from": "semver@>=5.1.0 <6.0.0",
          "resolved": "https://registry.npmjs.org/semver/-/semver-5.4.1.tgz"
=======
      "resolved": "https://registry.npmjs.org/ssh2/-/ssh2-0.5.4.tgz",
      "integrity": "sha1-G/a2soyW6u8mf01sRqWiUXpZnic=",
      "requires": {
        "ssh2-streams": "0.1.16"
      }
    },
    "ssh2-streams": {
      "version": "0.1.16",
      "resolved": "https://registry.npmjs.org/ssh2-streams/-/ssh2-streams-0.1.16.tgz",
      "integrity": "sha1-rJ086eBi+M8I/M5bOidLbVzs3FQ=",
      "requires": {
        "asn1": "0.2.3",
        "semver": "5.3.0",
        "streamsearch": "0.1.2"
      },
      "dependencies": {
        "semver": {
          "version": "5.3.0",
          "resolved": "https://registry.npmjs.org/semver/-/semver-5.3.0.tgz",
          "integrity": "sha1-myzl094C0XxgEq0yaqa00M9U+U8="
        }
      }
    },
    "sshpk": {
      "version": "1.13.0",
      "resolved": "https://registry.npmjs.org/sshpk/-/sshpk-1.13.0.tgz",
      "integrity": "sha1-/yo+T9BEl1Vf7Zezmg/YL6+zozw=",
      "requires": {
        "asn1": "0.2.3",
        "assert-plus": "1.0.0",
        "bcrypt-pbkdf": "1.0.1",
        "dashdash": "1.14.1",
        "ecc-jsbn": "0.1.1",
        "getpass": "0.1.6",
        "jodid25519": "1.0.2",
        "jsbn": "0.1.1",
        "tweetnacl": "0.14.5"
      },
      "dependencies": {
        "assert-plus": {
          "version": "1.0.0",
          "resolved": "https://registry.npmjs.org/assert-plus/-/assert-plus-1.0.0.tgz",
          "integrity": "sha1-8S4PPF13sLHN2RRpQuTpbB5N1SU="
>>>>>>> d0f4a76c
        }
      }
    },
    "stack-trace": {
<<<<<<< HEAD
      "version": "0.0.10",
      "from": "stack-trace@>=0.0.0 <0.1.0",
      "resolved": "https://registry.npmjs.org/stack-trace/-/stack-trace-0.0.10.tgz"
=======
      "version": "0.0.9",
      "resolved": "https://registry.npmjs.org/stack-trace/-/stack-trace-0.0.9.tgz",
      "integrity": "sha1-qPbq7KkGdMMz58Q5U/J1tFFRBpU="
>>>>>>> d0f4a76c
    },
    "statuses": {
      "version": "1.3.1",
      "resolved": "https://registry.npmjs.org/statuses/-/statuses-1.3.1.tgz",
      "integrity": "sha1-+vUbnrdKrvOzrPStX2Gr8ky3uT4="
    },
<<<<<<< HEAD
=======
    "stdout-stream": {
      "version": "1.4.0",
      "resolved": "https://registry.npmjs.org/stdout-stream/-/stdout-stream-1.4.0.tgz",
      "integrity": "sha1-osfIWH5U2UJ+qe2zrD8s1SLfN4s=",
      "requires": {
        "readable-stream": "2.2.9"
      }
    },
    "stream-consume": {
      "version": "0.1.0",
      "resolved": "https://registry.npmjs.org/stream-consume/-/stream-consume-0.1.0.tgz",
      "integrity": "sha1-pB6tGm1ggc63n2WwYZAbbY89HQ8=",
      "dev": true
    },
>>>>>>> d0f4a76c
    "streamsearch": {
      "version": "0.1.2",
      "resolved": "https://registry.npmjs.org/streamsearch/-/streamsearch-0.1.2.tgz",
      "integrity": "sha1-gIudDlb8Jz2Am6VzOOkpkZoanxo="
    },
<<<<<<< HEAD
    "string_decoder": {
      "version": "1.0.3",
      "from": "string_decoder@>=1.0.3 <1.1.0",
      "resolved": "https://registry.npmjs.org/string_decoder/-/string_decoder-1.0.3.tgz"
=======
    "strict-uri-encode": {
      "version": "1.1.0",
      "resolved": "https://registry.npmjs.org/strict-uri-encode/-/strict-uri-encode-1.1.0.tgz",
      "integrity": "sha1-J5siXfHVgrH1TmWt3UNS4Y+qBxM=",
      "dev": true
    },
    "string_decoder": {
      "version": "1.0.0",
      "resolved": "https://registry.npmjs.org/string_decoder/-/string_decoder-1.0.0.tgz",
      "integrity": "sha1-8G9BFXtmTYYGn4S9vcmw2KsoFmc=",
      "requires": {
        "buffer-shims": "1.0.0"
      }
>>>>>>> d0f4a76c
    },
    "string-width": {
      "version": "1.0.2",
      "resolved": "https://registry.npmjs.org/string-width/-/string-width-1.0.2.tgz",
      "integrity": "sha1-EYvfW4zcUaKn5w0hHgfisLmxB9M=",
      "requires": {
        "code-point-at": "1.1.0",
        "is-fullwidth-code-point": "1.0.0",
        "strip-ansi": "3.0.1"
      }
    },
<<<<<<< HEAD
=======
    "stringstream": {
      "version": "0.0.5",
      "resolved": "https://registry.npmjs.org/stringstream/-/stringstream-0.0.5.tgz",
      "integrity": "sha1-TkhM1N5aC7vuGORjB3EKioFiGHg="
    },
>>>>>>> d0f4a76c
    "strip-ansi": {
      "version": "3.0.1",
      "resolved": "https://registry.npmjs.org/strip-ansi/-/strip-ansi-3.0.1.tgz",
      "integrity": "sha1-ajhfuIU9lS1f8F0Oiq+UJ43GPc8=",
      "requires": {
        "ansi-regex": "2.1.1"
      }
    },
<<<<<<< HEAD
=======
    "strip-bom": {
      "version": "2.0.0",
      "resolved": "https://registry.npmjs.org/strip-bom/-/strip-bom-2.0.0.tgz",
      "integrity": "sha1-YhmoVhZSBJHzV4i9vxRHqZx+aw4=",
      "requires": {
        "is-utf8": "0.2.1"
      }
    },
>>>>>>> d0f4a76c
    "strip-eof": {
      "version": "1.0.0",
      "resolved": "https://registry.npmjs.org/strip-eof/-/strip-eof-1.0.0.tgz",
      "integrity": "sha1-u0P/VZim6wXYm1n80SnJgzE2Br8="
    },
<<<<<<< HEAD
    "strip-json-comments": {
      "version": "2.0.1",
      "from": "strip-json-comments@>=2.0.1 <2.1.0",
      "resolved": "https://registry.npmjs.org/strip-json-comments/-/strip-json-comments-2.0.1.tgz"
    },
    "superagent": {
      "version": "3.5.2",
      "from": "superagent@>=3.5.2 <4.0.0",
      "resolved": "https://registry.npmjs.org/superagent/-/superagent-3.5.2.tgz",
      "dependencies": {
        "debug": {
          "version": "2.6.8",
          "from": "debug@>=2.2.0 <3.0.0",
          "resolved": "https://registry.npmjs.org/debug/-/debug-2.6.8.tgz"
=======
    "strip-indent": {
      "version": "1.0.1",
      "resolved": "https://registry.npmjs.org/strip-indent/-/strip-indent-1.0.1.tgz",
      "integrity": "sha1-DHlipq3vp7vUrDZkYKY4VSrhoKI=",
      "requires": {
        "get-stdin": "4.0.1"
      }
    },
    "superagent": {
      "version": "1.8.5",
      "resolved": "https://registry.npmjs.org/superagent/-/superagent-1.8.5.tgz",
      "integrity": "sha1-HA3cOvMOgOuE68BcshItqP6UC1U=",
      "requires": {
        "component-emitter": "1.2.1",
        "cookiejar": "2.0.6",
        "debug": "2.6.3",
        "extend": "3.0.0",
        "form-data": "1.0.0-rc3",
        "formidable": "1.0.17",
        "methods": "1.1.2",
        "mime": "1.3.4",
        "qs": "2.3.3",
        "readable-stream": "1.0.27-1",
        "reduce-component": "1.0.1"
      },
      "dependencies": {
        "async": {
          "version": "1.5.2",
          "resolved": "https://registry.npmjs.org/async/-/async-1.5.2.tgz",
          "integrity": "sha1-7GphrlZIDAw8skHJVhjiCJL5Zyo="
        },
        "form-data": {
          "version": "1.0.0-rc3",
          "resolved": "https://registry.npmjs.org/form-data/-/form-data-1.0.0-rc3.tgz",
          "integrity": "sha1-01vGLn+8KTeuePlIqqDTjZBgdXc=",
          "requires": {
            "async": "1.5.2",
            "combined-stream": "1.0.5",
            "mime-types": "2.1.15"
          }
        },
        "isarray": {
          "version": "0.0.1",
          "resolved": "https://registry.npmjs.org/isarray/-/isarray-0.0.1.tgz",
          "integrity": "sha1-ihis/Kmo9Bd+Cav8YDiTmwXR7t8="
        },
        "qs": {
          "version": "2.3.3",
          "resolved": "https://registry.npmjs.org/qs/-/qs-2.3.3.tgz",
          "integrity": "sha1-6eha2+ddoLvkyOBHaghikPhjtAQ="
        },
        "readable-stream": {
          "version": "1.0.27-1",
          "resolved": "https://registry.npmjs.org/readable-stream/-/readable-stream-1.0.27-1.tgz",
          "integrity": "sha1-a2eYPCA1fO/QfwFlABoW1xDZEHg=",
          "requires": {
            "core-util-is": "1.0.2",
            "inherits": "2.0.3",
            "isarray": "0.0.1",
            "string_decoder": "0.10.31"
          }
        },
        "string_decoder": {
          "version": "0.10.31",
          "resolved": "https://registry.npmjs.org/string_decoder/-/string_decoder-0.10.31.tgz",
          "integrity": "sha1-YuIDvEF2bGwoyfyEMB2rHFMQ+pQ="
>>>>>>> d0f4a76c
        }
      }
    },
    "supererror": {
      "version": "0.7.1",
<<<<<<< HEAD
      "from": "supererror@>=0.7.1 <0.8.0",
      "resolved": "https://registry.npmjs.org/supererror/-/supererror-0.7.1.tgz"
=======
      "resolved": "https://registry.npmjs.org/supererror/-/supererror-0.7.1.tgz",
      "integrity": "sha1-HM7xsxIqPM5oOn/667TCObaqiBk=",
      "requires": {
        "colors": "1.1.2",
        "prettyjson": "1.1.3"
      },
      "dependencies": {
        "colors": {
          "version": "1.1.2",
          "resolved": "https://registry.npmjs.org/colors/-/colors-1.1.2.tgz",
          "integrity": "sha1-FopHAXVran9RoSzgyXv6KMCE7WM="
        },
        "minimist": {
          "version": "1.2.0",
          "resolved": "https://registry.npmjs.org/minimist/-/minimist-1.2.0.tgz",
          "integrity": "sha1-o1AIsg9BOD7sH7kU9M1d95omQoQ="
        },
        "prettyjson": {
          "version": "1.1.3",
          "resolved": "https://registry.npmjs.org/prettyjson/-/prettyjson-1.1.3.tgz",
          "integrity": "sha1-0Hh/cyycOlZvQWX6TxF2/WfmsmM=",
          "requires": {
            "colors": "1.1.2",
            "minimist": "1.2.0"
          }
        }
      }
>>>>>>> d0f4a76c
    },
    "supports-color": {
      "version": "2.0.0",
      "resolved": "https://registry.npmjs.org/supports-color/-/supports-color-2.0.0.tgz",
      "integrity": "sha1-U10EXOa2Nj+kARcIRimZXp3zJMc="
    },
<<<<<<< HEAD
    "tar-fs": {
      "version": "1.15.3",
      "from": "tar-fs@>=1.15.3 <2.0.0",
      "resolved": "https://registry.npmjs.org/tar-fs/-/tar-fs-1.15.3.tgz"
    },
    "tar-stream": {
      "version": "1.5.4",
      "from": "tar-stream@>=1.1.2 <2.0.0",
      "resolved": "https://registry.npmjs.org/tar-stream/-/tar-stream-1.5.4.tgz"
    },
    "through": {
      "version": "2.3.8",
      "from": "through@>=2.2.7 <3.0.0",
      "resolved": "https://registry.npmjs.org/through/-/through-2.3.8.tgz"
=======
    "svgo": {
      "version": "0.7.2",
      "resolved": "https://registry.npmjs.org/svgo/-/svgo-0.7.2.tgz",
      "integrity": "sha1-n1dyQTlSE1xv779Ar+ak+qiLS7U=",
      "dev": true,
      "requires": {
        "coa": "1.0.1",
        "colors": "1.1.2",
        "csso": "2.3.2",
        "js-yaml": "3.7.0",
        "mkdirp": "0.5.1",
        "sax": "1.2.1",
        "whet.extend": "0.9.9"
      }
    },
    "tar": {
      "version": "2.2.1",
      "resolved": "https://registry.npmjs.org/tar/-/tar-2.2.1.tgz",
      "integrity": "sha1-jk0qJWwOIYXGsYrWlK7JaLg8sdE=",
      "requires": {
        "block-stream": "0.0.9",
        "fstream": "1.0.11",
        "inherits": "2.0.3"
      }
    },
    "tar-fs": {
      "version": "https://registry.npmjs.org/tar-fs/-/tar-fs-1.15.2.tgz",
      "integrity": "sha1-dh9bMpMsezlGGmDVN/rqDYCEgww=",
      "requires": {
        "chownr": "1.0.1",
        "mkdirp": "0.5.1",
        "pump": "1.0.2",
        "tar-stream": "1.5.2"
      }
    },
    "tar-stream": {
      "version": "1.5.2",
      "resolved": "https://registry.npmjs.org/tar-stream/-/tar-stream-1.5.2.tgz",
      "integrity": "sha1-+8bG6DwaGdTLSMfZYXH8JI7/x78=",
      "requires": {
        "bl": "1.2.0",
        "end-of-stream": "1.4.0",
        "readable-stream": "2.2.9",
        "xtend": "4.0.1"
      }
    },
    "through": {
      "version": "2.3.8",
      "resolved": "https://registry.npmjs.org/through/-/through-2.3.8.tgz",
      "integrity": "sha1-DdTJ/6q8NXlgsbckEV1+Doai4fU="
>>>>>>> d0f4a76c
    },
    "through2": {
      "version": "2.0.3",
      "resolved": "https://registry.npmjs.org/through2/-/through2-2.0.3.tgz",
      "integrity": "sha1-AARWmzfHx0ujnEPzzteNGtlBQL4=",
      "requires": {
        "readable-stream": "2.2.9",
        "xtend": "4.0.1"
      }
    },
<<<<<<< HEAD
    "time-stamp": {
      "version": "1.1.0",
      "from": "time-stamp@>=1.0.0 <2.0.0",
      "resolved": "https://registry.npmjs.org/time-stamp/-/time-stamp-1.1.0.tgz"
    },
    "tldjs": {
      "version": "1.8.0",
      "from": "tldjs@>=1.6.2 <2.0.0",
      "resolved": "https://registry.npmjs.org/tldjs/-/tldjs-1.8.0.tgz",
=======
    "tildify": {
      "version": "1.2.0",
      "resolved": "https://registry.npmjs.org/tildify/-/tildify-1.2.0.tgz",
      "integrity": "sha1-3OwD9V3Km3qj5bBPIYF+tW5jWIo=",
      "dev": true,
      "requires": {
        "os-homedir": "1.0.2"
      }
    },
    "time-stamp": {
      "version": "1.0.1",
      "resolved": "https://registry.npmjs.org/time-stamp/-/time-stamp-1.0.1.tgz",
      "integrity": "sha1-n0vSNVnJNllm8zAtu6KwfGuZsVE="
    },
    "tldjs": {
      "version": "1.7.0",
      "resolved": "https://registry.npmjs.org/tldjs/-/tldjs-1.7.0.tgz",
      "integrity": "sha1-M94I5Z0y4C8r6FAJZHbWcbFDGoE=",
      "requires": {
        "punycode": "1.4.1"
      },
      "dependencies": {
        "punycode": {
          "version": "1.4.1",
          "resolved": "https://registry.npmjs.org/punycode/-/punycode-1.4.1.tgz",
          "integrity": "sha1-wNWmOycYgArY4esPpSachN1BhF4="
        }
      }
    },
    "tough-cookie": {
      "version": "2.3.2",
      "resolved": "https://registry.npmjs.org/tough-cookie/-/tough-cookie-2.3.2.tgz",
      "integrity": "sha1-8IH3bkyFcg5sN6X6ztc3FQ2EByo=",
      "requires": {
        "punycode": "1.4.1"
      },
>>>>>>> d0f4a76c
      "dependencies": {
        "punycode": {
          "version": "1.4.1",
          "resolved": "https://registry.npmjs.org/punycode/-/punycode-1.4.1.tgz",
          "integrity": "sha1-wNWmOycYgArY4esPpSachN1BhF4="
        }
      }
    },
<<<<<<< HEAD
=======
    "trim-newlines": {
      "version": "1.0.0",
      "resolved": "https://registry.npmjs.org/trim-newlines/-/trim-newlines-1.0.0.tgz",
      "integrity": "sha1-WIeWa7WCpFA6QetST301ARgVphM="
    },
>>>>>>> d0f4a76c
    "tsscmp": {
      "version": "1.0.5",
      "resolved": "https://registry.npmjs.org/tsscmp/-/tsscmp-1.0.5.tgz",
      "integrity": "sha1-fcSjOvcVgatDN9qR2FylQn69mpc="
    },
<<<<<<< HEAD
    "tunnel-ssh": {
      "version": "4.1.3",
      "from": "tunnel-ssh@>=4.0.0 <5.0.0",
      "resolved": "https://registry.npmjs.org/tunnel-ssh/-/tunnel-ssh-4.1.3.tgz",
      "dependencies": {
        "debug": {
          "version": "2.6.0",
          "from": "debug@2.6.0",
          "resolved": "https://registry.npmjs.org/debug/-/debug-2.6.0.tgz"
        },
        "ms": {
          "version": "0.7.2",
          "from": "ms@0.7.2",
          "resolved": "https://registry.npmjs.org/ms/-/ms-0.7.2.tgz"
=======
    "tunnel-agent": {
      "version": "0.6.0",
      "resolved": "https://registry.npmjs.org/tunnel-agent/-/tunnel-agent-0.6.0.tgz",
      "integrity": "sha1-J6XeoGs2sEoKmWZ3SykIaPD8QP0=",
      "requires": {
        "safe-buffer": "5.0.1"
      }
    },
    "tunnel-ssh": {
      "version": "4.1.2",
      "resolved": "https://registry.npmjs.org/tunnel-ssh/-/tunnel-ssh-4.1.2.tgz",
      "integrity": "sha1-rbDAyWse/teN5Kh02pD1HlRN8Q8=",
      "requires": {
        "debug": "2.6.0",
        "lodash.defaults": "4.2.0",
        "ssh2": "0.5.4"
      },
      "dependencies": {
        "debug": {
          "version": "2.6.0",
          "resolved": "https://registry.npmjs.org/debug/-/debug-2.6.0.tgz",
          "integrity": "sha1-vFlryr52F/Edn6FTYe3tVgi4SZs=",
          "requires": {
            "ms": "0.7.2"
          }
>>>>>>> d0f4a76c
        }
      }
    },
    "tv4": {
      "version": "1.3.0",
      "resolved": "https://registry.npmjs.org/tv4/-/tv4-1.3.0.tgz",
      "integrity": "sha1-0CDIRvrdUMhVq7JeuuzGj8EPeWM="
    },
<<<<<<< HEAD
    "type-is": {
      "version": "1.6.15",
      "from": "type-is@>=1.6.15 <1.7.0",
      "resolved": "https://registry.npmjs.org/type-is/-/type-is-1.6.15.tgz"
=======
    "tweetnacl": {
      "version": "0.14.5",
      "resolved": "https://registry.npmjs.org/tweetnacl/-/tweetnacl-0.14.5.tgz",
      "integrity": "sha1-WuaBd/GS1EViadEIr6k/+HQ/T2Q=",
      "optional": true
    },
    "type-check": {
      "version": "0.3.2",
      "resolved": "https://registry.npmjs.org/type-check/-/type-check-0.3.2.tgz",
      "integrity": "sha1-WITKtRLPHTVeP7eE8wgEsrUg23I=",
      "dev": true,
      "requires": {
        "prelude-ls": "1.1.2"
      }
    },
    "type-detect": {
      "version": "1.0.0",
      "resolved": "https://registry.npmjs.org/type-detect/-/type-detect-1.0.0.tgz",
      "integrity": "sha1-diIXzAbbJY7EiQihKY6LlRIejqI=",
      "dev": true
    },
    "type-is": {
      "version": "1.6.15",
      "resolved": "https://registry.npmjs.org/type-is/-/type-is-1.6.15.tgz",
      "integrity": "sha1-yrEPtJCeRByChC6v4a1kbIGARBA=",
      "requires": {
        "media-typer": "0.3.0",
        "mime-types": "2.1.15"
      }
>>>>>>> d0f4a76c
    },
    "typedarray": {
      "version": "0.0.6",
      "resolved": "https://registry.npmjs.org/typedarray/-/typedarray-0.0.6.tgz",
      "integrity": "sha1-hnrHTjhkGHsdPUfZlqeOxciDB3c="
    },
<<<<<<< HEAD
=======
    "uglify-js": {
      "version": "2.6.4",
      "resolved": "https://registry.npmjs.org/uglify-js/-/uglify-js-2.6.4.tgz",
      "integrity": "sha1-ZeovswWck5RpLxX+2HwrNsFrmt8=",
      "dev": true,
      "requires": {
        "async": "0.2.10",
        "source-map": "0.5.6",
        "uglify-to-browserify": "1.0.2",
        "yargs": "3.10.0"
      },
      "dependencies": {
        "async": {
          "version": "0.2.10",
          "resolved": "https://registry.npmjs.org/async/-/async-0.2.10.tgz",
          "integrity": "sha1-trvgsGdLnXGXCMo43owjfLUmw9E=",
          "dev": true
        },
        "camelcase": {
          "version": "1.2.1",
          "resolved": "https://registry.npmjs.org/camelcase/-/camelcase-1.2.1.tgz",
          "integrity": "sha1-m7UwTS4LVmmLLHWLCKPqqdqlijk=",
          "dev": true
        },
        "cliui": {
          "version": "2.1.0",
          "resolved": "https://registry.npmjs.org/cliui/-/cliui-2.1.0.tgz",
          "integrity": "sha1-S0dXYP+AJkx2LDoXGQMukcf+oNE=",
          "dev": true,
          "requires": {
            "center-align": "0.1.3",
            "right-align": "0.1.3",
            "wordwrap": "0.0.2"
          }
        },
        "wordwrap": {
          "version": "0.0.2",
          "resolved": "https://registry.npmjs.org/wordwrap/-/wordwrap-0.0.2.tgz",
          "integrity": "sha1-t5Zpu0LstAn4PVg8rVLKF+qhZD8=",
          "dev": true
        },
        "yargs": {
          "version": "3.10.0",
          "resolved": "https://registry.npmjs.org/yargs/-/yargs-3.10.0.tgz",
          "integrity": "sha1-9+572FfdfB0tOMDnTvvWgdFDH9E=",
          "dev": true,
          "requires": {
            "camelcase": "1.2.1",
            "cliui": "2.1.0",
            "decamelize": "1.2.0",
            "window-size": "0.1.0"
          }
        }
      }
    },
    "uglify-save-license": {
      "version": "0.4.1",
      "resolved": "https://registry.npmjs.org/uglify-save-license/-/uglify-save-license-0.4.1.tgz",
      "integrity": "sha1-lXJsF8xv0XHDYX479NjYKqjEzOE=",
      "dev": true
    },
    "uglify-to-browserify": {
      "version": "1.0.2",
      "resolved": "https://registry.npmjs.org/uglify-to-browserify/-/uglify-to-browserify-1.0.2.tgz",
      "integrity": "sha1-bgkk1r2mta/jSeOabWMoUKD4grc=",
      "dev": true
    },
>>>>>>> d0f4a76c
    "uid-safe": {
      "version": "2.1.4",
      "resolved": "https://registry.npmjs.org/uid-safe/-/uid-safe-2.1.4.tgz",
      "integrity": "sha1-Otbzg2jG1MjHXsF2I/t5qh0HHYE=",
      "requires": {
        "random-bytes": "1.0.0"
      }
    },
    "uid2": {
      "version": "0.0.3",
      "resolved": "https://registry.npmjs.org/uid2/-/uid2-0.0.3.tgz",
      "integrity": "sha1-SDEm4Rd03y9xuLY53NeZw3YWK4I="
    },
<<<<<<< HEAD
=======
    "unc-path-regex": {
      "version": "0.1.2",
      "resolved": "https://registry.npmjs.org/unc-path-regex/-/unc-path-regex-0.1.2.tgz",
      "integrity": "sha1-5z3T17DXxe2G+6xrCufYxqadUPo=",
      "dev": true
    },
>>>>>>> d0f4a76c
    "underscore": {
      "version": "1.8.3",
      "resolved": "https://registry.npmjs.org/underscore/-/underscore-1.8.3.tgz",
      "integrity": "sha1-Tz+1OxBuYJf8+ctBCfKl6b36UCI="
    },
<<<<<<< HEAD
=======
    "uniq": {
      "version": "1.0.1",
      "resolved": "https://registry.npmjs.org/uniq/-/uniq-1.0.1.tgz",
      "integrity": "sha1-sxxa6CVIRKOoKBVBzisEuGWnNP8=",
      "dev": true
    },
    "uniqid": {
      "version": "4.1.1",
      "resolved": "https://registry.npmjs.org/uniqid/-/uniqid-4.1.1.tgz",
      "integrity": "sha1-iSIN32t1GuUrX3JISGNShZa7hME=",
      "dev": true,
      "requires": {
        "macaddress": "0.2.8"
      }
    },
    "uniqs": {
      "version": "2.0.0",
      "resolved": "https://registry.npmjs.org/uniqs/-/uniqs-2.0.0.tgz",
      "integrity": "sha1-/+3ks2slKQaW5uFl1KWe25mOawI=",
      "dev": true
    },
    "unique-stream": {
      "version": "1.0.0",
      "resolved": "https://registry.npmjs.org/unique-stream/-/unique-stream-1.0.0.tgz",
      "integrity": "sha1-1ZpKdUJ0R9mqbJHnAmP40mpLEEs=",
      "dev": true
    },
>>>>>>> d0f4a76c
    "unpipe": {
      "version": "1.0.0",
      "resolved": "https://registry.npmjs.org/unpipe/-/unpipe-1.0.0.tgz",
      "integrity": "sha1-sr9O6FFKrmFltIF4KdIbLvSZBOw="
    },
<<<<<<< HEAD
=======
    "urix": {
      "version": "0.1.0",
      "resolved": "https://registry.npmjs.org/urix/-/urix-0.1.0.tgz",
      "integrity": "sha1-2pN/emLiH+wf0Y1Js1wpNQZ6bHI=",
      "dev": true
    },
>>>>>>> d0f4a76c
    "url": {
      "version": "0.10.3",
      "resolved": "https://registry.npmjs.org/url/-/url-0.10.3.tgz",
      "integrity": "sha1-Ah5NnHcF8hu/N9A861h2dAJ3TGQ=",
      "requires": {
        "punycode": "1.3.2",
        "querystring": "0.2.0"
      }
    },
<<<<<<< HEAD
=======
    "user-home": {
      "version": "1.1.1",
      "resolved": "https://registry.npmjs.org/user-home/-/user-home-1.1.1.tgz",
      "integrity": "sha1-K1viOjK2Onyd640PKNSFcko98ZA=",
      "dev": true
    },
>>>>>>> d0f4a76c
    "util-deprecate": {
      "version": "1.0.2",
      "resolved": "https://registry.npmjs.org/util-deprecate/-/util-deprecate-1.0.2.tgz",
      "integrity": "sha1-RQ1Nyfpw3nMnYvvS1KKJgUGaDM8="
    },
    "utile": {
      "version": "0.3.0",
      "resolved": "https://registry.npmjs.org/utile/-/utile-0.3.0.tgz",
      "integrity": "sha1-E1LDQOuCDk2N26A5pPv6oy7U7zo=",
      "requires": {
        "async": "0.9.2",
        "deep-equal": "0.2.2",
        "i": "0.3.5",
        "mkdirp": "0.5.1",
        "ncp": "1.0.1",
        "rimraf": "2.6.1"
      },
      "dependencies": {
        "async": {
          "version": "0.9.2",
          "resolved": "https://registry.npmjs.org/async/-/async-0.9.2.tgz",
          "integrity": "sha1-rqdNXmHB+JlhO/ZL2mbUx48v0X0="
        }
      }
    },
    "utils-merge": {
      "version": "1.0.0",
      "resolved": "https://registry.npmjs.org/utils-merge/-/utils-merge-1.0.0.tgz",
      "integrity": "sha1-ApT7kiu5N1FTVBxPcJYjHyh8ivg="
    },
<<<<<<< HEAD
    "uuid": {
      "version": "3.1.0",
      "from": "uuid@>=3.1.0 <4.0.0",
      "resolved": "https://registry.npmjs.org/uuid/-/uuid-3.1.0.tgz"
=======
    "v8flags": {
      "version": "2.1.1",
      "resolved": "https://registry.npmjs.org/v8flags/-/v8flags-2.1.1.tgz",
      "integrity": "sha1-qrGh+jDUX4jdMhFIh1rALAtV5bQ=",
      "dev": true,
      "requires": {
        "user-home": "1.1.1"
      }
>>>>>>> d0f4a76c
    },
    "valid-url": {
      "version": "1.0.9",
      "resolved": "https://registry.npmjs.org/valid-url/-/valid-url-1.0.9.tgz",
      "integrity": "sha1-HBRHm0DxOXp1eC8RXkCGRHQzogA="
    },
    "validate-npm-package-license": {
      "version": "3.0.1",
<<<<<<< HEAD
      "from": "validate-npm-package-license@>=3.0.1 <4.0.0",
      "resolved": "https://registry.npmjs.org/validate-npm-package-license/-/validate-npm-package-license-3.0.1.tgz"
    },
    "validator": {
      "version": "4.9.0",
      "from": "validator@>=4.9.0 <5.0.0",
      "resolved": "https://registry.npmjs.org/validator/-/validator-4.9.0.tgz",
      "dependencies": {
        "depd": {
          "version": "1.1.0",
          "from": "depd@1.1.0",
          "resolved": "https://registry.npmjs.org/depd/-/depd-1.1.0.tgz"
        }
=======
      "resolved": "https://registry.npmjs.org/validate-npm-package-license/-/validate-npm-package-license-3.0.1.tgz",
      "integrity": "sha1-KAS6vnEq0zeUWaz74kdGqywwP7w=",
      "requires": {
        "spdx-correct": "1.0.2",
        "spdx-expression-parse": "1.0.4"
      }
    },
    "validator": {
      "version": "4.9.0",
      "resolved": "https://registry.npmjs.org/validator/-/validator-4.9.0.tgz",
      "integrity": "sha1-CC/84qdhSP8HqOienCukOq8S7Ew=",
      "requires": {
        "depd": "1.1.0"
>>>>>>> d0f4a76c
      }
    },
    "vary": {
      "version": "1.1.1",
<<<<<<< HEAD
      "from": "vary@>=1.1.1 <1.2.0",
      "resolved": "https://registry.npmjs.org/vary/-/vary-1.1.1.tgz"
=======
      "resolved": "https://registry.npmjs.org/vary/-/vary-1.1.1.tgz",
      "integrity": "sha1-Z1Neu2lMHVIldFeYRmUyP1h+jTc="
>>>>>>> d0f4a76c
    },
    "vasync": {
      "version": "1.6.4",
      "resolved": "https://registry.npmjs.org/vasync/-/vasync-1.6.4.tgz",
      "integrity": "sha1-3+k2Fq0OeugBszKp2Iv8XNyOHR8=",
      "requires": {
        "verror": "1.6.0"
      },
      "dependencies": {
        "extsprintf": {
          "version": "1.2.0",
          "resolved": "https://registry.npmjs.org/extsprintf/-/extsprintf-1.2.0.tgz",
          "integrity": "sha1-WtlGwi9bMrp/jNdCZxHG6KP8JSk="
        },
        "verror": {
          "version": "1.6.0",
          "resolved": "https://registry.npmjs.org/verror/-/verror-1.6.0.tgz",
          "integrity": "sha1-fROyex+swuLakEBetepuW90lLqU=",
          "requires": {
            "extsprintf": "1.2.0"
          }
        }
      }
    },
<<<<<<< HEAD
    "verror": {
      "version": "1.10.0",
      "from": "verror@1.10.0",
      "resolved": "https://registry.npmjs.org/verror/-/verror-1.10.0.tgz",
      "dependencies": {
        "assert-plus": {
          "version": "1.0.0",
          "from": "assert-plus@>=1.0.0 <2.0.0",
          "resolved": "https://registry.npmjs.org/assert-plus/-/assert-plus-1.0.0.tgz"
        }
=======
    "vendors": {
      "version": "1.0.1",
      "resolved": "https://registry.npmjs.org/vendors/-/vendors-1.0.1.tgz",
      "integrity": "sha1-N61zyO5Bf7PVgOeFMSMH0nSEfyI=",
      "dev": true
    },
    "verror": {
      "version": "1.3.6",
      "resolved": "https://registry.npmjs.org/verror/-/verror-1.3.6.tgz",
      "integrity": "sha1-z/XfEpRtKX0rqu+qJoniW+AcAFw=",
      "requires": {
        "extsprintf": "1.0.2"
>>>>>>> d0f4a76c
      }
    },
    "vinyl": {
      "version": "0.5.3",
      "resolved": "https://registry.npmjs.org/vinyl/-/vinyl-0.5.3.tgz",
      "integrity": "sha1-sEVbOPxeDPMNQyUTLkYZcMIJHN4=",
      "requires": {
        "clone": "1.0.2",
        "clone-stats": "0.0.1",
        "replace-ext": "0.0.1"
      }
    },
<<<<<<< HEAD
    "vinyl-sourcemaps-apply": {
      "version": "0.2.1",
      "from": "vinyl-sourcemaps-apply@>=0.2.0 <0.3.0",
      "resolved": "https://registry.npmjs.org/vinyl-sourcemaps-apply/-/vinyl-sourcemaps-apply-0.2.1.tgz",
      "dependencies": {
        "source-map": {
          "version": "0.5.6",
          "from": "source-map@>=0.5.1 <0.6.0",
          "resolved": "https://registry.npmjs.org/source-map/-/source-map-0.5.6.tgz"
        }
=======
    "vinyl-fs": {
      "version": "0.3.14",
      "resolved": "https://registry.npmjs.org/vinyl-fs/-/vinyl-fs-0.3.14.tgz",
      "integrity": "sha1-mmhRzhysHBzqX+hsCTHWIMLPqeY=",
      "dev": true,
      "requires": {
        "defaults": "1.0.3",
        "glob-stream": "3.1.18",
        "glob-watcher": "0.0.6",
        "graceful-fs": "3.0.11",
        "mkdirp": "0.5.1",
        "strip-bom": "1.0.0",
        "through2": "0.6.5",
        "vinyl": "0.4.6"
      },
      "dependencies": {
        "clone": {
          "version": "0.2.0",
          "resolved": "https://registry.npmjs.org/clone/-/clone-0.2.0.tgz",
          "integrity": "sha1-xhJqkK1Pctv1rNskPMN3JP6T/B8=",
          "dev": true
        },
        "graceful-fs": {
          "version": "3.0.11",
          "resolved": "https://registry.npmjs.org/graceful-fs/-/graceful-fs-3.0.11.tgz",
          "integrity": "sha1-dhPHeKGv6mLyXGMKCG1/Osu92Bg=",
          "dev": true,
          "requires": {
            "natives": "1.1.0"
          }
        },
        "isarray": {
          "version": "0.0.1",
          "resolved": "https://registry.npmjs.org/isarray/-/isarray-0.0.1.tgz",
          "integrity": "sha1-ihis/Kmo9Bd+Cav8YDiTmwXR7t8=",
          "dev": true
        },
        "readable-stream": {
          "version": "1.0.34",
          "resolved": "https://registry.npmjs.org/readable-stream/-/readable-stream-1.0.34.tgz",
          "integrity": "sha1-Elgg40vIQtLyqq+v5MKRbuMsFXw=",
          "dev": true,
          "requires": {
            "core-util-is": "1.0.2",
            "inherits": "2.0.3",
            "isarray": "0.0.1",
            "string_decoder": "0.10.31"
          }
        },
        "string_decoder": {
          "version": "0.10.31",
          "resolved": "https://registry.npmjs.org/string_decoder/-/string_decoder-0.10.31.tgz",
          "integrity": "sha1-YuIDvEF2bGwoyfyEMB2rHFMQ+pQ=",
          "dev": true
        },
        "strip-bom": {
          "version": "1.0.0",
          "resolved": "https://registry.npmjs.org/strip-bom/-/strip-bom-1.0.0.tgz",
          "integrity": "sha1-hbiGLzhEtabV7IRnqTWYFzo295Q=",
          "dev": true,
          "requires": {
            "first-chunk-stream": "1.0.0",
            "is-utf8": "0.2.1"
          }
        },
        "through2": {
          "version": "0.6.5",
          "resolved": "https://registry.npmjs.org/through2/-/through2-0.6.5.tgz",
          "integrity": "sha1-QaucZ7KdVyCQcUEOHXp6lozTrUg=",
          "dev": true,
          "requires": {
            "readable-stream": "1.0.34",
            "xtend": "4.0.1"
          }
        },
        "vinyl": {
          "version": "0.4.6",
          "resolved": "https://registry.npmjs.org/vinyl/-/vinyl-0.4.6.tgz",
          "integrity": "sha1-LzVsh6VQolVGHza76ypbqL94SEc=",
          "dev": true,
          "requires": {
            "clone": "0.2.0",
            "clone-stats": "0.0.1"
          }
        }
      }
    },
    "vinyl-sourcemaps-apply": {
      "version": "0.2.1",
      "resolved": "https://registry.npmjs.org/vinyl-sourcemaps-apply/-/vinyl-sourcemaps-apply-0.2.1.tgz",
      "integrity": "sha1-q2VJ1h0XLCsbh75cUI0jnI74dwU=",
      "requires": {
        "source-map": "0.5.6"
>>>>>>> d0f4a76c
      }
    },
    "when": {
      "version": "2.0.1",
      "resolved": "https://registry.npmjs.org/when/-/when-2.0.1.tgz",
      "integrity": "sha1-jYcv4V5oQkyRtLck6EjggH2rZkI="
    },
<<<<<<< HEAD
    "which": {
      "version": "1.3.0",
      "from": "which@>=1.2.8 <2.0.0",
      "resolved": "https://registry.npmjs.org/which/-/which-1.3.0.tgz"
=======
    "whet.extend": {
      "version": "0.9.9",
      "resolved": "https://registry.npmjs.org/whet.extend/-/whet.extend-0.9.9.tgz",
      "integrity": "sha1-+HfVv2SMl+WqVC+twW1qJZucEaE=",
      "dev": true
    },
    "which": {
      "version": "1.2.14",
      "resolved": "https://registry.npmjs.org/which/-/which-1.2.14.tgz",
      "integrity": "sha1-mofEN48D6CfOyvGs31bHNsAcFOU=",
      "requires": {
        "isexe": "2.0.0"
      }
    },
    "which-module": {
      "version": "1.0.0",
      "resolved": "https://registry.npmjs.org/which-module/-/which-module-1.0.0.tgz",
      "integrity": "sha1-u6Y8qGGUiZT/MHc2CJ47lgJsKk8="
    },
    "wide-align": {
      "version": "1.1.0",
      "resolved": "https://registry.npmjs.org/wide-align/-/wide-align-1.1.0.tgz",
      "integrity": "sha1-QO3egCpx/qHwcNo+YtzaLnrdlq0=",
      "requires": {
        "string-width": "1.0.2"
      }
    },
    "window-size": {
      "version": "0.1.0",
      "resolved": "https://registry.npmjs.org/window-size/-/window-size-0.1.0.tgz",
      "integrity": "sha1-VDjNLqk7IC76Ohn+iIeu58lPnJ0=",
      "dev": true
>>>>>>> d0f4a76c
    },
    "winston": {
      "version": "2.1.1",
      "resolved": "https://registry.npmjs.org/winston/-/winston-2.1.1.tgz",
      "integrity": "sha1-PJNJ0ZYgf9G9/51LxD73JRDjoS4=",
      "requires": {
        "async": "1.0.0",
        "colors": "1.0.3",
        "cycle": "1.0.3",
        "eyes": "0.1.8",
        "isstream": "0.1.2",
        "pkginfo": "0.3.1",
        "stack-trace": "0.0.9"
      },
      "dependencies": {
        "async": {
          "version": "1.0.0",
          "resolved": "https://registry.npmjs.org/async/-/async-1.0.0.tgz",
          "integrity": "sha1-+PwEyjoTeErenhZBr5hXjPvWR6k="
        },
        "colors": {
          "version": "1.0.3",
          "resolved": "https://registry.npmjs.org/colors/-/colors-1.0.3.tgz",
          "integrity": "sha1-BDP0TYCWgP3rYO0mDxsMJi6CpAs="
        },
        "pkginfo": {
          "version": "0.3.1",
          "resolved": "https://registry.npmjs.org/pkginfo/-/pkginfo-0.3.1.tgz",
          "integrity": "sha1-Wyn2qB9wcXFC4J52W76rl7T4HiE="
        }
      }
    },
    "wordwrap": {
      "version": "0.0.3",
      "resolved": "https://registry.npmjs.org/wordwrap/-/wordwrap-0.0.3.tgz",
      "integrity": "sha1-o9XabNXAvAAI03I0u68b7WMFkQc="
    },
    "wrap-ansi": {
      "version": "2.1.0",
      "resolved": "https://registry.npmjs.org/wrap-ansi/-/wrap-ansi-2.1.0.tgz",
      "integrity": "sha1-2Pw9KE3QV5T+hJc8rs3Rz4JP3YU=",
      "requires": {
        "string-width": "1.0.2",
        "strip-ansi": "3.0.1"
      }
    },
    "wrappy": {
      "version": "1.0.2",
      "resolved": "https://registry.npmjs.org/wrappy/-/wrappy-1.0.2.tgz",
      "integrity": "sha1-tSQ9jz7BqjXxNkYFvA0QNuMKtp8="
    },
    "xml2js": {
      "version": "0.4.17",
      "resolved": "https://registry.npmjs.org/xml2js/-/xml2js-0.4.17.tgz",
      "integrity": "sha1-F76T6q4/O3eTWceVtBlwWogX6Gg=",
      "requires": {
        "sax": "1.2.1",
        "xmlbuilder": "4.2.1"
      }
    },
    "xmlbuilder": {
      "version": "4.2.1",
      "resolved": "https://registry.npmjs.org/xmlbuilder/-/xmlbuilder-4.2.1.tgz",
      "integrity": "sha1-qlijBBoGb5DqoWwvU4n/GfP0YaU=",
      "requires": {
        "lodash": "4.17.4"
      }
    },
    "xtend": {
      "version": "4.0.1",
      "resolved": "https://registry.npmjs.org/xtend/-/xtend-4.0.1.tgz",
      "integrity": "sha1-pcbVMr5lbiPbgg77lDofBJmNY68="
    },
    "y18n": {
      "version": "3.2.1",
      "resolved": "https://registry.npmjs.org/y18n/-/y18n-3.2.1.tgz",
      "integrity": "sha1-bRX7qITAhnnA136I53WegR4H+kE="
    },
    "yallist": {
      "version": "2.1.2",
<<<<<<< HEAD
      "from": "yallist@>=2.1.2 <3.0.0",
      "resolved": "https://registry.npmjs.org/yallist/-/yallist-2.1.2.tgz"
=======
      "resolved": "https://registry.npmjs.org/yallist/-/yallist-2.1.2.tgz",
      "integrity": "sha1-HBH5IY8HYImkfdUS+TxmmaaoHVI="
    },
    "yargs": {
      "version": "3.32.0",
      "resolved": "https://registry.npmjs.org/yargs/-/yargs-3.32.0.tgz",
      "integrity": "sha1-AwiOnr+edWtpdRYR0qXvWRSCyZU=",
      "dev": true,
      "requires": {
        "camelcase": "2.1.1",
        "cliui": "3.2.0",
        "decamelize": "1.2.0",
        "os-locale": "1.4.0",
        "string-width": "1.0.2",
        "window-size": "0.1.4",
        "y18n": "3.2.1"
      },
      "dependencies": {
        "window-size": {
          "version": "0.1.4",
          "resolved": "https://registry.npmjs.org/window-size/-/window-size-0.1.4.tgz",
          "integrity": "sha1-+OGqHuWlPsW/FR/6CXQqatdpeHY=",
          "dev": true
        }
      }
    },
    "yargs-parser": {
      "version": "2.4.1",
      "resolved": "https://registry.npmjs.org/yargs-parser/-/yargs-parser-2.4.1.tgz",
      "integrity": "sha1-hVaN488VD/SfpRgl8DqMiA3cxcQ=",
      "requires": {
        "camelcase": "3.0.0",
        "lodash.assign": "4.2.0"
      },
      "dependencies": {
        "camelcase": {
          "version": "3.0.0",
          "resolved": "https://registry.npmjs.org/camelcase/-/camelcase-3.0.0.tgz",
          "integrity": "sha1-MvxLn82vhF/N9+c7uXysImHwqwo="
        }
      }
>>>>>>> d0f4a76c
    }
  }
}<|MERGE_RESOLUTION|>--- conflicted
+++ resolved
@@ -1,195 +1,42 @@
 {
   "name": "Cloudron",
   "version": "0.0.1",
-  "lockfileVersion": 1,
-  "requires": true,
   "dependencies": {
-<<<<<<< HEAD
     "@sindresorhus/df": {
       "version": "2.1.0",
       "from": "@sindresorhus/df@>=2.1.0 <3.0.0",
       "resolved": "https://registry.npmjs.org/@sindresorhus/df/-/df-2.1.0.tgz"
     },
-=======
-    "@gulp-sourcemaps/map-sources": {
-      "version": "1.0.0",
-      "resolved": "https://registry.npmjs.org/@gulp-sourcemaps/map-sources/-/map-sources-1.0.0.tgz",
-      "integrity": "sha1-iQrnxdjId/bThIYCFazp1+yUW9o=",
-      "dev": true,
-      "requires": {
-        "normalize-path": "2.1.1",
-        "through2": "2.0.3"
-      }
-    },
-    "@sindresorhus/df": {
-      "version": "2.1.0",
-      "resolved": "https://registry.npmjs.org/@sindresorhus/df/-/df-2.1.0.tgz",
-      "integrity": "sha1-0gjPJ+BvC7R20U197M19cm6ao4k=",
-      "requires": {
-        "execa": "0.2.2"
-      }
-    },
-    "abbrev": {
-      "version": "1.0.9",
-      "resolved": "https://registry.npmjs.org/abbrev/-/abbrev-1.0.9.tgz",
-      "integrity": "sha1-kbR5JYinc4wl813W9jdSovh3YTU="
-    },
->>>>>>> d0f4a76c
     "accepts": {
       "version": "1.3.3",
-      "resolved": "https://registry.npmjs.org/accepts/-/accepts-1.3.3.tgz",
-      "integrity": "sha1-w8p0NJOGSMPg2cHjKN1otiLChMo=",
-      "requires": {
-        "mime-types": "2.1.15",
-        "negotiator": "0.6.1"
-      }
-    },
-<<<<<<< HEAD
-=======
-    "acorn": {
-      "version": "4.0.11",
-      "resolved": "https://registry.npmjs.org/acorn/-/acorn-4.0.11.tgz",
-      "integrity": "sha1-7c2jvZN+dVZBDULtWGD2c5nHlMA=",
-      "dev": true
-    },
-    "ajv": {
-      "version": "4.11.7",
-      "resolved": "https://registry.npmjs.org/ajv/-/ajv-4.11.7.tgz",
-      "integrity": "sha1-hlWl2G0IJJhcxHGh2RP7Zymg7Eg=",
-      "requires": {
-        "co": "4.6.0",
-        "json-stable-stringify": "1.0.1"
-      }
-    },
-    "align-text": {
-      "version": "0.1.4",
-      "resolved": "https://registry.npmjs.org/align-text/-/align-text-0.1.4.tgz",
-      "integrity": "sha1-DNkKVhCT810KmSVsIrcGlDP60Rc=",
-      "dev": true,
-      "requires": {
-        "kind-of": "3.1.0",
-        "longest": "1.0.1",
-        "repeat-string": "1.6.1"
-      }
-    },
-    "alphanum-sort": {
-      "version": "1.0.2",
-      "resolved": "https://registry.npmjs.org/alphanum-sort/-/alphanum-sort-1.0.2.tgz",
-      "integrity": "sha1-l6ERlkmyEa0zaR2fn0hqjsn74KM=",
-      "dev": true
-    },
-    "amdefine": {
-      "version": "1.0.1",
-      "resolved": "https://registry.npmjs.org/amdefine/-/amdefine-1.0.1.tgz",
-      "integrity": "sha1-SlKCrBZHKek2Gbz9OtFR+BfOkfU=",
-      "dev": true
-    },
->>>>>>> d0f4a76c
+      "from": "accepts@>=1.3.3 <1.4.0",
+      "resolved": "https://registry.npmjs.org/accepts/-/accepts-1.3.3.tgz"
+    },
     "ansi-regex": {
       "version": "2.1.1",
-      "resolved": "https://registry.npmjs.org/ansi-regex/-/ansi-regex-2.1.1.tgz",
-      "integrity": "sha1-w7M6te42DYbg5ijwRorn7yfWVN8="
+      "from": "ansi-regex@>=2.0.0 <3.0.0",
+      "resolved": "https://registry.npmjs.org/ansi-regex/-/ansi-regex-2.1.1.tgz"
     },
     "ansi-styles": {
       "version": "2.2.1",
-      "resolved": "https://registry.npmjs.org/ansi-styles/-/ansi-styles-2.2.1.tgz",
-      "integrity": "sha1-tDLdM1i2NM914eRmQ2gkBTPB3b4="
-    },
-<<<<<<< HEAD
-=======
-    "aproba": {
-      "version": "1.1.1",
-      "resolved": "https://registry.npmjs.org/aproba/-/aproba-1.1.1.tgz",
-      "integrity": "sha1-ldNgDwdxCqDpKYxyatXs8urLq6s="
-    },
-    "archy": {
-      "version": "1.0.0",
-      "resolved": "https://registry.npmjs.org/archy/-/archy-1.0.0.tgz",
-      "integrity": "sha1-+cjBN1fMHde8N5rHeyxipcKGjEA=",
-      "dev": true
-    },
-    "are-we-there-yet": {
-      "version": "1.1.2",
-      "resolved": "https://registry.npmjs.org/are-we-there-yet/-/are-we-there-yet-1.1.2.tgz",
-      "integrity": "sha1-gORw6VoIR5T+GJkmLFZnxuiN4bM=",
-      "requires": {
-        "delegates": "1.0.0",
-        "readable-stream": "2.2.9"
-      }
-    },
-    "argparse": {
-      "version": "1.0.9",
-      "resolved": "https://registry.npmjs.org/argparse/-/argparse-1.0.9.tgz",
-      "integrity": "sha1-c9g7wmP4bpf4zE9rrhsOkKfSLIY=",
-      "dev": true,
-      "requires": {
-        "sprintf-js": "1.0.3"
-      }
-    },
-    "arr-diff": {
-      "version": "2.0.0",
-      "resolved": "https://registry.npmjs.org/arr-diff/-/arr-diff-2.0.0.tgz",
-      "integrity": "sha1-jzuCf5Vai9ZpaX5KQlasPOrjVs8=",
-      "dev": true,
-      "requires": {
-        "arr-flatten": "1.1.0"
-      }
-    },
-    "arr-flatten": {
-      "version": "1.1.0",
-      "resolved": "https://registry.npmjs.org/arr-flatten/-/arr-flatten-1.1.0.tgz",
-      "integrity": "sha512-L3hKV5R/p5o81R7O02IGnwpDmkp6E982XhtbuwSe3O4qOtMMMtodicASA1Cny2U+aCXcNpml+m4dPsvsJ3jatg==",
-      "dev": true
-    },
->>>>>>> d0f4a76c
+      "from": "ansi-styles@>=2.2.1 <3.0.0",
+      "resolved": "https://registry.npmjs.org/ansi-styles/-/ansi-styles-2.2.1.tgz"
+    },
     "array-differ": {
       "version": "1.0.0",
-      "resolved": "https://registry.npmjs.org/array-differ/-/array-differ-1.0.0.tgz",
-      "integrity": "sha1-7/UuN1gknTO+QCuLuOVkuytdQDE="
-    },
-    "array-each": {
-      "version": "1.0.1",
-      "resolved": "https://registry.npmjs.org/array-each/-/array-each-1.0.1.tgz",
-      "integrity": "sha1-p5SvDAWrF1KEbudTofIRoFugxE8=",
-      "dev": true
-    },
-<<<<<<< HEAD
-=======
-    "array-find-index": {
-      "version": "1.0.2",
-      "resolved": "https://registry.npmjs.org/array-find-index/-/array-find-index-1.0.2.tgz",
-      "integrity": "sha1-3wEKoSh+Fku9pvlyOwqWoexBh6E="
-    },
->>>>>>> d0f4a76c
+      "from": "array-differ@>=1.0.0 <2.0.0",
+      "resolved": "https://registry.npmjs.org/array-differ/-/array-differ-1.0.0.tgz"
+    },
     "array-flatten": {
       "version": "1.1.1",
-      "resolved": "https://registry.npmjs.org/array-flatten/-/array-flatten-1.1.1.tgz",
-      "integrity": "sha1-ml9pkFGx5wczKPKgCJaLZOopVdI="
-    },
-    "array-slice": {
-      "version": "1.0.0",
-      "resolved": "https://registry.npmjs.org/array-slice/-/array-slice-1.0.0.tgz",
-      "integrity": "sha1-5zA08A3MH0CHYAj9IP6ud71LfC8=",
-      "dev": true
-    },
-<<<<<<< HEAD
-=======
-    "array-union": {
-      "version": "1.0.2",
-      "resolved": "https://registry.npmjs.org/array-union/-/array-union-1.0.2.tgz",
-      "integrity": "sha1-mjRBDk9OPaI96jdb5b5w8kd47Dk=",
-      "dev": true,
-      "requires": {
-        "array-uniq": "1.0.3"
-      }
-    },
->>>>>>> d0f4a76c
+      "from": "array-flatten@1.1.1",
+      "resolved": "https://registry.npmjs.org/array-flatten/-/array-flatten-1.1.1.tgz"
+    },
     "array-uniq": {
       "version": "1.0.3",
-      "resolved": "https://registry.npmjs.org/array-uniq/-/array-uniq-1.0.3.tgz",
-      "integrity": "sha1-r2rId6Jcx/dOBYiUdThY39sk/bY="
-    },
-<<<<<<< HEAD
+      "from": "array-uniq@>=1.0.2 <2.0.0",
+      "resolved": "https://registry.npmjs.org/array-uniq/-/array-uniq-1.0.3.tgz"
+    },
     "asn1": {
       "version": "0.2.3",
       "from": "asn1@>=0.2.0 <0.3.0",
@@ -199,167 +46,31 @@
       "version": "2.5.0",
       "from": "async@>=2.5.0 <3.0.0",
       "resolved": "https://registry.npmjs.org/async/-/async-2.5.0.tgz"
-=======
-    "array-unique": {
-      "version": "0.2.1",
-      "resolved": "https://registry.npmjs.org/array-unique/-/array-unique-0.2.1.tgz",
-      "integrity": "sha1-odl8yvy8JiXMcPrc6zalDFiwGlM=",
-      "dev": true
-    },
-    "asn1": {
-      "version": "0.2.3",
-      "resolved": "https://registry.npmjs.org/asn1/-/asn1-0.2.3.tgz",
-      "integrity": "sha1-2sh4dxPJlmhJ/IGAd36+nB3fO4Y="
-    },
-    "assert-plus": {
-      "version": "0.2.0",
-      "resolved": "https://registry.npmjs.org/assert-plus/-/assert-plus-0.2.0.tgz",
-      "integrity": "sha1-104bh+ev/A24qttwIfP+SBAasjQ="
-    },
-    "assertion-error": {
-      "version": "1.0.2",
-      "resolved": "https://registry.npmjs.org/assertion-error/-/assertion-error-1.0.2.tgz",
-      "integrity": "sha1-E8pRXYYgbaC6xm6DTdOX2HWBCUw=",
-      "dev": true
-    },
-    "async": {
-      "version": "2.3.0",
-      "resolved": "https://registry.npmjs.org/async/-/async-2.3.0.tgz",
-      "integrity": "sha1-EBPRBRBH3TIP4k5JTVxm7K9hR9k=",
-      "requires": {
-        "lodash": "4.17.4"
-      }
-    },
-    "async-foreach": {
-      "version": "0.1.3",
-      "resolved": "https://registry.npmjs.org/async-foreach/-/async-foreach-0.1.3.tgz",
-      "integrity": "sha1-NhIfhFwFeBct5Bmpfb6x0W7DRUI="
->>>>>>> d0f4a76c
     },
     "asynckit": {
       "version": "0.4.0",
-      "resolved": "https://registry.npmjs.org/asynckit/-/asynckit-0.4.0.tgz",
-      "integrity": "sha1-x57Zf380y48robyXkLzDZkdLS3k="
-    },
-<<<<<<< HEAD
+      "from": "asynckit@>=0.4.0 <0.5.0",
+      "resolved": "https://registry.npmjs.org/asynckit/-/asynckit-0.4.0.tgz"
+    },
     "aws-sdk": {
-      "version": "2.97.0",
+      "version": "2.98.0",
       "from": "aws-sdk@>=2.97.0 <3.0.0",
-      "resolved": "https://registry.npmjs.org/aws-sdk/-/aws-sdk-2.97.0.tgz",
-=======
-    "atob": {
-      "version": "1.1.3",
-      "resolved": "https://registry.npmjs.org/atob/-/atob-1.1.3.tgz",
-      "integrity": "sha1-lfE2KbEsOlGl0hWr3OKqnzL4B3M=",
-      "dev": true
-    },
-    "autoprefixer": {
-      "version": "6.7.7",
-      "resolved": "https://registry.npmjs.org/autoprefixer/-/autoprefixer-6.7.7.tgz",
-      "integrity": "sha1-Hb0cg1ZY41zj+ZhAmdsAWFx4IBQ=",
-      "dev": true,
-      "requires": {
-        "browserslist": "1.7.7",
-        "caniuse-db": "1.0.30000655",
-        "normalize-range": "0.1.2",
-        "num2fraction": "1.2.2",
-        "postcss": "5.2.17",
-        "postcss-value-parser": "3.3.0"
-      },
-      "dependencies": {
-        "browserslist": {
-          "version": "1.7.7",
-          "resolved": "https://registry.npmjs.org/browserslist/-/browserslist-1.7.7.tgz",
-          "integrity": "sha1-C9dnBCWL6CmyOYu1Dkti0aFmsLk=",
-          "dev": true,
-          "requires": {
-            "caniuse-db": "1.0.30000655",
-            "electron-to-chromium": "1.3.3"
-          }
-        },
-        "postcss": {
-          "version": "5.2.17",
-          "resolved": "https://registry.npmjs.org/postcss/-/postcss-5.2.17.tgz",
-          "integrity": "sha1-z09Ze4ZNZcikkrLqvp1wbIecOIs=",
-          "dev": true,
-          "requires": {
-            "chalk": "1.1.3",
-            "js-base64": "2.1.9",
-            "source-map": "0.5.6",
-            "supports-color": "3.2.3"
-          }
-        },
-        "supports-color": {
-          "version": "3.2.3",
-          "resolved": "https://registry.npmjs.org/supports-color/-/supports-color-3.2.3.tgz",
-          "integrity": "sha1-ZawFBLOVQXHYpklGsq48u4pfVPY=",
-          "dev": true,
-          "requires": {
-            "has-flag": "1.0.0"
-          }
-        }
-      }
-    },
-    "autoprefixer-core": {
-      "version": "5.2.1",
-      "resolved": "https://registry.npmjs.org/autoprefixer-core/-/autoprefixer-core-5.2.1.tgz",
-      "integrity": "sha1-5kDEFK5Bmq4hwa1DyOoPPbgqVm0=",
-      "dev": true,
-      "requires": {
-        "browserslist": "0.4.0",
-        "caniuse-db": "1.0.30000655",
-        "num2fraction": "1.2.2",
-        "postcss": "4.1.16"
-      }
-    },
-    "aws-sdk": {
-      "version": "2.41.0",
-      "resolved": "https://registry.npmjs.org/aws-sdk/-/aws-sdk-2.41.0.tgz",
-      "integrity": "sha1-kwwVrn70Uyu4kSxMNqGLACP9dMI=",
-      "requires": {
-        "buffer": "4.9.1",
-        "crypto-browserify": "1.0.9",
-        "jmespath": "0.15.0",
-        "querystring": "0.2.0",
-        "sax": "1.2.1",
-        "url": "0.10.3",
-        "uuid": "3.0.1",
-        "xml2js": "0.4.17",
-        "xmlbuilder": "4.2.1"
-      },
->>>>>>> d0f4a76c
+      "resolved": "https://registry.npmjs.org/aws-sdk/-/aws-sdk-2.98.0.tgz",
       "dependencies": {
         "uuid": {
           "version": "3.0.1",
-          "resolved": "https://registry.npmjs.org/uuid/-/uuid-3.0.1.tgz",
-          "integrity": "sha1-ZUS7ot/ajBzxfmKaOjBeK7H+5sE="
-        }
-      }
-    },
-<<<<<<< HEAD
-=======
-    "aws-sign2": {
-      "version": "0.6.0",
-      "resolved": "https://registry.npmjs.org/aws-sign2/-/aws-sign2-0.6.0.tgz",
-      "integrity": "sha1-FDQt0428yU0OW4fXY81jYSwOeU8="
-    },
-    "aws4": {
-      "version": "1.6.0",
-      "resolved": "https://registry.npmjs.org/aws4/-/aws4-1.6.0.tgz",
-      "integrity": "sha1-g+9cqGCysy5KDe7e6MdxudtXRx4="
-    },
->>>>>>> d0f4a76c
+          "from": "uuid@3.0.1",
+          "resolved": "https://registry.npmjs.org/uuid/-/uuid-3.0.1.tgz"
+        }
+      }
+    },
     "backoff": {
       "version": "2.5.0",
-      "resolved": "https://registry.npmjs.org/backoff/-/backoff-2.5.0.tgz",
-      "integrity": "sha1-9hbtqdPktmuMp/ynn2lXIsX44m8=",
-      "requires": {
-        "precond": "0.2.3"
-      }
+      "from": "backoff@>=2.5.0 <3.0.0",
+      "resolved": "https://registry.npmjs.org/backoff/-/backoff-2.5.0.tgz"
     },
     "balanced-match": {
       "version": "0.4.2",
-<<<<<<< HEAD
       "from": "balanced-match@>=0.4.2 <0.5.0",
       "resolved": "https://registry.npmjs.org/balanced-match/-/balanced-match-0.4.2.tgz"
     },
@@ -367,40 +78,18 @@
       "version": "1.2.1",
       "from": "base64-js@>=1.0.2 <2.0.0",
       "resolved": "https://registry.npmjs.org/base64-js/-/base64-js-1.2.1.tgz"
-=======
-      "resolved": "https://registry.npmjs.org/balanced-match/-/balanced-match-0.4.2.tgz",
-      "integrity": "sha1-yz8+PHMtwPAe5wtAPzAuYddwmDg="
-    },
-    "base64-js": {
-      "version": "1.2.0",
-      "resolved": "https://registry.npmjs.org/base64-js/-/base64-js-1.2.0.tgz",
-      "integrity": "sha1-o5mS1yNYSBGYK+XikLtqU9hnAPE="
->>>>>>> d0f4a76c
     },
     "basic-auth": {
       "version": "1.1.0",
-      "resolved": "https://registry.npmjs.org/basic-auth/-/basic-auth-1.1.0.tgz",
-      "integrity": "sha1-RSIe5Cn37h5QNb4/UVM/HN/SmIQ="
-    },
-<<<<<<< HEAD
-=======
-    "bcrypt-pbkdf": {
-      "version": "1.0.1",
-      "resolved": "https://registry.npmjs.org/bcrypt-pbkdf/-/bcrypt-pbkdf-1.0.1.tgz",
-      "integrity": "sha1-Y7xdy2EzG5K8Bf1SiVPDNGKgb40=",
-      "optional": true,
-      "requires": {
-        "tweetnacl": "0.14.5"
-      }
-    },
->>>>>>> d0f4a76c
+      "from": "basic-auth@>=1.1.0 <1.2.0",
+      "resolved": "https://registry.npmjs.org/basic-auth/-/basic-auth-1.1.0.tgz"
+    },
     "beeper": {
       "version": "1.1.1",
-      "resolved": "https://registry.npmjs.org/beeper/-/beeper-1.1.1.tgz",
-      "integrity": "sha1-5tXqjF2tABMEpwsiY4RH9pyy+Ak="
+      "from": "beeper@>=1.0.0 <2.0.0",
+      "resolved": "https://registry.npmjs.org/beeper/-/beeper-1.1.1.tgz"
     },
     "bignumber.js": {
-<<<<<<< HEAD
       "version": "4.0.2",
       "from": "bignumber.js@4.0.2",
       "resolved": "https://registry.npmjs.org/bignumber.js/-/bignumber.js-4.0.2.tgz"
@@ -409,35 +98,13 @@
       "version": "1.2.1",
       "from": "bl@>=1.0.0 <2.0.0",
       "resolved": "https://registry.npmjs.org/bl/-/bl-1.2.1.tgz"
-=======
-      "version": "3.1.2",
-      "resolved": "https://registry.npmjs.org/bignumber.js/-/bignumber.js-3.1.2.tgz",
-      "integrity": "sha1-8725mtUmihX8HwvtL7AY4mk/4jY="
-    },
-    "bl": {
-      "version": "1.2.0",
-      "resolved": "https://registry.npmjs.org/bl/-/bl-1.2.0.tgz",
-      "integrity": "sha1-E5fn7ELF9dw4dHDFAONKn2vp6pg=",
-      "requires": {
-        "readable-stream": "2.2.9"
-      }
-    },
-    "block-stream": {
-      "version": "0.0.9",
-      "resolved": "https://registry.npmjs.org/block-stream/-/block-stream-0.0.9.tgz",
-      "integrity": "sha1-E+v+d4oDIFz+A3UUgeu0szAMEmo=",
-      "requires": {
-        "inherits": "2.0.3"
-      }
->>>>>>> d0f4a76c
     },
     "bluebird": {
       "version": "3.5.0",
-      "resolved": "https://registry.npmjs.org/bluebird/-/bluebird-3.5.0.tgz",
-      "integrity": "sha1-eRQg1/VR7qKJdFOop3ZT+WYG1nw="
+      "from": "bluebird@>=3.1.1 <4.0.0",
+      "resolved": "https://registry.npmjs.org/bluebird/-/bluebird-3.5.0.tgz"
     },
     "body-parser": {
-<<<<<<< HEAD
       "version": "1.17.2",
       "from": "body-parser@>=1.17.2 <2.0.0",
       "resolved": "https://registry.npmjs.org/body-parser/-/body-parser-1.17.2.tgz",
@@ -459,94 +126,13 @@
           "from": "balanced-match@>=1.0.0 <2.0.0",
           "resolved": "https://registry.npmjs.org/balanced-match/-/balanced-match-1.0.0.tgz"
         }
-=======
-      "version": "1.17.1",
-      "resolved": "https://registry.npmjs.org/body-parser/-/body-parser-1.17.1.tgz",
-      "integrity": "sha1-dbO8mN3W5+DY/+dQ36ylxmmT+kc=",
-      "requires": {
-        "bytes": "2.4.0",
-        "content-type": "1.0.2",
-        "debug": "2.6.1",
-        "depd": "1.1.0",
-        "http-errors": "1.6.1",
-        "iconv-lite": "0.4.15",
-        "on-finished": "2.3.0",
-        "qs": "6.4.0",
-        "raw-body": "2.2.0",
-        "type-is": "1.6.15"
-      },
-      "dependencies": {
-        "debug": {
-          "version": "2.6.1",
-          "resolved": "https://registry.npmjs.org/debug/-/debug-2.6.1.tgz",
-          "integrity": "sha1-eYVQkLosTjEVzH2HaUkdWPBJE1E=",
-          "requires": {
-            "ms": "0.7.2"
-          }
-        }
-      }
-    },
-    "boom": {
-      "version": "2.10.1",
-      "resolved": "https://registry.npmjs.org/boom/-/boom-2.10.1.tgz",
-      "integrity": "sha1-OciRjO/1eZ+D+UkqhI9iWt0Mdm8=",
-      "requires": {
-        "hoek": "2.16.3"
-      }
-    },
-    "bootstrap-sass": {
-      "version": "3.3.7",
-      "resolved": "https://registry.npmjs.org/bootstrap-sass/-/bootstrap-sass-3.3.7.tgz",
-      "integrity": "sha1-ZZbHq0D2Y3OTMjqwvIDQZPxjBJg=",
-      "dev": true
-    },
-    "brace-expansion": {
-      "version": "1.1.7",
-      "resolved": "https://registry.npmjs.org/brace-expansion/-/brace-expansion-1.1.7.tgz",
-      "integrity": "sha1-Pv/DxQ4ABTH7cg6v+A8K6O8jz1k=",
-      "requires": {
-        "balanced-match": "0.4.2",
-        "concat-map": "0.0.1"
-      }
-    },
-    "braces": {
-      "version": "1.8.5",
-      "resolved": "https://registry.npmjs.org/braces/-/braces-1.8.5.tgz",
-      "integrity": "sha1-uneWLhLf+WnWt2cR6RS3N4V79qc=",
-      "dev": true,
-      "requires": {
-        "expand-range": "1.8.2",
-        "preserve": "0.2.0",
-        "repeat-element": "1.1.2"
-      }
-    },
-    "browser-stdout": {
-      "version": "1.3.0",
-      "resolved": "https://registry.npmjs.org/browser-stdout/-/browser-stdout-1.3.0.tgz",
-      "integrity": "sha1-81HTKWnTL6XXpVZxVCY9korjvR8=",
-      "dev": true
-    },
-    "browserslist": {
-      "version": "0.4.0",
-      "resolved": "https://registry.npmjs.org/browserslist/-/browserslist-0.4.0.tgz",
-      "integrity": "sha1-O9SrkZncG5FQ1NbbpNnTqrvIbdQ=",
-      "dev": true,
-      "requires": {
-        "caniuse-db": "1.0.30000655"
->>>>>>> d0f4a76c
       }
     },
     "buffer": {
       "version": "4.9.1",
-      "resolved": "https://registry.npmjs.org/buffer/-/buffer-4.9.1.tgz",
-      "integrity": "sha1-bRu2AbB6TvztlwlBMgkwJ8lbwpg=",
-      "requires": {
-        "base64-js": "1.2.0",
-        "ieee754": "1.1.8",
-        "isarray": "1.0.0"
-      }
-    },
-<<<<<<< HEAD
+      "from": "buffer@4.9.1",
+      "resolved": "https://registry.npmjs.org/buffer/-/buffer-4.9.1.tgz"
+    },
     "builtin-modules": {
       "version": "1.1.1",
       "from": "builtin-modules@>=1.0.0 <2.0.0",
@@ -562,510 +148,146 @@
           "from": "dtrace-provider@>=0.8.0 <0.9.0",
           "resolved": "https://registry.npmjs.org/dtrace-provider/-/dtrace-provider-0.8.5.tgz",
           "optional": true
-=======
-    "buffer-shims": {
-      "version": "1.0.0",
-      "resolved": "https://registry.npmjs.org/buffer-shims/-/buffer-shims-1.0.0.tgz",
-      "integrity": "sha1-mXjOMXOIxkmth5MCjDR37wRKi1E="
-    },
-    "builtin-modules": {
-      "version": "1.1.1",
-      "resolved": "https://registry.npmjs.org/builtin-modules/-/builtin-modules-1.1.1.tgz",
-      "integrity": "sha1-Jw8HbFpywC9bZaR9+Uxf46J4iS8="
-    },
-    "bunyan": {
-      "version": "1.8.10",
-      "resolved": "https://registry.npmjs.org/bunyan/-/bunyan-1.8.10.tgz",
-      "integrity": "sha1-IB/t0mxwgLYy9BYHL1OpC5pSmBw=",
-      "requires": {
-        "dtrace-provider": "0.8.1",
-        "moment": "2.18.1",
-        "mv": "2.1.1",
-        "safe-json-stringify": "1.0.4"
-      },
-      "dependencies": {
-        "dtrace-provider": {
-          "version": "0.8.1",
-          "resolved": "https://registry.npmjs.org/dtrace-provider/-/dtrace-provider-0.8.1.tgz",
-          "integrity": "sha1-zU0XSiM76hvPSh+/pXmPRPSM2p8=",
-          "optional": true,
-          "requires": {
-            "nan": "2.6.2"
-          }
->>>>>>> d0f4a76c
         }
       }
     },
     "bytes": {
       "version": "2.4.0",
-      "resolved": "https://registry.npmjs.org/bytes/-/bytes-2.4.0.tgz",
-      "integrity": "sha1-fZcZb51br39pNeJZhVSe3SpsIzk="
-    },
-<<<<<<< HEAD
-=======
-    "camelcase": {
-      "version": "2.1.1",
-      "resolved": "https://registry.npmjs.org/camelcase/-/camelcase-2.1.1.tgz",
-      "integrity": "sha1-fB0W1nmhu+WcoCys7PsBHiAfWh8="
-    },
-    "camelcase-keys": {
-      "version": "2.1.0",
-      "resolved": "https://registry.npmjs.org/camelcase-keys/-/camelcase-keys-2.1.0.tgz",
-      "integrity": "sha1-MIvur/3ygRkFHvodkyITyRuPkuc=",
-      "requires": {
-        "camelcase": "2.1.1",
-        "map-obj": "1.0.1"
-      }
-    },
-    "caniuse-api": {
-      "version": "1.6.1",
-      "resolved": "https://registry.npmjs.org/caniuse-api/-/caniuse-api-1.6.1.tgz",
-      "integrity": "sha1-tTTnxzTE+B7F++isoq0kNUuWLGw=",
-      "dev": true,
-      "requires": {
-        "browserslist": "1.7.7",
-        "caniuse-db": "1.0.30000655",
-        "lodash.memoize": "4.1.2",
-        "lodash.uniq": "4.5.0"
-      },
-      "dependencies": {
-        "browserslist": {
-          "version": "1.7.7",
-          "resolved": "https://registry.npmjs.org/browserslist/-/browserslist-1.7.7.tgz",
-          "integrity": "sha1-C9dnBCWL6CmyOYu1Dkti0aFmsLk=",
-          "dev": true,
-          "requires": {
-            "caniuse-db": "1.0.30000655",
-            "electron-to-chromium": "1.3.3"
-          }
-        }
-      }
-    },
-    "caniuse-db": {
-      "version": "1.0.30000655",
-      "resolved": "https://registry.npmjs.org/caniuse-db/-/caniuse-db-1.0.30000655.tgz",
-      "integrity": "sha1-5Atih63JOISNZwjvg9ZbX1SsGHQ=",
-      "dev": true
-    },
-    "caseless": {
-      "version": "0.12.0",
-      "resolved": "https://registry.npmjs.org/caseless/-/caseless-0.12.0.tgz",
-      "integrity": "sha1-G2gcIf+EAzyCZUMJBolCDRhxUdw="
-    },
-    "center-align": {
-      "version": "0.1.3",
-      "resolved": "https://registry.npmjs.org/center-align/-/center-align-0.1.3.tgz",
-      "integrity": "sha1-qg0yYptu6XIgBBHL1EYckHvCt60=",
-      "dev": true,
-      "requires": {
-        "align-text": "0.1.4",
-        "lazy-cache": "1.0.4"
-      }
-    },
-    "chai": {
-      "version": "3.5.0",
-      "resolved": "https://registry.npmjs.org/chai/-/chai-3.5.0.tgz",
-      "integrity": "sha1-TQJjewZ/6Vi9v906QOxW/vc3Mkc=",
-      "dev": true,
-      "requires": {
-        "assertion-error": "1.0.2",
-        "deep-eql": "0.1.3",
-        "type-detect": "1.0.0"
-      }
-    },
->>>>>>> d0f4a76c
+      "from": "bytes@2.4.0",
+      "resolved": "https://registry.npmjs.org/bytes/-/bytes-2.4.0.tgz"
+    },
     "chalk": {
       "version": "1.1.3",
-      "resolved": "https://registry.npmjs.org/chalk/-/chalk-1.1.3.tgz",
-      "integrity": "sha1-qBFcVeSnAv5NFQq9OHKCKn4J/Jg=",
-      "requires": {
-        "ansi-styles": "2.2.1",
-        "escape-string-regexp": "1.0.5",
-        "has-ansi": "2.0.0",
-        "strip-ansi": "3.0.1",
-        "supports-color": "2.0.0"
-      }
+      "from": "chalk@>=1.0.0 <2.0.0",
+      "resolved": "https://registry.npmjs.org/chalk/-/chalk-1.1.3.tgz"
     },
     "chownr": {
       "version": "1.0.1",
-      "resolved": "https://registry.npmjs.org/chownr/-/chownr-1.0.1.tgz",
-      "integrity": "sha1-4qdQQqlVGQi+vSW4Uj1fl2nXkYE="
-    },
-<<<<<<< HEAD
-=======
-    "clap": {
-      "version": "1.1.3",
-      "resolved": "https://registry.npmjs.org/clap/-/clap-1.1.3.tgz",
-      "integrity": "sha1-s7026T3Uy/s5WjwmiWNSRFJlwFs=",
-      "dev": true,
-      "requires": {
-        "chalk": "1.1.3"
-      }
-    },
->>>>>>> d0f4a76c
+      "from": "chownr@>=1.0.1 <2.0.0",
+      "resolved": "https://registry.npmjs.org/chownr/-/chownr-1.0.1.tgz"
+    },
     "cliui": {
       "version": "3.2.0",
-      "resolved": "https://registry.npmjs.org/cliui/-/cliui-3.2.0.tgz",
-      "integrity": "sha1-EgYBU3qRbSmUD5NNo7SNWFo5IT0=",
-      "requires": {
-        "string-width": "1.0.2",
-        "strip-ansi": "3.0.1",
-        "wrap-ansi": "2.1.0"
-      }
+      "from": "cliui@>=3.2.0 <4.0.0",
+      "resolved": "https://registry.npmjs.org/cliui/-/cliui-3.2.0.tgz"
     },
     "clone": {
       "version": "1.0.2",
-      "resolved": "https://registry.npmjs.org/clone/-/clone-1.0.2.tgz",
-      "integrity": "sha1-Jgt6meux7f4kdTgXX3gyQ8sZ0Uk="
-    },
-<<<<<<< HEAD
-=======
-    "clone-buffer": {
-      "version": "1.0.0",
-      "resolved": "https://registry.npmjs.org/clone-buffer/-/clone-buffer-1.0.0.tgz",
-      "integrity": "sha1-4+JbIHrE5wGvch4staFnksrD3Fg=",
-      "dev": true
-    },
->>>>>>> d0f4a76c
+      "from": "clone@>=1.0.0 <2.0.0",
+      "resolved": "https://registry.npmjs.org/clone/-/clone-1.0.2.tgz"
+    },
     "clone-stats": {
       "version": "0.0.1",
-      "resolved": "https://registry.npmjs.org/clone-stats/-/clone-stats-0.0.1.tgz",
-      "integrity": "sha1-uI+UqCzzi4eR1YBG6kAprYjKmdE="
-    },
-<<<<<<< HEAD
+      "from": "clone-stats@>=0.0.1 <0.0.2",
+      "resolved": "https://registry.npmjs.org/clone-stats/-/clone-stats-0.0.1.tgz"
+    },
     "cloudron-manifestformat": {
       "version": "2.9.0",
-      "from": "cloudron-manifestformat@>=2.8.0 <3.0.0",
+      "from": "cloudron-manifestformat@>=2.9.0 <3.0.0",
       "resolved": "https://registry.npmjs.org/cloudron-manifestformat/-/cloudron-manifestformat-2.9.0.tgz",
-=======
-    "cloneable-readable": {
-      "version": "1.0.0",
-      "resolved": "https://registry.npmjs.org/cloneable-readable/-/cloneable-readable-1.0.0.tgz",
-      "integrity": "sha1-pikNQT8hemEjL5XkWP84QYz7ARc=",
-      "dev": true,
-      "requires": {
-        "inherits": "2.0.3",
-        "process-nextick-args": "1.0.7",
-        "through2": "2.0.3"
-      }
-    },
-    "cloudron-manifestformat": {
-      "version": "2.9.0",
-      "resolved": "https://registry.npmjs.org/cloudron-manifestformat/-/cloudron-manifestformat-2.9.0.tgz",
-      "integrity": "sha1-k+SsKoE4YtCvYd8iVhdLA7jsnow=",
-      "requires": {
-        "cron": "1.2.1",
-        "java-packagename-regex": "1.0.0",
-        "safetydance": "0.0.15",
-        "semver": "4.3.6",
-        "tv4": "1.3.0",
-        "validator": "3.43.0"
-      },
->>>>>>> d0f4a76c
       "dependencies": {
         "safetydance": {
           "version": "0.0.15",
-          "resolved": "https://registry.npmjs.org/safetydance/-/safetydance-0.0.15.tgz",
-          "integrity": "sha1-VlUnZ18F92XxxoglYjRWpcVSEMQ="
+          "from": "safetydance@0.0.15",
+          "resolved": "https://registry.npmjs.org/safetydance/-/safetydance-0.0.15.tgz"
         },
         "validator": {
           "version": "3.43.0",
-          "resolved": "https://registry.npmjs.org/validator/-/validator-3.43.0.tgz",
-          "integrity": "sha1-lkZLmS1BloM9l6GUv0Cxn/VLrgU="
-        }
-      }
-    },
-<<<<<<< HEAD
-=======
-    "co": {
-      "version": "4.6.0",
-      "resolved": "https://registry.npmjs.org/co/-/co-4.6.0.tgz",
-      "integrity": "sha1-bqa989hTrlTMuOR7+gvz+QMfsYQ="
-    },
-    "coa": {
-      "version": "1.0.1",
-      "resolved": "https://registry.npmjs.org/coa/-/coa-1.0.1.tgz",
-      "integrity": "sha1-f5WTRs/IcZ4/cjPNaFKFSnxn2KM=",
-      "dev": true,
-      "requires": {
-        "q": "1.5.0"
-      }
-    },
->>>>>>> d0f4a76c
+          "from": "validator@>=3.34.0 <4.0.0",
+          "resolved": "https://registry.npmjs.org/validator/-/validator-3.43.0.tgz"
+        }
+      }
+    },
     "code-point-at": {
       "version": "1.1.0",
-      "resolved": "https://registry.npmjs.org/code-point-at/-/code-point-at-1.1.0.tgz",
-      "integrity": "sha1-DQcLTQQ6W+ozovGkDi7bPZpMz3c="
-    },
-<<<<<<< HEAD
-=======
-    "color": {
-      "version": "0.11.4",
-      "resolved": "https://registry.npmjs.org/color/-/color-0.11.4.tgz",
-      "integrity": "sha1-bXtcdPtl6EHNSHkq0e1eB7kE12Q=",
-      "dev": true,
-      "requires": {
-        "clone": "1.0.2",
-        "color-convert": "1.9.0",
-        "color-string": "0.3.0"
-      }
-    },
-    "color-convert": {
-      "version": "1.9.0",
-      "resolved": "https://registry.npmjs.org/color-convert/-/color-convert-1.9.0.tgz",
-      "integrity": "sha1-Gsz5fdc5uYO/mU1W/sj5WFNkG3o=",
-      "dev": true,
-      "requires": {
-        "color-name": "1.1.2"
-      }
-    },
-    "color-name": {
-      "version": "1.1.2",
-      "resolved": "https://registry.npmjs.org/color-name/-/color-name-1.1.2.tgz",
-      "integrity": "sha1-XIq3K2S9IhXWF66VWeuxSEdc+Y0=",
-      "dev": true
-    },
-    "color-string": {
-      "version": "0.3.0",
-      "resolved": "https://registry.npmjs.org/color-string/-/color-string-0.3.0.tgz",
-      "integrity": "sha1-J9RvtnAlxcL6JZk7+/V55HhBuZE=",
-      "dev": true,
-      "requires": {
-        "color-name": "1.1.2"
-      }
-    },
-    "colormin": {
-      "version": "1.1.2",
-      "resolved": "https://registry.npmjs.org/colormin/-/colormin-1.1.2.tgz",
-      "integrity": "sha1-6i90IKcrlogaOKrlnsEkpvcpgTM=",
-      "dev": true,
-      "requires": {
-        "color": "0.11.4",
-        "css-color-names": "0.0.4",
-        "has": "1.0.1"
-      }
-    },
->>>>>>> d0f4a76c
+      "from": "code-point-at@>=1.0.0 <2.0.0",
+      "resolved": "https://registry.npmjs.org/code-point-at/-/code-point-at-1.1.0.tgz"
+    },
     "colors": {
       "version": "1.1.2",
-      "resolved": "https://registry.npmjs.org/colors/-/colors-1.1.2.tgz",
-      "integrity": "sha1-FopHAXVran9RoSzgyXv6KMCE7WM="
+      "from": "colors@>=1.1.2 <2.0.0",
+      "resolved": "https://registry.npmjs.org/colors/-/colors-1.1.2.tgz"
     },
     "combined-stream": {
       "version": "1.0.5",
-<<<<<<< HEAD
       "from": "combined-stream@>=1.0.5 <1.1.0",
       "resolved": "https://registry.npmjs.org/combined-stream/-/combined-stream-1.0.5.tgz"
     },
-=======
-      "resolved": "https://registry.npmjs.org/combined-stream/-/combined-stream-1.0.5.tgz",
-      "integrity": "sha1-k4NwpXtKUd6ix3wV1cX9+JUWQAk=",
-      "requires": {
-        "delayed-stream": "1.0.0"
-      }
-    },
-    "commander": {
-      "version": "2.9.0",
-      "resolved": "https://registry.npmjs.org/commander/-/commander-2.9.0.tgz",
-      "integrity": "sha1-nJkJQXbhIkDLItbFFGCYQA/g99Q=",
-      "dev": true,
-      "requires": {
-        "graceful-readlink": "1.0.1"
-      }
-    },
->>>>>>> d0f4a76c
     "component-emitter": {
       "version": "1.2.1",
-      "resolved": "https://registry.npmjs.org/component-emitter/-/component-emitter-1.2.1.tgz",
-      "integrity": "sha1-E3kY1teCg/ffemt8WmPhQOaUJeY="
+      "from": "component-emitter@>=1.2.0 <2.0.0",
+      "resolved": "https://registry.npmjs.org/component-emitter/-/component-emitter-1.2.1.tgz"
     },
     "concat-map": {
       "version": "0.0.1",
-      "resolved": "https://registry.npmjs.org/concat-map/-/concat-map-0.0.1.tgz",
-      "integrity": "sha1-2Klr13/Wjfd5OnMDajug1UBdR3s="
+      "from": "concat-map@0.0.1",
+      "resolved": "https://registry.npmjs.org/concat-map/-/concat-map-0.0.1.tgz"
     },
     "concat-stream": {
       "version": "1.5.2",
+      "from": "concat-stream@>=1.5.1 <1.6.0",
       "resolved": "https://registry.npmjs.org/concat-stream/-/concat-stream-1.5.2.tgz",
-      "integrity": "sha1-cIl4Yk2FavQaWnQd790mHadSwmY=",
-      "requires": {
-        "inherits": "2.0.3",
-        "readable-stream": "2.0.6",
-        "typedarray": "0.0.6"
-      },
       "dependencies": {
         "readable-stream": {
           "version": "2.0.6",
-          "resolved": "https://registry.npmjs.org/readable-stream/-/readable-stream-2.0.6.tgz",
-          "integrity": "sha1-j5A0HmilPMySh4jaz80Rs265t44=",
-          "requires": {
-            "core-util-is": "1.0.2",
-            "inherits": "2.0.3",
-            "isarray": "1.0.0",
-            "process-nextick-args": "1.0.7",
-            "string_decoder": "0.10.31",
-            "util-deprecate": "1.0.2"
-          }
+          "from": "readable-stream@>=2.0.0 <2.1.0",
+          "resolved": "https://registry.npmjs.org/readable-stream/-/readable-stream-2.0.6.tgz"
         },
         "string_decoder": {
           "version": "0.10.31",
-          "resolved": "https://registry.npmjs.org/string_decoder/-/string_decoder-0.10.31.tgz",
-          "integrity": "sha1-YuIDvEF2bGwoyfyEMB2rHFMQ+pQ="
-        }
-      }
-    },
-<<<<<<< HEAD
-=======
-    "concat-with-sourcemaps": {
-      "version": "1.0.4",
-      "resolved": "https://registry.npmjs.org/concat-with-sourcemaps/-/concat-with-sourcemaps-1.0.4.tgz",
-      "integrity": "sha1-9Vs74q60dgGxCi1SWcz7cP0vHdY=",
-      "dev": true,
-      "requires": {
-        "source-map": "0.5.6"
-      }
-    },
-    "connect": {
-      "version": "3.6.0",
-      "resolved": "https://registry.npmjs.org/connect/-/connect-3.6.0.tgz",
-      "integrity": "sha1-8JpPfc0XMktmO3JcgVvbHEFYpG4=",
-      "dev": true,
-      "requires": {
-        "debug": "2.6.1",
-        "finalhandler": "1.0.0",
-        "parseurl": "1.3.1",
-        "utils-merge": "1.0.0"
-      },
-      "dependencies": {
-        "debug": {
-          "version": "2.6.1",
-          "resolved": "https://registry.npmjs.org/debug/-/debug-2.6.1.tgz",
-          "integrity": "sha1-eYVQkLosTjEVzH2HaUkdWPBJE1E=",
-          "dev": true,
-          "requires": {
-            "ms": "0.7.2"
-          }
-        },
-        "finalhandler": {
-          "version": "1.0.0",
-          "resolved": "https://registry.npmjs.org/finalhandler/-/finalhandler-1.0.0.tgz",
-          "integrity": "sha1-tWkcLAkSCS8YrCPpQWveXNfcZ1U=",
-          "dev": true,
-          "requires": {
-            "debug": "2.6.1",
-            "encodeurl": "1.0.1",
-            "escape-html": "1.0.3",
-            "on-finished": "2.3.0",
-            "parseurl": "1.3.1",
-            "statuses": "1.3.1",
-            "unpipe": "1.0.0"
-          }
-        }
-      }
-    },
->>>>>>> d0f4a76c
+          "from": "string_decoder@>=0.10.0 <0.11.0",
+          "resolved": "https://registry.npmjs.org/string_decoder/-/string_decoder-0.10.31.tgz"
+        }
+      }
+    },
     "connect-ensure-login": {
       "version": "0.1.1",
-      "resolved": "https://registry.npmjs.org/connect-ensure-login/-/connect-ensure-login-0.1.1.tgz",
-      "integrity": "sha1-F03MUSQ7nqwj+NmCFa62aU4uihI="
+      "from": "connect-ensure-login@>=0.1.1 <0.2.0",
+      "resolved": "https://registry.npmjs.org/connect-ensure-login/-/connect-ensure-login-0.1.1.tgz"
     },
     "connect-lastmile": {
       "version": "0.1.0",
+      "from": "connect-lastmile@>=0.1.0 <0.2.0",
       "resolved": "https://registry.npmjs.org/connect-lastmile/-/connect-lastmile-0.1.0.tgz",
-      "integrity": "sha1-8Pg1EHRgpBrC9gxUMBJZJYu6jYk=",
-      "requires": {
-        "debug": "2.1.3"
-      },
       "dependencies": {
         "debug": {
           "version": "2.1.3",
-          "resolved": "https://registry.npmjs.org/debug/-/debug-2.1.3.tgz",
-          "integrity": "sha1-zoqxte6PvuK/o7Yzyrk9NmtjQY4=",
-          "requires": {
-            "ms": "0.7.0"
-          }
+          "from": "debug@>=2.1.0 <2.2.0",
+          "resolved": "https://registry.npmjs.org/debug/-/debug-2.1.3.tgz"
         },
         "ms": {
           "version": "0.7.0",
-          "resolved": "https://registry.npmjs.org/ms/-/ms-0.7.0.tgz",
-          "integrity": "sha1-hlvpTC5zl62KV9pqYzpuLzB5i4M="
+          "from": "ms@0.7.0",
+          "resolved": "http://registry.npmjs.org/ms/-/ms-0.7.0.tgz"
         }
       }
     },
     "connect-timeout": {
-<<<<<<< HEAD
       "version": "1.9.0",
       "from": "connect-timeout@>=1.9.0 <2.0.0",
       "resolved": "https://registry.npmjs.org/connect-timeout/-/connect-timeout-1.9.0.tgz"
-=======
-      "version": "1.8.0",
-      "resolved": "https://registry.npmjs.org/connect-timeout/-/connect-timeout-1.8.0.tgz",
-      "integrity": "sha1-S3TFitAwPgaeT0F684igWM+juDk=",
-      "requires": {
-        "http-errors": "1.5.1",
-        "ms": "0.7.2",
-        "on-finished": "2.3.0",
-        "on-headers": "1.0.1"
-      },
-      "dependencies": {
-        "http-errors": {
-          "version": "1.5.1",
-          "resolved": "https://registry.npmjs.org/http-errors/-/http-errors-1.5.1.tgz",
-          "integrity": "sha1-eIwNLB3iyBuebowBhDtrl+uSB1A=",
-          "requires": {
-            "inherits": "2.0.3",
-            "setprototypeof": "1.0.2",
-            "statuses": "1.3.1"
-          }
-        },
-        "setprototypeof": {
-          "version": "1.0.2",
-          "resolved": "https://registry.npmjs.org/setprototypeof/-/setprototypeof-1.0.2.tgz",
-          "integrity": "sha1-gaVSFB7BBLiOic44MQOtXGZWTQg="
-        }
-      }
-    },
-    "console-control-strings": {
-      "version": "1.1.0",
-      "resolved": "https://registry.npmjs.org/console-control-strings/-/console-control-strings-1.1.0.tgz",
-      "integrity": "sha1-PXz0Rk22RG6mRL9LOVB/mFEAjo4="
->>>>>>> d0f4a76c
     },
     "content-disposition": {
       "version": "0.5.2",
-      "resolved": "https://registry.npmjs.org/content-disposition/-/content-disposition-0.5.2.tgz",
-      "integrity": "sha1-DPaLud318r55YcOoUXjLhdunjLQ="
+      "from": "content-disposition@0.5.2",
+      "resolved": "https://registry.npmjs.org/content-disposition/-/content-disposition-0.5.2.tgz"
     },
     "content-type": {
       "version": "1.0.2",
-      "resolved": "https://registry.npmjs.org/content-type/-/content-type-1.0.2.tgz",
-      "integrity": "sha1-t9ETrueo3Se9IRM8TcJSnfFyHu0="
-    },
-<<<<<<< HEAD
-=======
-    "convert-source-map": {
-      "version": "1.5.0",
-      "resolved": "https://registry.npmjs.org/convert-source-map/-/convert-source-map-1.5.0.tgz",
-      "integrity": "sha1-ms1whRxtXf3ZPZKC5e35SgP/RrU=",
-      "dev": true
-    },
->>>>>>> d0f4a76c
+      "from": "content-type@>=1.0.2 <1.1.0",
+      "resolved": "https://registry.npmjs.org/content-type/-/content-type-1.0.2.tgz"
+    },
     "cookie": {
       "version": "0.3.1",
-      "resolved": "https://registry.npmjs.org/cookie/-/cookie-0.3.1.tgz",
-      "integrity": "sha1-5+Ch+e9DtMi6klxcWpboBtFoc7s="
+      "from": "cookie@0.3.1",
+      "resolved": "https://registry.npmjs.org/cookie/-/cookie-0.3.1.tgz"
     },
     "cookie-parser": {
       "version": "1.4.3",
-      "resolved": "https://registry.npmjs.org/cookie-parser/-/cookie-parser-1.4.3.tgz",
-      "integrity": "sha1-D+MfoZ0AC5X0qt8fU/3CuKIDuqU=",
-      "requires": {
-        "cookie": "0.3.1",
-        "cookie-signature": "1.0.6"
-      }
+      "from": "cookie-parser@>=1.3.5 <2.0.0",
+      "resolved": "https://registry.npmjs.org/cookie-parser/-/cookie-parser-1.4.3.tgz"
     },
     "cookie-session": {
-<<<<<<< HEAD
       "version": "1.3.0",
       "from": "cookie-session@>=1.1.0 <2.0.0",
       "resolved": "https://registry.npmjs.org/cookie-session/-/cookie-session-1.3.0.tgz",
@@ -1074,39 +296,15 @@
           "version": "2.6.8",
           "from": "debug@2.6.8",
           "resolved": "https://registry.npmjs.org/debug/-/debug-2.6.8.tgz"
-=======
-      "version": "1.2.0",
-      "resolved": "https://registry.npmjs.org/cookie-session/-/cookie-session-1.2.0.tgz",
-      "integrity": "sha1-nfK+uecjmY5w0eMf2jeyigvPN/8=",
-      "requires": {
-        "cookies": "0.5.0",
-        "debug": "2.2.0",
-        "on-headers": "1.0.1"
-      },
-      "dependencies": {
-        "debug": {
-          "version": "2.2.0",
-          "resolved": "https://registry.npmjs.org/debug/-/debug-2.2.0.tgz",
-          "integrity": "sha1-+HBX6ZWxofauaklgZkE3vFbwOdo=",
-          "requires": {
-            "ms": "0.7.1"
-          }
-        },
-        "ms": {
-          "version": "0.7.1",
-          "resolved": "https://registry.npmjs.org/ms/-/ms-0.7.1.tgz",
-          "integrity": "sha1-nNE8A62/8ltl7/3nzoZO6VIBcJg="
->>>>>>> d0f4a76c
         }
       }
     },
     "cookie-signature": {
       "version": "1.0.6",
-      "resolved": "https://registry.npmjs.org/cookie-signature/-/cookie-signature-1.0.6.tgz",
-      "integrity": "sha1-4wOogrNCzD7oylE6eZmXNNqzriw="
+      "from": "cookie-signature@1.0.6",
+      "resolved": "https://registry.npmjs.org/cookie-signature/-/cookie-signature-1.0.6.tgz"
     },
     "cookiejar": {
-<<<<<<< HEAD
       "version": "2.1.1",
       "from": "cookiejar@>=2.0.6 <3.0.0",
       "resolved": "https://registry.npmjs.org/cookiejar/-/cookiejar-2.1.1.tgz"
@@ -1115,256 +313,77 @@
       "version": "0.7.0",
       "from": "cookies@0.7.0",
       "resolved": "https://registry.npmjs.org/cookies/-/cookies-0.7.0.tgz"
-=======
-      "version": "2.0.6",
-      "resolved": "https://registry.npmjs.org/cookiejar/-/cookiejar-2.0.6.tgz",
-      "integrity": "sha1-Cr81atANHFohnYjURRgEbdAmrP4="
-    },
-    "cookies": {
-      "version": "0.5.0",
-      "resolved": "https://registry.npmjs.org/cookies/-/cookies-0.5.0.tgz",
-      "integrity": "sha1-FkysRqHTyjs7h0J0FMJJMdg4ECU=",
-      "requires": {
-        "keygrip": "1.0.1"
-      }
->>>>>>> d0f4a76c
     },
     "core-util-is": {
       "version": "1.0.2",
-      "resolved": "https://registry.npmjs.org/core-util-is/-/core-util-is-1.0.2.tgz",
-      "integrity": "sha1-tf1UIgqivFq1eqtxQMlAdUUDwac="
+      "from": "core-util-is@>=1.0.0 <1.1.0",
+      "resolved": "https://registry.npmjs.org/core-util-is/-/core-util-is-1.0.2.tgz"
     },
     "crc": {
       "version": "3.4.4",
-      "resolved": "https://registry.npmjs.org/crc/-/crc-3.4.4.tgz",
-      "integrity": "sha1-naHpgOO9RPxck79as9ozeNheRms="
+      "from": "crc@3.4.4",
+      "resolved": "https://registry.npmjs.org/crc/-/crc-3.4.4.tgz"
     },
     "cron": {
       "version": "1.2.1",
-      "resolved": "https://registry.npmjs.org/cron/-/cron-1.2.1.tgz",
-      "integrity": "sha1-OobAm0G48mGshjp8yF6kc1hX6rI=",
-      "requires": {
-        "moment-timezone": "0.5.13"
-      }
-    },
-<<<<<<< HEAD
-=======
-    "cross-spawn": {
-      "version": "3.0.1",
-      "resolved": "https://registry.npmjs.org/cross-spawn/-/cross-spawn-3.0.1.tgz",
-      "integrity": "sha1-ElYDfsufDF9549bvE14wdwGEuYI=",
-      "requires": {
-        "lru-cache": "4.0.2",
-        "which": "1.2.14"
-      }
-    },
->>>>>>> d0f4a76c
+      "from": "cron@>=1.0.9 <2.0.0",
+      "resolved": "https://registry.npmjs.org/cron/-/cron-1.2.1.tgz"
+    },
     "cross-spawn-async": {
       "version": "2.2.5",
-      "resolved": "https://registry.npmjs.org/cross-spawn-async/-/cross-spawn-async-2.2.5.tgz",
-      "integrity": "sha1-hF/wwINKPe2dFg2sptOQkGuyiMw=",
-      "requires": {
-        "lru-cache": "4.0.2",
-        "which": "1.2.14"
-      }
-    },
-<<<<<<< HEAD
-=======
-    "cryptiles": {
-      "version": "2.0.5",
-      "resolved": "https://registry.npmjs.org/cryptiles/-/cryptiles-2.0.5.tgz",
-      "integrity": "sha1-O9/s3GCBR8HGcgL6KR59ylnqo7g=",
-      "requires": {
-        "boom": "2.10.1"
-      }
-    },
->>>>>>> d0f4a76c
+      "from": "cross-spawn-async@>=2.1.1 <3.0.0",
+      "resolved": "https://registry.npmjs.org/cross-spawn-async/-/cross-spawn-async-2.2.5.tgz"
+    },
     "crypto-browserify": {
       "version": "1.0.9",
-      "resolved": "https://registry.npmjs.org/crypto-browserify/-/crypto-browserify-1.0.9.tgz",
-      "integrity": "sha1-zFRJaF37hesRyYKKzHy4erW7/MA="
+      "from": "crypto-browserify@1.0.9",
+      "resolved": "https://registry.npmjs.org/crypto-browserify/-/crypto-browserify-1.0.9.tgz"
     },
     "csrf": {
       "version": "3.0.6",
-      "resolved": "https://registry.npmjs.org/csrf/-/csrf-3.0.6.tgz",
-      "integrity": "sha1-thEg3c7q/JHnbtUxO7XAsmZ7cQo=",
-      "requires": {
-        "rndm": "1.2.0",
-        "tsscmp": "1.0.5",
-        "uid-safe": "2.1.4"
-      }
-    },
-<<<<<<< HEAD
-=======
-    "css": {
-      "version": "2.2.1",
-      "resolved": "https://registry.npmjs.org/css/-/css-2.2.1.tgz",
-      "integrity": "sha1-c6TIHehdtmTU7mdPfUcIXjstVdw=",
-      "dev": true,
-      "requires": {
-        "inherits": "2.0.3",
-        "source-map": "0.1.43",
-        "source-map-resolve": "0.3.1",
-        "urix": "0.1.0"
-      },
-      "dependencies": {
-        "source-map": {
-          "version": "0.1.43",
-          "resolved": "https://registry.npmjs.org/source-map/-/source-map-0.1.43.tgz",
-          "integrity": "sha1-wkvBRspRfBRx9drL4lcbK3+eM0Y=",
-          "dev": true,
-          "requires": {
-            "amdefine": "1.0.1"
-          }
-        }
-      }
-    },
-    "css-color-names": {
-      "version": "0.0.4",
-      "resolved": "https://registry.npmjs.org/css-color-names/-/css-color-names-0.0.4.tgz",
-      "integrity": "sha1-gIrcLnnPhHOAabZGyyDsJ762KeA=",
-      "dev": true
-    },
-    "cssnano": {
-      "version": "3.10.0",
-      "resolved": "https://registry.npmjs.org/cssnano/-/cssnano-3.10.0.tgz",
-      "integrity": "sha1-Tzj2zqK5sX+gFJDyPx3GjqZcHDg=",
-      "dev": true,
-      "requires": {
-        "autoprefixer": "6.7.7",
-        "decamelize": "1.2.0",
-        "defined": "1.0.0",
-        "has": "1.0.1",
-        "object-assign": "4.1.1",
-        "postcss": "5.2.17",
-        "postcss-calc": "5.3.1",
-        "postcss-colormin": "2.2.2",
-        "postcss-convert-values": "2.6.1",
-        "postcss-discard-comments": "2.0.4",
-        "postcss-discard-duplicates": "2.1.0",
-        "postcss-discard-empty": "2.1.0",
-        "postcss-discard-overridden": "0.1.1",
-        "postcss-discard-unused": "2.2.3",
-        "postcss-filter-plugins": "2.0.2",
-        "postcss-merge-idents": "2.1.7",
-        "postcss-merge-longhand": "2.0.2",
-        "postcss-merge-rules": "2.1.2",
-        "postcss-minify-font-values": "1.0.5",
-        "postcss-minify-gradients": "1.0.5",
-        "postcss-minify-params": "1.2.2",
-        "postcss-minify-selectors": "2.1.1",
-        "postcss-normalize-charset": "1.1.1",
-        "postcss-normalize-url": "3.0.8",
-        "postcss-ordered-values": "2.2.3",
-        "postcss-reduce-idents": "2.4.0",
-        "postcss-reduce-initial": "1.0.1",
-        "postcss-reduce-transforms": "1.0.4",
-        "postcss-svgo": "2.1.6",
-        "postcss-unique-selectors": "2.0.2",
-        "postcss-value-parser": "3.3.0",
-        "postcss-zindex": "2.2.0"
-      },
-      "dependencies": {
-        "postcss": {
-          "version": "5.2.17",
-          "resolved": "https://registry.npmjs.org/postcss/-/postcss-5.2.17.tgz",
-          "integrity": "sha1-z09Ze4ZNZcikkrLqvp1wbIecOIs=",
-          "dev": true,
-          "requires": {
-            "chalk": "1.1.3",
-            "js-base64": "2.1.9",
-            "source-map": "0.5.6",
-            "supports-color": "3.2.3"
-          }
-        },
-        "supports-color": {
-          "version": "3.2.3",
-          "resolved": "https://registry.npmjs.org/supports-color/-/supports-color-3.2.3.tgz",
-          "integrity": "sha1-ZawFBLOVQXHYpklGsq48u4pfVPY=",
-          "dev": true,
-          "requires": {
-            "has-flag": "1.0.0"
-          }
-        }
-      }
-    },
-    "csso": {
-      "version": "2.3.2",
-      "resolved": "https://registry.npmjs.org/csso/-/csso-2.3.2.tgz",
-      "integrity": "sha1-3dUsWHAz9J6Utx/FVWnyUuj/X4U=",
-      "dev": true,
-      "requires": {
-        "clap": "1.1.3",
-        "source-map": "0.5.6"
-      }
-    },
->>>>>>> d0f4a76c
+      "from": "csrf@>=3.0.3 <3.1.0",
+      "resolved": "https://registry.npmjs.org/csrf/-/csrf-3.0.6.tgz"
+    },
     "csurf": {
       "version": "1.9.0",
+      "from": "csurf@>=1.6.6 <2.0.0",
       "resolved": "https://registry.npmjs.org/csurf/-/csurf-1.9.0.tgz",
-      "integrity": "sha1-SdLGkl/87Ht95VlZfBU/pTM2QTM=",
-      "requires": {
-        "cookie": "0.3.1",
-        "cookie-signature": "1.0.6",
-        "csrf": "3.0.6",
-        "http-errors": "1.5.1"
-      },
       "dependencies": {
         "http-errors": {
           "version": "1.5.1",
-          "resolved": "https://registry.npmjs.org/http-errors/-/http-errors-1.5.1.tgz",
-          "integrity": "sha1-eIwNLB3iyBuebowBhDtrl+uSB1A=",
-          "requires": {
-            "inherits": "2.0.3",
-            "setprototypeof": "1.0.2",
-            "statuses": "1.3.1"
-          }
+          "from": "http-errors@>=1.5.0 <1.6.0",
+          "resolved": "https://registry.npmjs.org/http-errors/-/http-errors-1.5.1.tgz"
         },
         "setprototypeof": {
           "version": "1.0.2",
-          "resolved": "https://registry.npmjs.org/setprototypeof/-/setprototypeof-1.0.2.tgz",
-          "integrity": "sha1-gaVSFB7BBLiOic44MQOtXGZWTQg="
-        }
-      }
-    },
-<<<<<<< HEAD
-=======
-    "currently-unhandled": {
-      "version": "0.4.1",
-      "resolved": "https://registry.npmjs.org/currently-unhandled/-/currently-unhandled-0.4.1.tgz",
-      "integrity": "sha1-mI3zP+qxke95mmE2nddsF635V+o=",
-      "requires": {
-        "array-find-index": "1.0.2"
-      }
-    },
->>>>>>> d0f4a76c
+          "from": "setprototypeof@1.0.2",
+          "resolved": "https://registry.npmjs.org/setprototypeof/-/setprototypeof-1.0.2.tgz"
+        }
+      }
+    },
     "cycle": {
       "version": "1.0.3",
-      "resolved": "https://registry.npmjs.org/cycle/-/cycle-1.0.3.tgz",
-      "integrity": "sha1-IegLK+hYD5i0aPN5QwZisEbDStI="
+      "from": "cycle@>=1.0.0 <1.1.0",
+      "resolved": "https://registry.npmjs.org/cycle/-/cycle-1.0.3.tgz"
     },
     "dashdash": {
       "version": "1.14.1",
+      "from": "dashdash@>=1.12.0 <2.0.0",
       "resolved": "https://registry.npmjs.org/dashdash/-/dashdash-1.14.1.tgz",
-      "integrity": "sha1-hTz6D3y+L+1d4gMmuN1YEDX24vA=",
-      "requires": {
-        "assert-plus": "1.0.0"
-      },
       "dependencies": {
         "assert-plus": {
           "version": "1.0.0",
-          "resolved": "https://registry.npmjs.org/assert-plus/-/assert-plus-1.0.0.tgz",
-          "integrity": "sha1-8S4PPF13sLHN2RRpQuTpbB5N1SU="
+          "from": "assert-plus@>=1.0.0 <2.0.0",
+          "resolved": "https://registry.npmjs.org/assert-plus/-/assert-plus-1.0.0.tgz"
         }
       }
     },
     "dateformat": {
       "version": "2.0.0",
-      "resolved": "https://registry.npmjs.org/dateformat/-/dateformat-2.0.0.tgz",
-      "integrity": "sha1-J0Pjq7XD/CRi5SfcpEXgTp9N7hc="
+      "from": "dateformat@>=2.0.0 <3.0.0",
+      "resolved": "https://registry.npmjs.org/dateformat/-/dateformat-2.0.0.tgz"
     },
     "db-migrate": {
-<<<<<<< HEAD
       "version": "0.10.0-beta.23",
       "from": "db-migrate@>=0.10.0-beta.20 <0.11.0",
       "resolved": "https://registry.npmjs.org/db-migrate/-/db-migrate-0.10.0-beta.23.tgz",
@@ -1373,38 +392,10 @@
           "version": "5.4.1",
           "from": "semver@>=5.3.0 <6.0.0",
           "resolved": "https://registry.npmjs.org/semver/-/semver-5.4.1.tgz"
-=======
-      "version": "0.10.0-beta.20",
-      "resolved": "https://registry.npmjs.org/db-migrate/-/db-migrate-0.10.0-beta.20.tgz",
-      "integrity": "sha1-ta8tQ0HVfwrWk62a8x4xYB4zZIw=",
-      "requires": {
-        "balanced-match": "0.4.2",
-        "bluebird": "3.5.0",
-        "db-migrate-shared": "1.1.3",
-        "dotenv": "2.0.0",
-        "final-fs": "1.6.1",
-        "inflection": "1.12.0",
-        "mkdirp": "0.5.1",
-        "moment": "2.18.1",
-        "optimist": "0.6.1",
-        "parse-database-url": "0.3.0",
-        "pkginfo": "0.4.0",
-        "prompt": "1.0.0",
-        "resolve": "1.3.2",
-        "semver": "5.3.0",
-        "tunnel-ssh": "4.1.2"
-      },
-      "dependencies": {
-        "semver": {
-          "version": "5.3.0",
-          "resolved": "https://registry.npmjs.org/semver/-/semver-5.3.0.tgz",
-          "integrity": "sha1-myzl094C0XxgEq0yaqa00M9U+U8="
->>>>>>> d0f4a76c
         }
       }
     },
     "db-migrate-base": {
-<<<<<<< HEAD
       "version": "1.5.3",
       "from": "db-migrate-base@>=1.2.5 <2.0.0",
       "resolved": "https://registry.npmjs.org/db-migrate-base/-/db-migrate-base-1.5.3.tgz"
@@ -1413,227 +404,51 @@
       "version": "1.1.10",
       "from": "db-migrate-mysql@>=1.1.10 <2.0.0",
       "resolved": "https://registry.npmjs.org/db-migrate-mysql/-/db-migrate-mysql-1.1.10.tgz"
-=======
-      "version": "1.2.7",
-      "resolved": "https://registry.npmjs.org/db-migrate-base/-/db-migrate-base-1.2.7.tgz",
-      "integrity": "sha1-7tvFKPgFPHgU/qrSRpqKoTCjAJ8=",
-      "requires": {
-        "bluebird": "3.5.0"
-      }
-    },
-    "db-migrate-mysql": {
-      "version": "1.1.10",
-      "resolved": "https://registry.npmjs.org/db-migrate-mysql/-/db-migrate-mysql-1.1.10.tgz",
-      "integrity": "sha1-TB1e8R9ZO1qPHxIkkIO+5xWnzKw=",
-      "requires": {
-        "bluebird": "3.5.0",
-        "db-migrate-base": "1.2.7",
-        "moment": "2.18.1",
-        "mysql": "2.13.0"
-      }
->>>>>>> d0f4a76c
     },
     "db-migrate-shared": {
       "version": "1.1.3",
-      "resolved": "https://registry.npmjs.org/db-migrate-shared/-/db-migrate-shared-1.1.3.tgz",
-      "integrity": "sha1-7bPIF7KVAixhmEwYcmdBm7NqLVg="
-    },
-<<<<<<< HEAD
+      "from": "db-migrate-shared@>=1.1.2 <2.0.0",
+      "resolved": "https://registry.npmjs.org/db-migrate-shared/-/db-migrate-shared-1.1.3.tgz"
+    },
     "debug": {
       "version": "3.0.0",
       "from": "debug@>=3.0.0 <4.0.0",
       "resolved": "https://registry.npmjs.org/debug/-/debug-3.0.0.tgz"
-=======
-    "deap": {
-      "version": "1.0.0",
-      "resolved": "https://registry.npmjs.org/deap/-/deap-1.0.0.tgz",
-      "integrity": "sha1-sUi/gkMKJ2mbdIOgPra2dYW/yIg=",
-      "dev": true
-    },
-    "debug": {
-      "version": "2.6.3",
-      "resolved": "https://registry.npmjs.org/debug/-/debug-2.6.3.tgz",
-      "integrity": "sha1-D364wwll7AjHKsz6ATDIt5mEFB0=",
-      "requires": {
-        "ms": "0.7.2"
-      }
-    },
-    "debug-fabulous": {
-      "version": "0.0.4",
-      "resolved": "https://registry.npmjs.org/debug-fabulous/-/debug-fabulous-0.0.4.tgz",
-      "integrity": "sha1-+gccXYdIRoVCSAdCHKSxawsaB2M=",
-      "dev": true,
-      "requires": {
-        "debug": "2.6.3",
-        "lazy-debug-legacy": "0.0.1",
-        "object-assign": "4.1.0"
-      },
-      "dependencies": {
-        "object-assign": {
-          "version": "4.1.0",
-          "resolved": "https://registry.npmjs.org/object-assign/-/object-assign-4.1.0.tgz",
-          "integrity": "sha1-ejs9DpgGPUP0wD8uiubNUahog6A=",
-          "dev": true
-        }
-      }
->>>>>>> d0f4a76c
     },
     "decamelize": {
       "version": "1.2.0",
-      "resolved": "https://registry.npmjs.org/decamelize/-/decamelize-1.2.0.tgz",
-      "integrity": "sha1-9lNNFRSCabIDUue+4m9QH5oZEpA="
-    },
-<<<<<<< HEAD
-=======
-    "deep-eql": {
-      "version": "0.1.3",
-      "resolved": "https://registry.npmjs.org/deep-eql/-/deep-eql-0.1.3.tgz",
-      "integrity": "sha1-71WKyrjeJSBs1xOQbXTlaTDrafI=",
-      "dev": true,
-      "requires": {
-        "type-detect": "0.1.1"
-      },
-      "dependencies": {
-        "type-detect": {
-          "version": "0.1.1",
-          "resolved": "https://registry.npmjs.org/type-detect/-/type-detect-0.1.1.tgz",
-          "integrity": "sha1-C6XsKohWQORw6k6FBZcZANrFiCI=",
-          "dev": true
-        }
-      }
-    },
->>>>>>> d0f4a76c
+      "from": "decamelize@>=1.1.2 <2.0.0",
+      "resolved": "https://registry.npmjs.org/decamelize/-/decamelize-1.2.0.tgz"
+    },
     "deep-equal": {
       "version": "0.2.2",
-      "resolved": "https://registry.npmjs.org/deep-equal/-/deep-equal-0.2.2.tgz",
-      "integrity": "sha1-hLdFiW80xoTpjyzg5Cq69Du6AX0="
+      "from": "deep-equal@>=0.2.1 <0.3.0",
+      "resolved": "https://registry.npmjs.org/deep-equal/-/deep-equal-0.2.2.tgz"
     },
     "deep-extend": {
-<<<<<<< HEAD
       "version": "0.4.2",
       "from": "deep-extend@>=0.4.1 <0.5.0",
       "resolved": "https://registry.npmjs.org/deep-extend/-/deep-extend-0.4.2.tgz"
-=======
-      "version": "0.4.1",
-      "resolved": "https://registry.npmjs.org/deep-extend/-/deep-extend-0.4.1.tgz",
-      "integrity": "sha1-7+QRPQgIX05vlod1mBD4B0aeIlM=",
-      "dev": true
-    },
-    "deep-is": {
-      "version": "0.1.3",
-      "resolved": "https://registry.npmjs.org/deep-is/-/deep-is-0.1.3.tgz",
-      "integrity": "sha1-s2nW+128E+7PUk+RsHD+7cNXzzQ=",
-      "dev": true
-    },
-    "defaults": {
-      "version": "1.0.3",
-      "resolved": "https://registry.npmjs.org/defaults/-/defaults-1.0.3.tgz",
-      "integrity": "sha1-xlYFHpgX2f8I7YgUd/P+QBnz730=",
-      "dev": true,
-      "requires": {
-        "clone": "1.0.2"
-      }
-    },
-    "defined": {
-      "version": "1.0.0",
-      "resolved": "https://registry.npmjs.org/defined/-/defined-1.0.0.tgz",
-      "integrity": "sha1-yY2bzvdWdBiOEQlpFRGZ45sfppM=",
-      "dev": true
-    },
-    "del": {
-      "version": "1.2.1",
-      "resolved": "https://registry.npmjs.org/del/-/del-1.2.1.tgz",
-      "integrity": "sha1-rtblvNfLcyXfNPVjEl+iZbLBoBQ=",
-      "dev": true,
-      "requires": {
-        "each-async": "1.1.1",
-        "globby": "2.1.0",
-        "is-path-cwd": "1.0.0",
-        "is-path-in-cwd": "1.0.0",
-        "object-assign": "3.0.0",
-        "rimraf": "2.6.1"
-      },
-      "dependencies": {
-        "object-assign": {
-          "version": "3.0.0",
-          "resolved": "https://registry.npmjs.org/object-assign/-/object-assign-3.0.0.tgz",
-          "integrity": "sha1-m+3VygiXlJvKR+f/QIBi1Un1h/I=",
-          "dev": true
-        }
-      }
->>>>>>> d0f4a76c
     },
     "delayed-stream": {
       "version": "1.0.0",
-      "resolved": "https://registry.npmjs.org/delayed-stream/-/delayed-stream-1.0.0.tgz",
-      "integrity": "sha1-3zrhmayt+31ECqrgsp4icrJOxhk="
-    },
-<<<<<<< HEAD
+      "from": "delayed-stream@>=1.0.0 <1.1.0",
+      "resolved": "https://registry.npmjs.org/delayed-stream/-/delayed-stream-1.0.0.tgz"
+    },
     "depd": {
       "version": "1.1.1",
       "from": "depd@>=1.1.0 <1.2.0",
       "resolved": "https://registry.npmjs.org/depd/-/depd-1.1.1.tgz"
-=======
-    "delegates": {
-      "version": "1.0.0",
-      "resolved": "https://registry.npmjs.org/delegates/-/delegates-1.0.0.tgz",
-      "integrity": "sha1-hMbhWbgZBP3KWaDvRM2HDTElD5o="
-    },
-    "depd": {
-      "version": "1.1.0",
-      "resolved": "https://registry.npmjs.org/depd/-/depd-1.1.0.tgz",
-      "integrity": "sha1-4b2Cxqq2ztlluXuIsX7T5SjKGMM="
-    },
-    "deprecated": {
-      "version": "0.0.1",
-      "resolved": "https://registry.npmjs.org/deprecated/-/deprecated-0.0.1.tgz",
-      "integrity": "sha1-+cmvVGSvoeepcUWKi97yqpTVuxk=",
-      "dev": true
->>>>>>> d0f4a76c
     },
     "destroy": {
       "version": "1.0.4",
-      "resolved": "https://registry.npmjs.org/destroy/-/destroy-1.0.4.tgz",
-      "integrity": "sha1-l4hXRCxEdJ5CBmE+N5RiBYJqvYA="
-    },
-<<<<<<< HEAD
+      "from": "destroy@>=1.0.4 <1.1.0",
+      "resolved": "https://registry.npmjs.org/destroy/-/destroy-1.0.4.tgz"
+    },
     "docker-modem": {
       "version": "1.0.0",
       "from": "docker-modem@>=1.0.0 <2.0.0",
       "resolved": "https://registry.npmjs.org/docker-modem/-/docker-modem-1.0.0.tgz",
-=======
-    "detect-file": {
-      "version": "0.1.0",
-      "resolved": "https://registry.npmjs.org/detect-file/-/detect-file-0.1.0.tgz",
-      "integrity": "sha1-STXe39lIhkjgBrASlWbpOGcR6mM=",
-      "dev": true,
-      "requires": {
-        "fs-exists-sync": "0.1.0"
-      }
-    },
-    "detect-newline": {
-      "version": "2.1.0",
-      "resolved": "https://registry.npmjs.org/detect-newline/-/detect-newline-2.1.0.tgz",
-      "integrity": "sha1-9B8cEL5LAOh7XxPaaAdZ8sW/0+I=",
-      "dev": true
-    },
-    "diff": {
-      "version": "1.4.0",
-      "resolved": "https://registry.npmjs.org/diff/-/diff-1.4.0.tgz",
-      "integrity": "sha1-fyjS657nsVqX79ic5j3P2qPMur8=",
-      "dev": true
-    },
-    "docker-modem": {
-      "version": "0.3.7",
-      "resolved": "https://registry.npmjs.org/docker-modem/-/docker-modem-0.3.7.tgz",
-      "integrity": "sha1-P1ENCfXTNNwhNCKPkr00RnEiffQ=",
-      "requires": {
-        "debug": "2.6.3",
-        "JSONStream": "0.10.0",
-        "readable-stream": "1.0.34",
-        "split-ca": "1.0.1"
-      },
->>>>>>> d0f4a76c
       "dependencies": {
         "debug": {
           "version": "2.6.8",
@@ -1642,129 +457,72 @@
         },
         "isarray": {
           "version": "0.0.1",
-          "resolved": "https://registry.npmjs.org/isarray/-/isarray-0.0.1.tgz",
-          "integrity": "sha1-ihis/Kmo9Bd+Cav8YDiTmwXR7t8="
+          "from": "isarray@0.0.1",
+          "resolved": "https://registry.npmjs.org/isarray/-/isarray-0.0.1.tgz"
         },
         "readable-stream": {
           "version": "1.0.34",
-          "resolved": "https://registry.npmjs.org/readable-stream/-/readable-stream-1.0.34.tgz",
-          "integrity": "sha1-Elgg40vIQtLyqq+v5MKRbuMsFXw=",
-          "requires": {
-            "core-util-is": "1.0.2",
-            "inherits": "2.0.3",
-            "isarray": "0.0.1",
-            "string_decoder": "0.10.31"
-          }
+          "from": "readable-stream@>=1.0.26-4 <1.1.0",
+          "resolved": "https://registry.npmjs.org/readable-stream/-/readable-stream-1.0.34.tgz"
         },
         "string_decoder": {
           "version": "0.10.31",
-          "resolved": "https://registry.npmjs.org/string_decoder/-/string_decoder-0.10.31.tgz",
-          "integrity": "sha1-YuIDvEF2bGwoyfyEMB2rHFMQ+pQ="
+          "from": "string_decoder@>=0.10.0 <0.11.0",
+          "resolved": "https://registry.npmjs.org/string_decoder/-/string_decoder-0.10.31.tgz"
         }
       }
     },
     "dockerode": {
-<<<<<<< HEAD
       "version": "2.5.0",
       "from": "dockerode@>=2.4.3 <3.0.0",
       "resolved": "https://registry.npmjs.org/dockerode/-/dockerode-2.5.0.tgz",
-=======
-      "version": "2.4.3",
-      "resolved": "https://registry.npmjs.org/dockerode/-/dockerode-2.4.3.tgz",
-      "integrity": "sha1-fsVbSS/J8onncyX/B8ajqWAhtPI=",
-      "requires": {
-        "concat-stream": "1.5.2",
-        "docker-modem": "0.3.7",
-        "tar-fs": "1.12.0"
-      },
->>>>>>> d0f4a76c
       "dependencies": {
         "tar-fs": {
           "version": "1.12.0",
-          "resolved": "https://registry.npmjs.org/tar-fs/-/tar-fs-1.12.0.tgz",
-          "integrity": "sha1-pqgFU9ilTHPeHQrg553ncDVgXh0=",
-          "requires": {
-            "mkdirp": "0.5.1",
-            "pump": "1.0.2",
-            "tar-stream": "1.5.2"
-          }
+          "from": "tar-fs@>=1.12.0 <1.13.0",
+          "resolved": "https://registry.npmjs.org/tar-fs/-/tar-fs-1.12.0.tgz"
         }
       }
     },
     "dotenv": {
       "version": "2.0.0",
-      "resolved": "https://registry.npmjs.org/dotenv/-/dotenv-2.0.0.tgz",
-      "integrity": "sha1-vXWcNXqqcDZeAclrewvsCKbg2Uk="
+      "from": "dotenv@>=2.0.0 <3.0.0",
+      "resolved": "https://registry.npmjs.org/dotenv/-/dotenv-2.0.0.tgz"
     },
     "dtrace-provider": {
       "version": "0.7.1",
+      "from": "dtrace-provider@>=0.7.0 <0.8.0",
       "resolved": "https://registry.npmjs.org/dtrace-provider/-/dtrace-provider-0.7.1.tgz",
-      "integrity": "sha1-wGswjy8Q1dWDiuycVx5dWI3HHQQ=",
-      "optional": true,
-      "requires": {
-        "nan": "2.6.2"
-      }
+      "optional": true
     },
     "duplexer2": {
       "version": "0.0.2",
+      "from": "duplexer2@0.0.2",
       "resolved": "https://registry.npmjs.org/duplexer2/-/duplexer2-0.0.2.tgz",
-      "integrity": "sha1-xhTc9n4vsUmVqRcR5aYX6KYKMds=",
-      "requires": {
-        "readable-stream": "1.1.14"
-      },
       "dependencies": {
         "isarray": {
           "version": "0.0.1",
-          "resolved": "https://registry.npmjs.org/isarray/-/isarray-0.0.1.tgz",
-          "integrity": "sha1-ihis/Kmo9Bd+Cav8YDiTmwXR7t8="
+          "from": "isarray@0.0.1",
+          "resolved": "https://registry.npmjs.org/isarray/-/isarray-0.0.1.tgz"
         },
         "readable-stream": {
           "version": "1.1.14",
-          "resolved": "https://registry.npmjs.org/readable-stream/-/readable-stream-1.1.14.tgz",
-          "integrity": "sha1-fPTFTvZI44EwhMY23SB54WbAgdk=",
-          "requires": {
-            "core-util-is": "1.0.2",
-            "inherits": "2.0.3",
-            "isarray": "0.0.1",
-            "string_decoder": "0.10.31"
-          }
+          "from": "readable-stream@>=1.1.9 <1.2.0",
+          "resolved": "https://registry.npmjs.org/readable-stream/-/readable-stream-1.1.14.tgz"
         },
         "string_decoder": {
           "version": "0.10.31",
-          "resolved": "https://registry.npmjs.org/string_decoder/-/string_decoder-0.10.31.tgz",
-          "integrity": "sha1-YuIDvEF2bGwoyfyEMB2rHFMQ+pQ="
-        }
-      }
-    },
-<<<<<<< HEAD
-=======
-    "each-async": {
-      "version": "1.1.1",
-      "resolved": "https://registry.npmjs.org/each-async/-/each-async-1.1.1.tgz",
-      "integrity": "sha1-3uUim98KtrogEqOV4bhpq/iBNHM=",
-      "dev": true,
-      "requires": {
-        "onetime": "1.1.0",
-        "set-immediate-shim": "1.0.1"
-      }
-    },
-    "ecc-jsbn": {
-      "version": "0.1.1",
-      "resolved": "https://registry.npmjs.org/ecc-jsbn/-/ecc-jsbn-0.1.1.tgz",
-      "integrity": "sha1-D8c6ntXw1Tw4GTOYUj735UN3dQU=",
-      "optional": true,
-      "requires": {
-        "jsbn": "0.1.1"
-      }
-    },
->>>>>>> d0f4a76c
+          "from": "string_decoder@>=0.10.0 <0.11.0",
+          "resolved": "https://registry.npmjs.org/string_decoder/-/string_decoder-0.10.31.tgz"
+        }
+      }
+    },
     "ee-first": {
       "version": "1.1.1",
-      "resolved": "https://registry.npmjs.org/ee-first/-/ee-first-1.1.1.tgz",
-      "integrity": "sha1-WQxhFWsK4vTwJVcyoViyZrxWsh0="
+      "from": "ee-first@1.1.1",
+      "resolved": "https://registry.npmjs.org/ee-first/-/ee-first-1.1.1.tgz"
     },
     "ejs": {
-<<<<<<< HEAD
       "version": "2.5.7",
       "from": "ejs@>=2.5.7 <3.0.0",
       "resolved": "https://registry.npmjs.org/ejs/-/ejs-2.5.7.tgz"
@@ -1773,176 +531,73 @@
       "version": "2.0.0",
       "from": "ejs-cli@>=2.0.0 <3.0.0",
       "resolved": "https://registry.npmjs.org/ejs-cli/-/ejs-cli-2.0.0.tgz",
-=======
-      "version": "2.5.6",
-      "resolved": "https://registry.npmjs.org/ejs/-/ejs-2.5.6.tgz",
-      "integrity": "sha1-R5Y2v6P+Ox3r1SCH8KyyBLTxnIg="
-    },
-    "ejs-cli": {
-      "version": "1.2.0",
-      "resolved": "https://registry.npmjs.org/ejs-cli/-/ejs-cli-1.2.0.tgz",
-      "integrity": "sha1-R4qKwdwBNaz6fEKUy43TwZQwwhI=",
-      "requires": {
-        "async": "0.2.10",
-        "colors": "0.6.2",
-        "ejs": "2.4.2",
-        "glob": "3.2.11",
-        "optimist": "0.5.2"
-      },
->>>>>>> d0f4a76c
       "dependencies": {
         "async": {
           "version": "0.2.10",
-          "resolved": "https://registry.npmjs.org/async/-/async-0.2.10.tgz",
-          "integrity": "sha1-trvgsGdLnXGXCMo43owjfLUmw9E="
+          "from": "async@>=0.2.10 <0.3.0",
+          "resolved": "https://registry.npmjs.org/async/-/async-0.2.10.tgz"
         },
         "colors": {
           "version": "0.6.2",
-          "resolved": "https://registry.npmjs.org/colors/-/colors-0.6.2.tgz",
-          "integrity": "sha1-JCP+ZnisDF2uiFLl0OW+CMmXq8w="
+          "from": "colors@>=0.6.1 <0.7.0",
+          "resolved": "https://registry.npmjs.org/colors/-/colors-0.6.2.tgz"
         },
         "ejs": {
           "version": "2.4.2",
-          "resolved": "https://registry.npmjs.org/ejs/-/ejs-2.4.2.tgz",
-          "integrity": "sha1-cFfrSBKVj7cxhBzZyjUzQ+/ll7E="
+          "from": "ejs@>=2.4.0 <2.5.0",
+          "resolved": "https://registry.npmjs.org/ejs/-/ejs-2.4.2.tgz"
         },
         "glob": {
           "version": "3.2.11",
-          "resolved": "https://registry.npmjs.org/glob/-/glob-3.2.11.tgz",
-          "integrity": "sha1-Spc/Y1uRkPcV0QmH1cAP0oFevj0=",
-          "requires": {
-            "inherits": "2.0.3",
-            "minimatch": "0.3.0"
-          }
+          "from": "glob@>=3.2.9 <3.3.0",
+          "resolved": "https://registry.npmjs.org/glob/-/glob-3.2.11.tgz"
         },
         "lru-cache": {
           "version": "2.7.3",
-          "resolved": "https://registry.npmjs.org/lru-cache/-/lru-cache-2.7.3.tgz",
-          "integrity": "sha1-bUUk6LlV+V1PW1iFHOId1y+06VI="
+          "from": "lru-cache@>=2.0.0 <3.0.0",
+          "resolved": "https://registry.npmjs.org/lru-cache/-/lru-cache-2.7.3.tgz"
         },
         "minimatch": {
           "version": "0.3.0",
-          "resolved": "https://registry.npmjs.org/minimatch/-/minimatch-0.3.0.tgz",
-          "integrity": "sha1-J12O2qxPG7MyZHIInnlJyDlGmd0=",
-          "requires": {
-            "lru-cache": "2.7.3",
-            "sigmund": "1.0.1"
-          }
+          "from": "minimatch@>=0.3.0 <0.4.0",
+          "resolved": "https://registry.npmjs.org/minimatch/-/minimatch-0.3.0.tgz"
         },
         "optimist": {
           "version": "0.5.2",
-          "resolved": "https://registry.npmjs.org/optimist/-/optimist-0.5.2.tgz",
-          "integrity": "sha1-hcjBRUszFeSniUfoV7HfAzRQv7w=",
-          "requires": {
-            "wordwrap": "0.0.3"
-          }
-        }
-      }
-    },
-<<<<<<< HEAD
-=======
-    "electron-to-chromium": {
-      "version": "1.3.3",
-      "resolved": "https://registry.npmjs.org/electron-to-chromium/-/electron-to-chromium-1.3.3.tgz",
-      "integrity": "sha1-ZR62P+ifOdtw/8jb1dm2aVi8ag4=",
-      "dev": true
-    },
->>>>>>> d0f4a76c
+          "from": "optimist@>=0.5.2 <0.6.0",
+          "resolved": "https://registry.npmjs.org/optimist/-/optimist-0.5.2.tgz"
+        }
+      }
+    },
     "encodeurl": {
       "version": "1.0.1",
-      "resolved": "https://registry.npmjs.org/encodeurl/-/encodeurl-1.0.1.tgz",
-      "integrity": "sha1-eePVhlU0aQn+bw9Fpd5oEDspTSA="
+      "from": "encodeurl@>=1.0.1 <1.1.0",
+      "resolved": "https://registry.npmjs.org/encodeurl/-/encodeurl-1.0.1.tgz"
     },
     "end-of-stream": {
       "version": "1.4.0",
-<<<<<<< HEAD
       "from": "end-of-stream@>=1.1.0 <2.0.0",
       "resolved": "https://registry.npmjs.org/end-of-stream/-/end-of-stream-1.4.0.tgz"
-=======
-      "resolved": "https://registry.npmjs.org/end-of-stream/-/end-of-stream-1.4.0.tgz",
-      "integrity": "sha1-epDYM+/abPpurA9JSduw+tOmMgY=",
-      "requires": {
-        "once": "1.4.0"
-      }
->>>>>>> d0f4a76c
     },
     "error-ex": {
       "version": "1.3.1",
-      "resolved": "https://registry.npmjs.org/error-ex/-/error-ex-1.3.1.tgz",
-      "integrity": "sha1-+FWobOYa3E6GIcPNoh56dhLDqNw=",
-      "requires": {
-        "is-arrayish": "0.2.1"
-      }
-    },
-<<<<<<< HEAD
-=======
-    "es6-promise": {
-      "version": "2.3.0",
-      "resolved": "https://registry.npmjs.org/es6-promise/-/es6-promise-2.3.0.tgz",
-      "integrity": "sha1-lu258v2wGZWCKyY92KratnSBgbw=",
-      "dev": true
-    },
->>>>>>> d0f4a76c
+      "from": "error-ex@>=1.2.0 <2.0.0",
+      "resolved": "https://registry.npmjs.org/error-ex/-/error-ex-1.3.1.tgz"
+    },
     "escape-html": {
       "version": "1.0.3",
-      "resolved": "https://registry.npmjs.org/escape-html/-/escape-html-1.0.3.tgz",
-      "integrity": "sha1-Aljq5NPQwJdN4cFpGI7wBR0dGYg="
+      "from": "escape-html@>=1.0.3 <1.1.0",
+      "resolved": "https://registry.npmjs.org/escape-html/-/escape-html-1.0.3.tgz"
     },
     "escape-string-regexp": {
       "version": "1.0.5",
-      "resolved": "https://registry.npmjs.org/escape-string-regexp/-/escape-string-regexp-1.0.5.tgz",
-      "integrity": "sha1-G2HAViGQqN/2rjuyzwIAyhMLhtQ="
-    },
-<<<<<<< HEAD
-=======
-    "escodegen": {
-      "version": "1.8.1",
-      "resolved": "https://registry.npmjs.org/escodegen/-/escodegen-1.8.1.tgz",
-      "integrity": "sha1-WltTr0aTEQvrsIZ6o0MN07cKEBg=",
-      "dev": true,
-      "requires": {
-        "esprima": "2.7.3",
-        "estraverse": "1.9.3",
-        "esutils": "2.0.2",
-        "optionator": "0.8.2",
-        "source-map": "0.2.0"
-      },
-      "dependencies": {
-        "source-map": {
-          "version": "0.2.0",
-          "resolved": "https://registry.npmjs.org/source-map/-/source-map-0.2.0.tgz",
-          "integrity": "sha1-2rc/vPwrqBm03gO9b26qSBZLP50=",
-          "dev": true,
-          "optional": true,
-          "requires": {
-            "amdefine": "1.0.1"
-          }
-        }
-      }
-    },
-    "esprima": {
-      "version": "2.7.3",
-      "resolved": "https://registry.npmjs.org/esprima/-/esprima-2.7.3.tgz",
-      "integrity": "sha1-luO3DVd59q1JzQMmc9HDEnZ7pYE=",
-      "dev": true
-    },
-    "estraverse": {
-      "version": "1.9.3",
-      "resolved": "https://registry.npmjs.org/estraverse/-/estraverse-1.9.3.tgz",
-      "integrity": "sha1-r2fy3JIlgkFZUJJgkaQAXSnJu0Q=",
-      "dev": true
-    },
-    "esutils": {
-      "version": "2.0.2",
-      "resolved": "https://registry.npmjs.org/esutils/-/esutils-2.0.2.tgz",
-      "integrity": "sha1-Cr9PHKpbyx96nYrMbepPqqBLrJs=",
-      "dev": true
-    },
->>>>>>> d0f4a76c
+      "from": "escape-string-regexp@>=1.0.2 <2.0.0",
+      "resolved": "https://registry.npmjs.org/escape-string-regexp/-/escape-string-regexp-1.0.5.tgz"
+    },
     "etag": {
       "version": "1.8.0",
-      "resolved": "https://registry.npmjs.org/etag/-/etag-1.8.0.tgz",
-      "integrity": "sha1-b2Ma7zNtbEY2K1F2QETOIWvjwFE="
+      "from": "etag@>=1.8.0 <1.9.0",
+      "resolved": "https://registry.npmjs.org/etag/-/etag-1.8.0.tgz"
     },
     "events": {
       "version": "1.1.1",
@@ -1951,17 +606,9 @@
     },
     "execa": {
       "version": "0.2.2",
-      "resolved": "https://registry.npmjs.org/execa/-/execa-0.2.2.tgz",
-      "integrity": "sha1-4urUcsLDGq1vc/GslW7vReEjIMs=",
-      "requires": {
-        "cross-spawn-async": "2.2.5",
-        "npm-run-path": "1.0.0",
-        "object-assign": "4.1.1",
-        "path-key": "1.0.0",
-        "strip-eof": "1.0.0"
-      }
-    },
-<<<<<<< HEAD
+      "from": "execa@>=0.2.2 <0.3.0",
+      "resolved": "https://registry.npmjs.org/execa/-/execa-0.2.2.tgz"
+    },
     "express": {
       "version": "4.15.4",
       "from": "express@>=4.15.4 <5.0.0",
@@ -1976,88 +623,10 @@
           "version": "6.5.0",
           "from": "qs@6.5.0",
           "resolved": "https://registry.npmjs.org/qs/-/qs-6.5.0.tgz"
-=======
-    "expand-brackets": {
-      "version": "0.1.5",
-      "resolved": "https://registry.npmjs.org/expand-brackets/-/expand-brackets-0.1.5.tgz",
-      "integrity": "sha1-3wcoTjQqgHzXM6xa9yQR5YHRF3s=",
-      "dev": true,
-      "requires": {
-        "is-posix-bracket": "0.1.1"
-      }
-    },
-    "expand-range": {
-      "version": "1.8.2",
-      "resolved": "https://registry.npmjs.org/expand-range/-/expand-range-1.8.2.tgz",
-      "integrity": "sha1-opnv/TNf4nIeuujiV+x5ZE/IUzc=",
-      "dev": true,
-      "requires": {
-        "fill-range": "2.2.3"
-      }
-    },
-    "expand-tilde": {
-      "version": "1.2.2",
-      "resolved": "https://registry.npmjs.org/expand-tilde/-/expand-tilde-1.2.2.tgz",
-      "integrity": "sha1-C4HrqJflo9MdHD0QL48BRB5VlEk=",
-      "dev": true,
-      "requires": {
-        "os-homedir": "1.0.2"
-      }
-    },
-    "expect.js": {
-      "version": "0.3.1",
-      "resolved": "https://registry.npmjs.org/expect.js/-/expect.js-0.3.1.tgz",
-      "integrity": "sha1-sKWaDS7/VDdUTr8M6qYBWEHQm1s=",
-      "dev": true
-    },
-    "express": {
-      "version": "4.15.2",
-      "resolved": "https://registry.npmjs.org/express/-/express-4.15.2.tgz",
-      "integrity": "sha1-rxB/wUhQRFfy3Kmm8lcdcSm5ezU=",
-      "requires": {
-        "accepts": "1.3.3",
-        "array-flatten": "1.1.1",
-        "content-disposition": "0.5.2",
-        "content-type": "1.0.2",
-        "cookie": "0.3.1",
-        "cookie-signature": "1.0.6",
-        "debug": "2.6.1",
-        "depd": "1.1.0",
-        "encodeurl": "1.0.1",
-        "escape-html": "1.0.3",
-        "etag": "1.8.0",
-        "finalhandler": "1.0.1",
-        "fresh": "0.5.0",
-        "merge-descriptors": "1.0.1",
-        "methods": "1.1.2",
-        "on-finished": "2.3.0",
-        "parseurl": "1.3.1",
-        "path-to-regexp": "0.1.7",
-        "proxy-addr": "1.1.4",
-        "qs": "6.4.0",
-        "range-parser": "1.2.0",
-        "send": "0.15.1",
-        "serve-static": "1.12.1",
-        "setprototypeof": "1.0.3",
-        "statuses": "1.3.1",
-        "type-is": "1.6.15",
-        "utils-merge": "1.0.0",
-        "vary": "1.1.1"
-      },
-      "dependencies": {
-        "debug": {
-          "version": "2.6.1",
-          "resolved": "https://registry.npmjs.org/debug/-/debug-2.6.1.tgz",
-          "integrity": "sha1-eYVQkLosTjEVzH2HaUkdWPBJE1E=",
-          "requires": {
-            "ms": "0.7.2"
-          }
->>>>>>> d0f4a76c
         }
       }
     },
     "express-session": {
-<<<<<<< HEAD
       "version": "1.15.5",
       "from": "express-session@>=1.15.5 <2.0.0",
       "resolved": "https://registry.npmjs.org/express-session/-/express-session-1.15.5.tgz",
@@ -2078,108 +647,28 @@
       "version": "1.3.0",
       "from": "extsprintf@1.3.0",
       "resolved": "https://registry.npmjs.org/extsprintf/-/extsprintf-1.3.0.tgz"
-=======
-      "version": "1.15.2",
-      "resolved": "https://registry.npmjs.org/express-session/-/express-session-1.15.2.tgz",
-      "integrity": "sha1-2YUWRDpMy4aI4XJa5YTALapAk9Q=",
-      "requires": {
-        "cookie": "0.3.1",
-        "cookie-signature": "1.0.6",
-        "crc": "3.4.4",
-        "debug": "2.6.3",
-        "depd": "1.1.0",
-        "on-headers": "1.0.1",
-        "parseurl": "1.3.1",
-        "uid-safe": "2.1.4",
-        "utils-merge": "1.0.0"
-      }
-    },
-    "extend": {
-      "version": "3.0.0",
-      "resolved": "https://registry.npmjs.org/extend/-/extend-3.0.0.tgz",
-      "integrity": "sha1-WkdDU7nzNT3dgXbf03uRyDpG8dQ="
-    },
-    "extglob": {
-      "version": "0.3.2",
-      "resolved": "https://registry.npmjs.org/extglob/-/extglob-0.3.2.tgz",
-      "integrity": "sha1-Lhj/PS9JqydlzskCPwEdqo2DSaE=",
-      "dev": true,
-      "requires": {
-        "is-extglob": "1.0.0"
-      }
-    },
-    "extsprintf": {
-      "version": "1.0.2",
-      "resolved": "https://registry.npmjs.org/extsprintf/-/extsprintf-1.0.2.tgz",
-      "integrity": "sha1-4QgOBljjALBilJkMxw4VAiNf1VA="
->>>>>>> d0f4a76c
     },
     "eyes": {
       "version": "0.1.8",
-      "resolved": "https://registry.npmjs.org/eyes/-/eyes-0.1.8.tgz",
-      "integrity": "sha1-Ys8SAjTGg3hdkCNIqADvPgzCC8A="
+      "from": "eyes@>=0.1.0 <0.2.0",
+      "resolved": "https://registry.npmjs.org/eyes/-/eyes-0.1.8.tgz"
     },
     "fancy-log": {
       "version": "1.3.0",
-      "resolved": "https://registry.npmjs.org/fancy-log/-/fancy-log-1.3.0.tgz",
-      "integrity": "sha1-Rb4X0Cu5kX1gzP/UmVyZnmyMmUg=",
-      "requires": {
-        "chalk": "1.1.3",
-        "time-stamp": "1.0.1"
-      }
-    },
-<<<<<<< HEAD
+      "from": "fancy-log@>=1.1.0 <2.0.0",
+      "resolved": "https://registry.npmjs.org/fancy-log/-/fancy-log-1.3.0.tgz"
+    },
     "fd-slicer": {
       "version": "1.0.1",
       "from": "fd-slicer@>=1.0.1 <1.1.0",
       "resolved": "https://registry.npmjs.org/fd-slicer/-/fd-slicer-1.0.1.tgz"
     },
-=======
-    "fast-levenshtein": {
-      "version": "2.0.6",
-      "resolved": "https://registry.npmjs.org/fast-levenshtein/-/fast-levenshtein-2.0.6.tgz",
-      "integrity": "sha1-PYpcZog6FqMMqGQ+hR8Zuqd5eRc=",
-      "dev": true
-    },
-    "fd-slicer": {
-      "version": "1.0.1",
-      "resolved": "https://registry.npmjs.org/fd-slicer/-/fd-slicer-1.0.1.tgz",
-      "integrity": "sha1-i1vL2ewyfFBBv5qwI/1nUPEXfmU=",
-      "requires": {
-        "pend": "1.2.0"
-      }
-    },
-    "filename-regex": {
-      "version": "2.0.1",
-      "resolved": "https://registry.npmjs.org/filename-regex/-/filename-regex-2.0.1.tgz",
-      "integrity": "sha1-wcS5vuPglyXdsQa3XB4wH+LxiyY=",
-      "dev": true
-    },
-    "fill-range": {
-      "version": "2.2.3",
-      "resolved": "https://registry.npmjs.org/fill-range/-/fill-range-2.2.3.tgz",
-      "integrity": "sha1-ULd9/X5Gm8dJJHCWNpn+eoSFpyM=",
-      "dev": true,
-      "requires": {
-        "is-number": "2.1.0",
-        "isobject": "2.1.0",
-        "randomatic": "1.1.7",
-        "repeat-element": "1.1.2",
-        "repeat-string": "1.6.1"
-      }
-    },
->>>>>>> d0f4a76c
     "final-fs": {
       "version": "1.6.1",
-      "resolved": "https://registry.npmjs.org/final-fs/-/final-fs-1.6.1.tgz",
-      "integrity": "sha1-1tzZLvb+T+jAer1WjHE1YQ7eMjY=",
-      "requires": {
-        "node-fs": "0.1.7",
-        "when": "2.0.1"
-      }
+      "from": "final-fs@>=1.6.0 <2.0.0",
+      "resolved": "https://registry.npmjs.org/final-fs/-/final-fs-1.6.1.tgz"
     },
     "finalhandler": {
-<<<<<<< HEAD
       "version": "1.0.4",
       "from": "finalhandler@>=1.0.4 <1.1.0",
       "resolved": "https://registry.npmjs.org/finalhandler/-/finalhandler-1.0.4.tgz",
@@ -2205,136 +694,12 @@
       "version": "0.1.0",
       "from": "forwarded@>=0.1.0 <0.2.0",
       "resolved": "http://registry.npmjs.org/forwarded/-/forwarded-0.1.0.tgz"
-=======
-      "version": "1.0.1",
-      "resolved": "https://registry.npmjs.org/finalhandler/-/finalhandler-1.0.1.tgz",
-      "integrity": "sha1-vNFdFonA5e1ym29/VBpt+YQRfbg=",
-      "requires": {
-        "debug": "2.6.3",
-        "encodeurl": "1.0.1",
-        "escape-html": "1.0.3",
-        "on-finished": "2.3.0",
-        "parseurl": "1.3.1",
-        "statuses": "1.3.1",
-        "unpipe": "1.0.0"
-      }
-    },
-    "find-index": {
-      "version": "0.1.1",
-      "resolved": "https://registry.npmjs.org/find-index/-/find-index-0.1.1.tgz",
-      "integrity": "sha1-Z101iyyjiS15Whq0cjL4tuLg3eQ=",
-      "dev": true
-    },
-    "find-up": {
-      "version": "1.1.2",
-      "resolved": "https://registry.npmjs.org/find-up/-/find-up-1.1.2.tgz",
-      "integrity": "sha1-ay6YIrGizgpgq2TWEOzK1TyyTQ8=",
-      "requires": {
-        "path-exists": "2.1.0",
-        "pinkie-promise": "2.0.1"
-      }
-    },
-    "findup-sync": {
-      "version": "0.4.3",
-      "resolved": "https://registry.npmjs.org/findup-sync/-/findup-sync-0.4.3.tgz",
-      "integrity": "sha1-QAQ5Kee8YK3wt/SCfExudaDeyhI=",
-      "dev": true,
-      "requires": {
-        "detect-file": "0.1.0",
-        "is-glob": "2.0.1",
-        "micromatch": "2.3.11",
-        "resolve-dir": "0.1.1"
-      }
-    },
-    "fined": {
-      "version": "1.1.0",
-      "resolved": "https://registry.npmjs.org/fined/-/fined-1.1.0.tgz",
-      "integrity": "sha1-s33IRLdqL15wgeiE98CuNE8VNHY=",
-      "dev": true,
-      "requires": {
-        "expand-tilde": "2.0.2",
-        "is-plain-object": "2.0.4",
-        "object.defaults": "1.1.0",
-        "object.pick": "1.2.0",
-        "parse-filepath": "1.0.1"
-      },
-      "dependencies": {
-        "expand-tilde": {
-          "version": "2.0.2",
-          "resolved": "https://registry.npmjs.org/expand-tilde/-/expand-tilde-2.0.2.tgz",
-          "integrity": "sha1-l+gBqgUt8CRU3kawK/YhZCzchQI=",
-          "dev": true,
-          "requires": {
-            "homedir-polyfill": "1.0.1"
-          }
-        }
-      }
-    },
-    "first-chunk-stream": {
-      "version": "1.0.0",
-      "resolved": "https://registry.npmjs.org/first-chunk-stream/-/first-chunk-stream-1.0.0.tgz",
-      "integrity": "sha1-Wb+1DNkF9g18OUzT2ayqtOatk04=",
-      "dev": true
-    },
-    "flagged-respawn": {
-      "version": "0.3.2",
-      "resolved": "https://registry.npmjs.org/flagged-respawn/-/flagged-respawn-0.3.2.tgz",
-      "integrity": "sha1-/xke3c1wiKZ1smEP/8l2vpuAdLU=",
-      "dev": true
-    },
-    "flatten": {
-      "version": "1.0.2",
-      "resolved": "https://registry.npmjs.org/flatten/-/flatten-1.0.2.tgz",
-      "integrity": "sha1-2uRqnXj74lKSJYzB54CkHZXAN4I=",
-      "dev": true
-    },
-    "for-in": {
-      "version": "1.0.2",
-      "resolved": "https://registry.npmjs.org/for-in/-/for-in-1.0.2.tgz",
-      "integrity": "sha1-gQaNKVqBQuwKxybG4iAMMPttXoA=",
-      "dev": true
-    },
-    "for-own": {
-      "version": "0.1.5",
-      "resolved": "https://registry.npmjs.org/for-own/-/for-own-0.1.5.tgz",
-      "integrity": "sha1-UmXGgaTylNq78XyVCbZ2OqhFEM4=",
-      "dev": true,
-      "requires": {
-        "for-in": "1.0.2"
-      }
-    },
-    "forever-agent": {
-      "version": "0.6.1",
-      "resolved": "https://registry.npmjs.org/forever-agent/-/forever-agent-0.6.1.tgz",
-      "integrity": "sha1-+8cfDEGt6zf5bFd60e1C2P2sypE="
-    },
-    "form-data": {
-      "version": "2.1.4",
-      "resolved": "https://registry.npmjs.org/form-data/-/form-data-2.1.4.tgz",
-      "integrity": "sha1-M8GDrPGTJ27KqYFDpp6Uv+4XUNE=",
-      "requires": {
-        "asynckit": "0.4.0",
-        "combined-stream": "1.0.5",
-        "mime-types": "2.1.15"
-      }
-    },
-    "formidable": {
-      "version": "1.0.17",
-      "resolved": "https://registry.npmjs.org/formidable/-/formidable-1.0.17.tgz",
-      "integrity": "sha1-71SRSQ+UM7cF+qdyScmQKa40hVk="
-    },
-    "forwarded": {
-      "version": "0.1.0",
-      "resolved": "https://registry.npmjs.org/forwarded/-/forwarded-0.1.0.tgz",
-      "integrity": "sha1-Ge+YdMSuHCl7zweP3mOgm2aoQ2M="
->>>>>>> d0f4a76c
     },
     "fresh": {
       "version": "0.5.0",
-      "resolved": "https://registry.npmjs.org/fresh/-/fresh-0.5.0.tgz",
-      "integrity": "sha1-9HTKXmqSRtb9jglTz6m5yAWvp44="
-    },
-<<<<<<< HEAD
+      "from": "fresh@0.5.0",
+      "resolved": "https://registry.npmjs.org/fresh/-/fresh-0.5.0.tgz"
+    },
     "fs.realpath": {
       "version": "1.0.0",
       "from": "fs.realpath@>=1.0.0 <2.0.0",
@@ -2354,929 +719,71 @@
       "version": "7.1.2",
       "from": "glob@>=7.0.5 <8.0.0",
       "resolved": "https://registry.npmjs.org/glob/-/glob-7.1.2.tgz"
-=======
-    "fs-exists-sync": {
-      "version": "0.1.0",
-      "resolved": "https://registry.npmjs.org/fs-exists-sync/-/fs-exists-sync-0.1.0.tgz",
-      "integrity": "sha1-mC1ok6+RjnLQjeyehnP/K1qNat0=",
-      "dev": true
-    },
-    "fs-extra": {
-      "version": "0.6.4",
-      "resolved": "https://registry.npmjs.org/fs-extra/-/fs-extra-0.6.4.tgz",
-      "integrity": "sha1-9G8MdbeEH40gCzNIzU1pHVoJnRU=",
-      "dev": true,
-      "requires": {
-        "jsonfile": "1.0.1",
-        "mkdirp": "0.3.5",
-        "ncp": "0.4.2",
-        "rimraf": "2.2.8"
-      },
-      "dependencies": {
-        "mkdirp": {
-          "version": "0.3.5",
-          "resolved": "https://registry.npmjs.org/mkdirp/-/mkdirp-0.3.5.tgz",
-          "integrity": "sha1-3j5fiWHIjHh+4TaN+EmsRBPsqNc=",
-          "dev": true
-        },
-        "ncp": {
-          "version": "0.4.2",
-          "resolved": "https://registry.npmjs.org/ncp/-/ncp-0.4.2.tgz",
-          "integrity": "sha1-q8xsvT7C7Spyn/bnwfqPAXhKhXQ=",
-          "dev": true
-        },
-        "rimraf": {
-          "version": "2.2.8",
-          "resolved": "https://registry.npmjs.org/rimraf/-/rimraf-2.2.8.tgz",
-          "integrity": "sha1-5Dm+Kq7jJzIZUnMPmaiSnk/FBYI=",
-          "dev": true
-        }
-      }
-    },
-    "fs.realpath": {
-      "version": "1.0.0",
-      "resolved": "https://registry.npmjs.org/fs.realpath/-/fs.realpath-1.0.0.tgz",
-      "integrity": "sha1-FQStJSMVjKpA20onh8sBQRmU6k8="
-    },
-    "fstream": {
-      "version": "1.0.11",
-      "resolved": "https://registry.npmjs.org/fstream/-/fstream-1.0.11.tgz",
-      "integrity": "sha1-XB+x8RdHcRTwYyoOtLcbPLD9MXE=",
-      "requires": {
-        "graceful-fs": "4.1.11",
-        "inherits": "2.0.3",
-        "mkdirp": "0.5.1",
-        "rimraf": "2.6.1"
-      }
-    },
-    "function-bind": {
-      "version": "1.1.0",
-      "resolved": "https://registry.npmjs.org/function-bind/-/function-bind-1.1.0.tgz",
-      "integrity": "sha1-FhdnFMgBeY5Ojyz391KUZ7tKV3E=",
-      "dev": true
-    },
-    "gauge": {
-      "version": "2.7.3",
-      "resolved": "https://registry.npmjs.org/gauge/-/gauge-2.7.3.tgz",
-      "integrity": "sha1-HCOFX5YvF7OtPQ3HRD8wRULt/gk=",
-      "requires": {
-        "aproba": "1.1.1",
-        "console-control-strings": "1.1.0",
-        "has-unicode": "2.0.1",
-        "object-assign": "4.1.1",
-        "signal-exit": "3.0.2",
-        "string-width": "1.0.2",
-        "strip-ansi": "3.0.1",
-        "wide-align": "1.1.0"
-      }
-    },
-    "gaze": {
-      "version": "0.5.2",
-      "resolved": "https://registry.npmjs.org/gaze/-/gaze-0.5.2.tgz",
-      "integrity": "sha1-QLcJU30k0dRXZ9takIaJ3+aaxE8=",
-      "dev": true,
-      "requires": {
-        "globule": "0.1.0"
-      }
-    },
-    "get-caller-file": {
-      "version": "1.0.2",
-      "resolved": "https://registry.npmjs.org/get-caller-file/-/get-caller-file-1.0.2.tgz",
-      "integrity": "sha1-9wLmMSfn4jHBYKgMFVSstw1QR+U="
-    },
-    "get-stdin": {
-      "version": "4.0.1",
-      "resolved": "https://registry.npmjs.org/get-stdin/-/get-stdin-4.0.1.tgz",
-      "integrity": "sha1-uWjGsKBDhDJJAui/Gl3zJXmkUP4="
-    },
-    "getpass": {
-      "version": "0.1.6",
-      "resolved": "https://registry.npmjs.org/getpass/-/getpass-0.1.6.tgz",
-      "integrity": "sha1-KD/9n8ElaECHUxHBtg6MQBhxEOY=",
-      "requires": {
-        "assert-plus": "1.0.0"
-      },
-      "dependencies": {
-        "assert-plus": {
-          "version": "1.0.0",
-          "resolved": "https://registry.npmjs.org/assert-plus/-/assert-plus-1.0.0.tgz",
-          "integrity": "sha1-8S4PPF13sLHN2RRpQuTpbB5N1SU="
-        }
-      }
-    },
-    "glob": {
-      "version": "7.1.1",
-      "resolved": "https://registry.npmjs.org/glob/-/glob-7.1.1.tgz",
-      "integrity": "sha1-gFIR3wT6rxxjo2ADBs31reULLsg=",
-      "requires": {
-        "fs.realpath": "1.0.0",
-        "inflight": "1.0.6",
-        "inherits": "2.0.3",
-        "minimatch": "3.0.3",
-        "once": "1.4.0",
-        "path-is-absolute": "1.0.1"
-      }
-    },
-    "glob-base": {
-      "version": "0.3.0",
-      "resolved": "https://registry.npmjs.org/glob-base/-/glob-base-0.3.0.tgz",
-      "integrity": "sha1-27Fk9iIbHAscz4Kuoyi0l98Oo8Q=",
-      "dev": true,
-      "requires": {
-        "glob-parent": "2.0.0",
-        "is-glob": "2.0.1"
-      }
-    },
-    "glob-parent": {
-      "version": "2.0.0",
-      "resolved": "https://registry.npmjs.org/glob-parent/-/glob-parent-2.0.0.tgz",
-      "integrity": "sha1-gTg9ctsFT8zPUzbaqQLxgvbtuyg=",
-      "dev": true,
-      "requires": {
-        "is-glob": "2.0.1"
-      }
-    },
-    "glob-stream": {
-      "version": "3.1.18",
-      "resolved": "https://registry.npmjs.org/glob-stream/-/glob-stream-3.1.18.tgz",
-      "integrity": "sha1-kXCl8St5Awb9/lmPMT+PeVT9FDs=",
-      "dev": true,
-      "requires": {
-        "glob": "4.5.3",
-        "glob2base": "0.0.12",
-        "minimatch": "2.0.10",
-        "ordered-read-streams": "0.1.0",
-        "through2": "0.6.5",
-        "unique-stream": "1.0.0"
-      },
-      "dependencies": {
-        "glob": {
-          "version": "4.5.3",
-          "resolved": "https://registry.npmjs.org/glob/-/glob-4.5.3.tgz",
-          "integrity": "sha1-xstz0yJsHv7wTePFbQEvAzd+4V8=",
-          "dev": true,
-          "requires": {
-            "inflight": "1.0.6",
-            "inherits": "2.0.3",
-            "minimatch": "2.0.10",
-            "once": "1.4.0"
-          }
-        },
-        "isarray": {
-          "version": "0.0.1",
-          "resolved": "https://registry.npmjs.org/isarray/-/isarray-0.0.1.tgz",
-          "integrity": "sha1-ihis/Kmo9Bd+Cav8YDiTmwXR7t8=",
-          "dev": true
-        },
-        "minimatch": {
-          "version": "2.0.10",
-          "resolved": "https://registry.npmjs.org/minimatch/-/minimatch-2.0.10.tgz",
-          "integrity": "sha1-jQh8OcazjAAbl/ynzm0OHoCvusc=",
-          "dev": true,
-          "requires": {
-            "brace-expansion": "1.1.7"
-          }
-        },
-        "readable-stream": {
-          "version": "1.0.34",
-          "resolved": "https://registry.npmjs.org/readable-stream/-/readable-stream-1.0.34.tgz",
-          "integrity": "sha1-Elgg40vIQtLyqq+v5MKRbuMsFXw=",
-          "dev": true,
-          "requires": {
-            "core-util-is": "1.0.2",
-            "inherits": "2.0.3",
-            "isarray": "0.0.1",
-            "string_decoder": "0.10.31"
-          }
-        },
-        "string_decoder": {
-          "version": "0.10.31",
-          "resolved": "https://registry.npmjs.org/string_decoder/-/string_decoder-0.10.31.tgz",
-          "integrity": "sha1-YuIDvEF2bGwoyfyEMB2rHFMQ+pQ=",
-          "dev": true
-        },
-        "through2": {
-          "version": "0.6.5",
-          "resolved": "https://registry.npmjs.org/through2/-/through2-0.6.5.tgz",
-          "integrity": "sha1-QaucZ7KdVyCQcUEOHXp6lozTrUg=",
-          "dev": true,
-          "requires": {
-            "readable-stream": "1.0.34",
-            "xtend": "4.0.1"
-          }
-        }
-      }
-    },
-    "glob-watcher": {
-      "version": "0.0.6",
-      "resolved": "https://registry.npmjs.org/glob-watcher/-/glob-watcher-0.0.6.tgz",
-      "integrity": "sha1-uVtKjfdLOcgymLDAXJeLTZo7cQs=",
-      "dev": true,
-      "requires": {
-        "gaze": "0.5.2"
-      }
-    },
-    "glob2base": {
-      "version": "0.0.12",
-      "resolved": "https://registry.npmjs.org/glob2base/-/glob2base-0.0.12.tgz",
-      "integrity": "sha1-nUGbPijxLoOjYhZKJ3BVkiycDVY=",
-      "dev": true,
-      "requires": {
-        "find-index": "0.1.1"
-      }
-    },
-    "global-modules": {
-      "version": "0.2.3",
-      "resolved": "https://registry.npmjs.org/global-modules/-/global-modules-0.2.3.tgz",
-      "integrity": "sha1-6lo77ULG1s6ZWk+KEmm12uIjgo0=",
-      "dev": true,
-      "requires": {
-        "global-prefix": "0.1.5",
-        "is-windows": "0.2.0"
-      }
-    },
-    "global-prefix": {
-      "version": "0.1.5",
-      "resolved": "https://registry.npmjs.org/global-prefix/-/global-prefix-0.1.5.tgz",
-      "integrity": "sha1-jTvGuNo8qBEqFg2NSW/wRiv+948=",
-      "dev": true,
-      "requires": {
-        "homedir-polyfill": "1.0.1",
-        "ini": "1.3.4",
-        "is-windows": "0.2.0",
-        "which": "1.2.14"
-      }
-    },
-    "globby": {
-      "version": "2.1.0",
-      "resolved": "https://registry.npmjs.org/globby/-/globby-2.1.0.tgz",
-      "integrity": "sha1-npGSvNM/Srak+JTl5+qLcTITxII=",
-      "dev": true,
-      "requires": {
-        "array-union": "1.0.2",
-        "async": "1.5.2",
-        "glob": "5.0.15",
-        "object-assign": "3.0.0"
-      },
-      "dependencies": {
-        "async": {
-          "version": "1.5.2",
-          "resolved": "https://registry.npmjs.org/async/-/async-1.5.2.tgz",
-          "integrity": "sha1-7GphrlZIDAw8skHJVhjiCJL5Zyo=",
-          "dev": true
-        },
-        "glob": {
-          "version": "5.0.15",
-          "resolved": "https://registry.npmjs.org/glob/-/glob-5.0.15.tgz",
-          "integrity": "sha1-G8k2ueAvSmA/zCIuz3Yz0wuLk7E=",
-          "dev": true,
-          "requires": {
-            "inflight": "1.0.6",
-            "inherits": "2.0.3",
-            "minimatch": "3.0.3",
-            "once": "1.4.0",
-            "path-is-absolute": "1.0.1"
-          }
-        },
-        "object-assign": {
-          "version": "3.0.0",
-          "resolved": "https://registry.npmjs.org/object-assign/-/object-assign-3.0.0.tgz",
-          "integrity": "sha1-m+3VygiXlJvKR+f/QIBi1Un1h/I=",
-          "dev": true
-        }
-      }
-    },
-    "globule": {
-      "version": "0.1.0",
-      "resolved": "https://registry.npmjs.org/globule/-/globule-0.1.0.tgz",
-      "integrity": "sha1-2cjt3h2nnRJaFRt5UzuXhnY0auU=",
-      "dev": true,
-      "requires": {
-        "glob": "3.1.21",
-        "lodash": "1.0.2",
-        "minimatch": "0.2.14"
-      },
-      "dependencies": {
-        "glob": {
-          "version": "3.1.21",
-          "resolved": "https://registry.npmjs.org/glob/-/glob-3.1.21.tgz",
-          "integrity": "sha1-0p4KBV3qUTj00H7UDomC6DwgZs0=",
-          "dev": true,
-          "requires": {
-            "graceful-fs": "1.2.3",
-            "inherits": "1.0.2",
-            "minimatch": "0.2.14"
-          }
-        },
-        "graceful-fs": {
-          "version": "1.2.3",
-          "resolved": "https://registry.npmjs.org/graceful-fs/-/graceful-fs-1.2.3.tgz",
-          "integrity": "sha1-FaSAaldUfLLS2/J/QuiajDRRs2Q=",
-          "dev": true
-        },
-        "inherits": {
-          "version": "1.0.2",
-          "resolved": "https://registry.npmjs.org/inherits/-/inherits-1.0.2.tgz",
-          "integrity": "sha1-ykMJ2t7mtUzAuNJH6NfHoJdb3Js=",
-          "dev": true
-        },
-        "lodash": {
-          "version": "1.0.2",
-          "resolved": "https://registry.npmjs.org/lodash/-/lodash-1.0.2.tgz",
-          "integrity": "sha1-j1dWDIO1n8JwvT1WG2kAQ0MOJVE=",
-          "dev": true
-        },
-        "lru-cache": {
-          "version": "2.7.3",
-          "resolved": "https://registry.npmjs.org/lru-cache/-/lru-cache-2.7.3.tgz",
-          "integrity": "sha1-bUUk6LlV+V1PW1iFHOId1y+06VI=",
-          "dev": true
-        },
-        "minimatch": {
-          "version": "0.2.14",
-          "resolved": "https://registry.npmjs.org/minimatch/-/minimatch-0.2.14.tgz",
-          "integrity": "sha1-x054BXT2PG+aCQ6Q775u9TpqdWo=",
-          "dev": true,
-          "requires": {
-            "lru-cache": "2.7.3",
-            "sigmund": "1.0.1"
-          }
-        }
-      }
->>>>>>> d0f4a76c
     },
     "glogg": {
       "version": "1.0.0",
-      "resolved": "https://registry.npmjs.org/glogg/-/glogg-1.0.0.tgz",
-      "integrity": "sha1-f+DxmfV6yQbPUS/urY+Q7kooT8U=",
-      "requires": {
-        "sparkles": "1.0.0"
-      }
+      "from": "glogg@>=1.0.0 <2.0.0",
+      "resolved": "https://registry.npmjs.org/glogg/-/glogg-1.0.0.tgz"
     },
     "graceful-fs": {
       "version": "4.1.11",
-      "resolved": "https://registry.npmjs.org/graceful-fs/-/graceful-fs-4.1.11.tgz",
-      "integrity": "sha1-Dovf5NHduIVNZOBOp8AOKgJuVlg="
-    },
-<<<<<<< HEAD
+      "from": "graceful-fs@>=4.1.2 <5.0.0",
+      "resolved": "https://registry.npmjs.org/graceful-fs/-/graceful-fs-4.1.11.tgz"
+    },
     "gulp-sass": {
       "version": "3.1.0",
       "from": "gulp-sass@>=3.0.0 <4.0.0",
       "resolved": "https://registry.npmjs.org/gulp-sass/-/gulp-sass-3.1.0.tgz"
-=======
-    "graceful-readlink": {
-      "version": "1.0.1",
-      "resolved": "https://registry.npmjs.org/graceful-readlink/-/graceful-readlink-1.0.1.tgz",
-      "integrity": "sha1-TK+tdrxi8C+gObL5Tpo906ORpyU=",
-      "dev": true
-    },
-    "growl": {
-      "version": "1.9.2",
-      "resolved": "https://registry.npmjs.org/growl/-/growl-1.9.2.tgz",
-      "integrity": "sha1-Dqd0NxXbjY3ixe3hd14bRayFwC8=",
-      "dev": true
-    },
-    "gulp": {
-      "version": "3.9.1",
-      "resolved": "https://registry.npmjs.org/gulp/-/gulp-3.9.1.tgz",
-      "integrity": "sha1-VxzkWSjdQK9lFPxAEYZgFsE4RbQ=",
-      "dev": true,
-      "requires": {
-        "archy": "1.0.0",
-        "chalk": "1.1.3",
-        "deprecated": "0.0.1",
-        "gulp-util": "3.0.8",
-        "interpret": "1.0.3",
-        "liftoff": "2.3.0",
-        "minimist": "1.2.0",
-        "orchestrator": "0.3.8",
-        "pretty-hrtime": "1.0.3",
-        "semver": "4.3.6",
-        "tildify": "1.2.0",
-        "v8flags": "2.1.1",
-        "vinyl-fs": "0.3.14"
-      },
+    },
+    "gulp-util": {
+      "version": "3.0.8",
+      "from": "gulp-util@>=3.0.0 <4.0.0",
+      "resolved": "https://registry.npmjs.org/gulp-util/-/gulp-util-3.0.8.tgz",
       "dependencies": {
         "minimist": {
           "version": "1.2.0",
-          "resolved": "https://registry.npmjs.org/minimist/-/minimist-1.2.0.tgz",
-          "integrity": "sha1-o1AIsg9BOD7sH7kU9M1d95omQoQ=",
-          "dev": true
-        }
-      }
-    },
-    "gulp-autoprefixer": {
-      "version": "2.3.1",
-      "resolved": "https://registry.npmjs.org/gulp-autoprefixer/-/gulp-autoprefixer-2.3.1.tgz",
-      "integrity": "sha1-9nXTsb128IjfLySretPkoFngfmc=",
-      "dev": true,
-      "requires": {
-        "autoprefixer-core": "5.2.1",
-        "gulp-util": "3.0.8",
-        "object-assign": "2.1.1",
-        "postcss": "4.1.16",
-        "through2": "0.6.5",
-        "vinyl-sourcemaps-apply": "0.1.4"
-      },
-      "dependencies": {
-        "isarray": {
-          "version": "0.0.1",
-          "resolved": "https://registry.npmjs.org/isarray/-/isarray-0.0.1.tgz",
-          "integrity": "sha1-ihis/Kmo9Bd+Cav8YDiTmwXR7t8=",
-          "dev": true
-        },
-        "object-assign": {
-          "version": "2.1.1",
-          "resolved": "https://registry.npmjs.org/object-assign/-/object-assign-2.1.1.tgz",
-          "integrity": "sha1-Q8NuXVaf+OSBbE76i+AtJpZ8GKo=",
-          "dev": true
-        },
-        "readable-stream": {
-          "version": "1.0.34",
-          "resolved": "https://registry.npmjs.org/readable-stream/-/readable-stream-1.0.34.tgz",
-          "integrity": "sha1-Elgg40vIQtLyqq+v5MKRbuMsFXw=",
-          "dev": true,
-          "requires": {
-            "core-util-is": "1.0.2",
-            "inherits": "2.0.3",
-            "isarray": "0.0.1",
-            "string_decoder": "0.10.31"
-          }
-        },
-        "source-map": {
-          "version": "0.1.43",
-          "resolved": "https://registry.npmjs.org/source-map/-/source-map-0.1.43.tgz",
-          "integrity": "sha1-wkvBRspRfBRx9drL4lcbK3+eM0Y=",
-          "dev": true,
-          "requires": {
-            "amdefine": "1.0.1"
-          }
-        },
-        "string_decoder": {
-          "version": "0.10.31",
-          "resolved": "https://registry.npmjs.org/string_decoder/-/string_decoder-0.10.31.tgz",
-          "integrity": "sha1-YuIDvEF2bGwoyfyEMB2rHFMQ+pQ=",
-          "dev": true
-        },
-        "through2": {
-          "version": "0.6.5",
-          "resolved": "https://registry.npmjs.org/through2/-/through2-0.6.5.tgz",
-          "integrity": "sha1-QaucZ7KdVyCQcUEOHXp6lozTrUg=",
-          "dev": true,
-          "requires": {
-            "readable-stream": "1.0.34",
-            "xtend": "4.0.1"
-          }
-        },
-        "vinyl-sourcemaps-apply": {
-          "version": "0.1.4",
-          "resolved": "https://registry.npmjs.org/vinyl-sourcemaps-apply/-/vinyl-sourcemaps-apply-0.1.4.tgz",
-          "integrity": "sha1-xfy9Q+LyOEI8LcmL3db3m3K8NFs=",
-          "dev": true,
-          "requires": {
-            "source-map": "0.1.43"
-          }
-        }
-      }
-    },
-    "gulp-concat": {
-      "version": "2.6.1",
-      "resolved": "https://registry.npmjs.org/gulp-concat/-/gulp-concat-2.6.1.tgz",
-      "integrity": "sha1-Yz0WyV2IUEYorQJmVmPO5aR5M1M=",
-      "dev": true,
-      "requires": {
-        "concat-with-sourcemaps": "1.0.4",
-        "through2": "2.0.3",
-        "vinyl": "2.0.1"
-      },
-      "dependencies": {
-        "clone-stats": {
-          "version": "1.0.0",
-          "resolved": "https://registry.npmjs.org/clone-stats/-/clone-stats-1.0.0.tgz",
-          "integrity": "sha1-s3gt/4u1R04Yuba/D9/ngvh3doA=",
-          "dev": true
-        },
-        "replace-ext": {
-          "version": "1.0.0",
-          "resolved": "https://registry.npmjs.org/replace-ext/-/replace-ext-1.0.0.tgz",
-          "integrity": "sha1-3mMSg3P8v3w8z6TeWkgMRaZ5WOs=",
-          "dev": true
-        },
-        "vinyl": {
-          "version": "2.0.1",
-          "resolved": "https://registry.npmjs.org/vinyl/-/vinyl-2.0.1.tgz",
-          "integrity": "sha1-HDtJMeesTB7+50PzuRp0wJRAe7Y=",
-          "dev": true,
-          "requires": {
-            "clone": "1.0.2",
-            "clone-buffer": "1.0.0",
-            "clone-stats": "1.0.0",
-            "cloneable-readable": "1.0.0",
-            "is-stream": "1.1.0",
-            "remove-trailing-separator": "1.0.1",
-            "replace-ext": "1.0.0"
-          }
-        }
-      }
-    },
-    "gulp-cssnano": {
-      "version": "2.1.2",
-      "resolved": "https://registry.npmjs.org/gulp-cssnano/-/gulp-cssnano-2.1.2.tgz",
-      "integrity": "sha1-4IoJdx7FRUpUnxoAW90lbLjl4KM=",
-      "dev": true,
-      "requires": {
-        "cssnano": "3.10.0",
-        "gulp-util": "3.0.8",
-        "object-assign": "4.1.1",
-        "vinyl-sourcemaps-apply": "0.2.1"
-      }
-    },
-    "gulp-ejs": {
-      "version": "1.2.2",
-      "resolved": "https://registry.npmjs.org/gulp-ejs/-/gulp-ejs-1.2.2.tgz",
-      "integrity": "sha1-+QiOv9CkttE2Q1qFvaNtBIfbHqE=",
-      "dev": true,
-      "requires": {
-        "ejs": "2.3.4",
-        "gulp-util": "3.0.7",
-        "through2": "2.0.0"
-      },
-      "dependencies": {
-        "dateformat": {
-          "version": "1.0.12",
-          "resolved": "https://registry.npmjs.org/dateformat/-/dateformat-1.0.12.tgz",
-          "integrity": "sha1-nxJLZ1lMk3/3BpMuSmQsyo27/uk=",
-          "dev": true,
-          "requires": {
-            "get-stdin": "4.0.1",
-            "meow": "3.7.0"
-          }
-        },
-        "ejs": {
-          "version": "2.3.4",
-          "resolved": "https://registry.npmjs.org/ejs/-/ejs-2.3.4.tgz",
-          "integrity": "sha1-PHbKoJZks1g7ADevncE2557Gi5g=",
-          "dev": true
-        },
-        "gulp-util": {
-          "version": "3.0.7",
-          "resolved": "https://registry.npmjs.org/gulp-util/-/gulp-util-3.0.7.tgz",
-          "integrity": "sha1-eJJcS4+LSQBawBoBHFV+YhiUHLs=",
-          "dev": true,
-          "requires": {
-            "array-differ": "1.0.0",
-            "array-uniq": "1.0.3",
-            "beeper": "1.1.1",
-            "chalk": "1.1.3",
-            "dateformat": "1.0.12",
-            "fancy-log": "1.3.0",
-            "gulplog": "1.0.0",
-            "has-gulplog": "0.1.0",
-            "lodash._reescape": "3.0.0",
-            "lodash._reevaluate": "3.0.0",
-            "lodash._reinterpolate": "3.0.0",
-            "lodash.template": "3.6.2",
-            "minimist": "1.2.0",
-            "multipipe": "0.1.2",
-            "object-assign": "3.0.0",
-            "replace-ext": "0.0.1",
-            "through2": "2.0.0",
-            "vinyl": "0.5.3"
-          }
-        },
-        "minimist": {
-          "version": "1.2.0",
-          "resolved": "https://registry.npmjs.org/minimist/-/minimist-1.2.0.tgz",
-          "integrity": "sha1-o1AIsg9BOD7sH7kU9M1d95omQoQ=",
-          "dev": true
+          "from": "minimist@>=1.1.0 <2.0.0",
+          "resolved": "https://registry.npmjs.org/minimist/-/minimist-1.2.0.tgz"
         },
         "object-assign": {
           "version": "3.0.0",
-          "resolved": "https://registry.npmjs.org/object-assign/-/object-assign-3.0.0.tgz",
-          "integrity": "sha1-m+3VygiXlJvKR+f/QIBi1Un1h/I=",
-          "dev": true
-        },
-        "readable-stream": {
-          "version": "2.0.6",
-          "resolved": "https://registry.npmjs.org/readable-stream/-/readable-stream-2.0.6.tgz",
-          "integrity": "sha1-j5A0HmilPMySh4jaz80Rs265t44=",
-          "dev": true,
-          "requires": {
-            "core-util-is": "1.0.2",
-            "inherits": "2.0.3",
-            "isarray": "1.0.0",
-            "process-nextick-args": "1.0.7",
-            "string_decoder": "0.10.31",
-            "util-deprecate": "1.0.2"
-          }
-        },
-        "string_decoder": {
-          "version": "0.10.31",
-          "resolved": "https://registry.npmjs.org/string_decoder/-/string_decoder-0.10.31.tgz",
-          "integrity": "sha1-YuIDvEF2bGwoyfyEMB2rHFMQ+pQ=",
-          "dev": true
-        },
-        "through2": {
-          "version": "2.0.0",
-          "resolved": "https://registry.npmjs.org/through2/-/through2-2.0.0.tgz",
-          "integrity": "sha1-9BocMd9eEp5DFERvZuygXNajBIA=",
-          "dev": true,
-          "requires": {
-            "readable-stream": "2.0.6",
-            "xtend": "4.0.1"
-          }
-        }
-      }
-    },
-    "gulp-sass": {
-      "version": "3.1.0",
-      "resolved": "https://registry.npmjs.org/gulp-sass/-/gulp-sass-3.1.0.tgz",
-      "integrity": "sha1-U9xLaKH13f5EJKtMJHZVJpqLdLc=",
-      "requires": {
-        "gulp-util": "3.0.8",
-        "lodash.clonedeep": "4.5.0",
-        "node-sass": "4.5.2",
-        "through2": "2.0.3",
-        "vinyl-sourcemaps-apply": "0.2.1"
-      },
-      "dependencies": {
-        "gaze": {
-          "version": "1.1.2",
-          "resolved": "https://registry.npmjs.org/gaze/-/gaze-1.1.2.tgz",
-          "integrity": "sha1-hHIkZ3rbiHDWeSV+0ziP22HkAQU=",
-          "requires": {
-            "globule": "1.1.0"
-          }
-        },
-        "globule": {
-          "version": "1.1.0",
-          "resolved": "https://registry.npmjs.org/globule/-/globule-1.1.0.tgz",
-          "integrity": "sha1-xJNS5NwYPYWJPuglOF65lLtt9F8=",
-          "requires": {
-            "glob": "7.1.1",
-            "lodash": "4.16.6",
-            "minimatch": "3.0.3"
-          }
-        },
-        "lodash": {
-          "version": "4.16.6",
-          "resolved": "https://registry.npmjs.org/lodash/-/lodash-4.16.6.tgz",
-          "integrity": "sha1-0iyaxmAojzhD4Wun0rXQbMon13c="
-        },
-        "node-sass": {
-          "version": "4.5.2",
-          "resolved": "https://registry.npmjs.org/node-sass/-/node-sass-4.5.2.tgz",
-          "integrity": "sha1-QBL6K9EpsdY2URfojZ2gUA2Z2mQ=",
-          "requires": {
-            "async-foreach": "0.1.3",
-            "chalk": "1.1.3",
-            "cross-spawn": "3.0.1",
-            "gaze": "1.1.2",
-            "get-stdin": "4.0.1",
-            "glob": "7.1.1",
-            "in-publish": "2.0.0",
-            "lodash.assign": "4.2.0",
-            "lodash.clonedeep": "4.5.0",
-            "lodash.mergewith": "4.6.0",
-            "meow": "3.7.0",
-            "mkdirp": "0.5.1",
-            "nan": "2.6.2",
-            "node-gyp": "3.6.0",
-            "npmlog": "4.0.2",
-            "request": "2.81.0",
-            "sass-graph": "2.1.2",
-            "stdout-stream": "1.4.0"
-          }
-        }
-      }
-    },
-    "gulp-serve": {
-      "version": "1.4.0",
-      "resolved": "https://registry.npmjs.org/gulp-serve/-/gulp-serve-1.4.0.tgz",
-      "integrity": "sha1-jcjaO5d7OfidapVjBck5QxrJGIw=",
-      "dev": true,
-      "requires": {
-        "connect": "3.6.0",
-        "gulp-util": "3.0.8",
-        "serve-static": "1.12.1"
-      }
-    },
-    "gulp-sourcemaps": {
-      "version": "1.12.0",
-      "resolved": "https://registry.npmjs.org/gulp-sourcemaps/-/gulp-sourcemaps-1.12.0.tgz",
-      "integrity": "sha1-eG+XyUoPloSSRl1wVY4EJCxnlZg=",
-      "dev": true,
-      "requires": {
-        "@gulp-sourcemaps/map-sources": "1.0.0",
-        "acorn": "4.0.11",
-        "convert-source-map": "1.5.0",
-        "css": "2.2.1",
-        "debug-fabulous": "0.0.4",
-        "detect-newline": "2.1.0",
-        "graceful-fs": "4.1.11",
-        "source-map": "0.5.6",
-        "strip-bom": "2.0.0",
-        "through2": "2.0.3",
-        "vinyl": "1.2.0"
-      },
-      "dependencies": {
-        "vinyl": {
-          "version": "1.2.0",
-          "resolved": "https://registry.npmjs.org/vinyl/-/vinyl-1.2.0.tgz",
-          "integrity": "sha1-XIgDbPVl5d8FVYv8kR+GVt8hiIQ=",
-          "dev": true,
-          "requires": {
-            "clone": "1.0.2",
-            "clone-stats": "0.0.1",
-            "replace-ext": "0.0.1"
-          }
-        }
-      }
-    },
-    "gulp-uglify": {
-      "version": "1.5.4",
-      "resolved": "https://registry.npmjs.org/gulp-uglify/-/gulp-uglify-1.5.4.tgz",
-      "integrity": "sha1-UkeI2HZm0J+dDCH7IXf5ADmmWMk=",
-      "dev": true,
-      "requires": {
-        "deap": "1.0.0",
-        "fancy-log": "1.3.0",
-        "gulp-util": "3.0.8",
-        "isobject": "2.1.0",
-        "through2": "2.0.3",
-        "uglify-js": "2.6.4",
-        "uglify-save-license": "0.4.1",
-        "vinyl-sourcemaps-apply": "0.2.1"
-      }
->>>>>>> d0f4a76c
-    },
-    "gulp-util": {
-      "version": "3.0.8",
-      "resolved": "https://registry.npmjs.org/gulp-util/-/gulp-util-3.0.8.tgz",
-      "integrity": "sha1-AFTh50RQLifATBh8PsxQXdVLu08=",
-      "requires": {
-        "array-differ": "1.0.0",
-        "array-uniq": "1.0.3",
-        "beeper": "1.1.1",
-        "chalk": "1.1.3",
-        "dateformat": "2.0.0",
-        "fancy-log": "1.3.0",
-        "gulplog": "1.0.0",
-        "has-gulplog": "0.1.0",
-        "lodash._reescape": "3.0.0",
-        "lodash._reevaluate": "3.0.0",
-        "lodash._reinterpolate": "3.0.0",
-        "lodash.template": "3.6.2",
-        "minimist": "1.2.0",
-        "multipipe": "0.1.2",
-        "object-assign": "3.0.0",
-        "replace-ext": "0.0.1",
-        "through2": "2.0.3",
-        "vinyl": "0.5.3"
-      },
-      "dependencies": {
-        "minimist": {
-          "version": "1.2.0",
-          "resolved": "https://registry.npmjs.org/minimist/-/minimist-1.2.0.tgz",
-          "integrity": "sha1-o1AIsg9BOD7sH7kU9M1d95omQoQ="
-        },
-        "object-assign": {
-          "version": "3.0.0",
-          "resolved": "https://registry.npmjs.org/object-assign/-/object-assign-3.0.0.tgz",
-          "integrity": "sha1-m+3VygiXlJvKR+f/QIBi1Un1h/I="
+          "from": "object-assign@>=3.0.0 <4.0.0",
+          "resolved": "https://registry.npmjs.org/object-assign/-/object-assign-3.0.0.tgz"
         }
       }
     },
     "gulplog": {
       "version": "1.0.0",
-      "resolved": "https://registry.npmjs.org/gulplog/-/gulplog-1.0.0.tgz",
-      "integrity": "sha1-4oxNRdBey77YGDY86PnFkmIp/+U=",
-      "requires": {
-        "glogg": "1.0.0"
-      }
-    },
-<<<<<<< HEAD
-=======
-    "handlebars": {
-      "version": "4.0.6",
-      "resolved": "https://registry.npmjs.org/handlebars/-/handlebars-4.0.6.tgz",
-      "integrity": "sha1-LORISFBTf5yXqAJtU5m5NcTtTtc=",
-      "dev": true,
-      "requires": {
-        "async": "1.5.2",
-        "optimist": "0.6.1",
-        "source-map": "0.4.4",
-        "uglify-js": "2.6.4"
-      },
-      "dependencies": {
-        "async": {
-          "version": "1.5.2",
-          "resolved": "https://registry.npmjs.org/async/-/async-1.5.2.tgz",
-          "integrity": "sha1-7GphrlZIDAw8skHJVhjiCJL5Zyo=",
-          "dev": true
-        },
-        "source-map": {
-          "version": "0.4.4",
-          "resolved": "https://registry.npmjs.org/source-map/-/source-map-0.4.4.tgz",
-          "integrity": "sha1-66T12pwNyZneaAMti092FzZSA2s=",
-          "dev": true,
-          "requires": {
-            "amdefine": "1.0.1"
-          }
-        }
-      }
-    },
-    "har-schema": {
-      "version": "1.0.5",
-      "resolved": "https://registry.npmjs.org/har-schema/-/har-schema-1.0.5.tgz",
-      "integrity": "sha1-0mMTX0MwfALGAq/I/pWXDAFRNp4="
-    },
-    "har-validator": {
-      "version": "4.2.1",
-      "resolved": "https://registry.npmjs.org/har-validator/-/har-validator-4.2.1.tgz",
-      "integrity": "sha1-M0gdDxu/9gDdID11gSpqX7oALio=",
-      "requires": {
-        "ajv": "4.11.7",
-        "har-schema": "1.0.5"
-      }
-    },
-    "has": {
-      "version": "1.0.1",
-      "resolved": "https://registry.npmjs.org/has/-/has-1.0.1.tgz",
-      "integrity": "sha1-hGFzP1OLCDfJNh45qauelwTcLyg=",
-      "dev": true,
-      "requires": {
-        "function-bind": "1.1.0"
-      }
-    },
->>>>>>> d0f4a76c
+      "from": "gulplog@>=1.0.0 <2.0.0",
+      "resolved": "https://registry.npmjs.org/gulplog/-/gulplog-1.0.0.tgz"
+    },
     "has-ansi": {
       "version": "2.0.0",
-      "resolved": "https://registry.npmjs.org/has-ansi/-/has-ansi-2.0.0.tgz",
-      "integrity": "sha1-NPUEnOHs3ysGSa8+8k5F7TVBbZE=",
-      "requires": {
-        "ansi-regex": "2.1.1"
-      }
-    },
-<<<<<<< HEAD
-=======
-    "has-flag": {
-      "version": "1.0.0",
-      "resolved": "https://registry.npmjs.org/has-flag/-/has-flag-1.0.0.tgz",
-      "integrity": "sha1-nZ55MWXOAXoA8AQYxD+UKnsdEfo=",
-      "dev": true
-    },
->>>>>>> d0f4a76c
+      "from": "has-ansi@>=2.0.0 <3.0.0",
+      "resolved": "https://registry.npmjs.org/has-ansi/-/has-ansi-2.0.0.tgz"
+    },
     "has-gulplog": {
       "version": "0.1.0",
-      "resolved": "https://registry.npmjs.org/has-gulplog/-/has-gulplog-0.1.0.tgz",
-      "integrity": "sha1-ZBTIKRNpfaUVkDl9r7EvIpZ4Ec4=",
-      "requires": {
-        "sparkles": "1.0.0"
-      }
-    },
-<<<<<<< HEAD
-=======
-    "has-unicode": {
-      "version": "2.0.1",
-      "resolved": "https://registry.npmjs.org/has-unicode/-/has-unicode-2.0.1.tgz",
-      "integrity": "sha1-4Ob+aijPUROIVeCG0Wkedx3iqLk="
-    },
->>>>>>> d0f4a76c
+      "from": "has-gulplog@>=0.1.0 <0.2.0",
+      "resolved": "https://registry.npmjs.org/has-gulplog/-/has-gulplog-0.1.0.tgz"
+    },
     "hat": {
       "version": "0.0.3",
-      "resolved": "https://registry.npmjs.org/hat/-/hat-0.0.3.tgz",
-      "integrity": "sha1-uwFKnmSzeIrtgAWRdBPU/z1QLYo="
-    },
-<<<<<<< HEAD
-=======
-    "hawk": {
-      "version": "3.1.3",
-      "resolved": "https://registry.npmjs.org/hawk/-/hawk-3.1.3.tgz",
-      "integrity": "sha1-B4REvXwWQLD+VA0sm3PVlnjo4cQ=",
-      "requires": {
-        "boom": "2.10.1",
-        "cryptiles": "2.0.5",
-        "hoek": "2.16.3",
-        "sntp": "1.0.9"
-      }
-    },
->>>>>>> d0f4a76c
+      "from": "hat@0.0.3",
+      "resolved": "https://registry.npmjs.org/hat/-/hat-0.0.3.tgz"
+    },
     "hock": {
-      "version": "https://registry.npmjs.org/hock/-/hock-1.3.2.tgz",
-      "integrity": "sha1-btPovkK0ZnmBGNEhUKqA6NbvIhk=",
-      "requires": {
-        "deep-equal": "0.2.1"
-      },
+      "version": "1.3.2",
+      "from": "https://registry.npmjs.org/hock/-/hock-1.3.2.tgz",
+      "resolved": "https://registry.npmjs.org/hock/-/hock-1.3.2.tgz",
       "dependencies": {
         "deep-equal": {
           "version": "0.2.1",
-          "resolved": "https://registry.npmjs.org/deep-equal/-/deep-equal-0.2.1.tgz",
-          "integrity": "sha1-+tenkyJMvww8d4b5LveA5PyMyHg="
-        }
-      }
-    },
-<<<<<<< HEAD
+          "from": "deep-equal@0.2.1",
+          "resolved": "https://registry.npmjs.org/deep-equal/-/deep-equal-0.2.1.tgz"
+        }
+      }
+    },
     "hosted-git-info": {
       "version": "2.5.0",
       "from": "hosted-git-info@>=2.1.4 <3.0.0",
@@ -3286,135 +793,51 @@
       "version": "1.6.2",
       "from": "http-errors@>=1.6.1 <1.7.0",
       "resolved": "https://registry.npmjs.org/http-errors/-/http-errors-1.6.2.tgz"
-=======
-    "hoek": {
-      "version": "2.16.3",
-      "resolved": "https://registry.npmjs.org/hoek/-/hoek-2.16.3.tgz",
-      "integrity": "sha1-ILt0A9POo5jpHcRxCo/xuCdKJe0="
-    },
-    "homedir-polyfill": {
-      "version": "1.0.1",
-      "resolved": "https://registry.npmjs.org/homedir-polyfill/-/homedir-polyfill-1.0.1.tgz",
-      "integrity": "sha1-TCu8inWJmP7r9e1oWA921GdotLw=",
-      "dev": true,
-      "requires": {
-        "parse-passwd": "1.0.0"
-      }
-    },
-    "hosted-git-info": {
-      "version": "2.4.2",
-      "resolved": "https://registry.npmjs.org/hosted-git-info/-/hosted-git-info-2.4.2.tgz",
-      "integrity": "sha1-AHa59GonBQbduq6lZJaJdGBhKmc="
-    },
-    "html-comment-regex": {
-      "version": "1.1.1",
-      "resolved": "https://registry.npmjs.org/html-comment-regex/-/html-comment-regex-1.1.1.tgz",
-      "integrity": "sha1-ZouTd26q5V696POtRkswekljYl4=",
-      "dev": true
-    },
-    "http-errors": {
-      "version": "1.6.1",
-      "resolved": "https://registry.npmjs.org/http-errors/-/http-errors-1.6.1.tgz",
-      "integrity": "sha1-X4uO2YrKVFZWv1cplzh/kEpyIlc=",
-      "requires": {
-        "depd": "1.1.0",
-        "inherits": "2.0.3",
-        "setprototypeof": "1.0.3",
-        "statuses": "1.3.1"
-      }
-    },
-    "http-signature": {
-      "version": "1.1.1",
-      "resolved": "https://registry.npmjs.org/http-signature/-/http-signature-1.1.1.tgz",
-      "integrity": "sha1-33LiZwZs0Kxn+3at+OE0qPvPkb8=",
-      "requires": {
-        "assert-plus": "0.2.0",
-        "jsprim": "1.4.0",
-        "sshpk": "1.13.0"
-      }
->>>>>>> d0f4a76c
     },
     "httpntlm": {
       "version": "1.6.1",
+      "from": "httpntlm@1.6.1",
       "resolved": "https://registry.npmjs.org/httpntlm/-/httpntlm-1.6.1.tgz",
-      "integrity": "sha1-rQFScUOi6Hc8+uapb1hla7UqNLI=",
-      "requires": {
-        "httpreq": "0.4.23",
-        "underscore": "1.7.0"
-      },
       "dependencies": {
         "underscore": {
           "version": "1.7.0",
-          "resolved": "https://registry.npmjs.org/underscore/-/underscore-1.7.0.tgz",
-          "integrity": "sha1-a7rwh3UA02vjTsqlhODbn+8DUgk="
+          "from": "underscore@>=1.7.0 <1.8.0",
+          "resolved": "https://registry.npmjs.org/underscore/-/underscore-1.7.0.tgz"
         }
       }
     },
     "httpreq": {
-<<<<<<< HEAD
       "version": "0.4.24",
       "from": "httpreq@>=0.4.22",
       "resolved": "https://registry.npmjs.org/httpreq/-/httpreq-0.4.24.tgz"
-=======
-      "version": "0.4.23",
-      "resolved": "https://registry.npmjs.org/httpreq/-/httpreq-0.4.23.tgz",
-      "integrity": "sha1-D0YP4MeBApvK1/R8rQjebMETAhI="
->>>>>>> d0f4a76c
     },
     "i": {
       "version": "0.3.5",
-      "resolved": "https://registry.npmjs.org/i/-/i-0.3.5.tgz",
-      "integrity": "sha1-HSuFQVjsgWkRPGy39raAHpniEdU="
+      "from": "i@>=0.3.0 <0.4.0",
+      "resolved": "https://registry.npmjs.org/i/-/i-0.3.5.tgz"
     },
     "iconv-lite": {
       "version": "0.4.15",
-      "resolved": "https://registry.npmjs.org/iconv-lite/-/iconv-lite-0.4.15.tgz",
-      "integrity": "sha1-/iZaIYrGpXz+hUkn6dBMGYJe3es="
+      "from": "iconv-lite@0.4.15",
+      "resolved": "https://registry.npmjs.org/iconv-lite/-/iconv-lite-0.4.15.tgz"
     },
     "ieee754": {
       "version": "1.1.8",
-      "resolved": "https://registry.npmjs.org/ieee754/-/ieee754-1.1.8.tgz",
-      "integrity": "sha1-vjPUCsEO8ZJnAfbwii2G+/0a0+Q="
-    },
-<<<<<<< HEAD
-=======
-    "in-publish": {
-      "version": "2.0.0",
-      "resolved": "https://registry.npmjs.org/in-publish/-/in-publish-2.0.0.tgz",
-      "integrity": "sha1-4g/146KvwmkDILbcVSaCqcf631E="
-    },
-    "indent-string": {
-      "version": "2.1.0",
-      "resolved": "https://registry.npmjs.org/indent-string/-/indent-string-2.1.0.tgz",
-      "integrity": "sha1-ji1INIdCEhtKghi3oTfppSBJ3IA=",
-      "requires": {
-        "repeating": "2.0.1"
-      }
-    },
-    "indexes-of": {
-      "version": "1.0.1",
-      "resolved": "https://registry.npmjs.org/indexes-of/-/indexes-of-1.0.1.tgz",
-      "integrity": "sha1-8w9xbI4r00bHtn0985FVZqfAVgc=",
-      "dev": true
-    },
->>>>>>> d0f4a76c
+      "from": "ieee754@>=1.1.4 <2.0.0",
+      "resolved": "https://registry.npmjs.org/ieee754/-/ieee754-1.1.8.tgz"
+    },
     "inflection": {
       "version": "1.12.0",
-      "resolved": "https://registry.npmjs.org/inflection/-/inflection-1.12.0.tgz",
-      "integrity": "sha1-ogCTVlbW9fa8TcdQLhrstwMihBY="
+      "from": "inflection@>=1.10.0 <2.0.0",
+      "resolved": "https://registry.npmjs.org/inflection/-/inflection-1.12.0.tgz"
     },
     "inflight": {
       "version": "1.0.6",
-      "resolved": "https://registry.npmjs.org/inflight/-/inflight-1.0.6.tgz",
-      "integrity": "sha1-Sb1jMdfQLQwJvJEKEHW6gWW1bfk=",
-      "requires": {
-        "once": "1.4.0",
-        "wrappy": "1.0.2"
-      }
+      "from": "inflight@>=1.0.4 <2.0.0",
+      "resolved": "https://registry.npmjs.org/inflight/-/inflight-1.0.6.tgz"
     },
     "inherits": {
       "version": "2.0.3",
-<<<<<<< HEAD
       "from": "inherits@2.0.3",
       "resolved": "https://registry.npmjs.org/inherits/-/inherits-2.0.3.tgz"
     },
@@ -3422,30 +845,13 @@
       "version": "1.3.4",
       "from": "ini@>=1.3.0 <1.4.0",
       "resolved": "https://registry.npmjs.org/ini/-/ini-1.3.4.tgz"
-=======
-      "resolved": "https://registry.npmjs.org/inherits/-/inherits-2.0.3.tgz",
-      "integrity": "sha1-Yzwsg+PaQqUC9SRmAiSA9CCCYd4="
-    },
-    "ini": {
-      "version": "1.3.4",
-      "resolved": "https://registry.npmjs.org/ini/-/ini-1.3.4.tgz",
-      "integrity": "sha1-BTfLedr1m1mhpRff9wbIbsA5Fi4=",
-      "dev": true
-    },
-    "interpret": {
-      "version": "1.0.3",
-      "resolved": "https://registry.npmjs.org/interpret/-/interpret-1.0.3.tgz",
-      "integrity": "sha1-y8NcYu7uc/Gat7EKgBURQBr8D5A=",
-      "dev": true
->>>>>>> d0f4a76c
     },
     "invert-kv": {
       "version": "1.0.0",
-      "resolved": "https://registry.npmjs.org/invert-kv/-/invert-kv-1.0.0.tgz",
-      "integrity": "sha1-EEqOSqym09jNFXqO+L+rLXo//bY="
+      "from": "invert-kv@>=1.0.0 <2.0.0",
+      "resolved": "https://registry.npmjs.org/invert-kv/-/invert-kv-1.0.0.tgz"
     },
     "ipaddr.js": {
-<<<<<<< HEAD
       "version": "1.4.0",
       "from": "ipaddr.js@1.4.0",
       "resolved": "https://registry.npmjs.org/ipaddr.js/-/ipaddr.js-1.4.0.tgz"
@@ -3460,91 +866,11 @@
       "from": "is-builtin-module@>=1.0.0 <2.0.0",
       "resolved": "https://registry.npmjs.org/is-builtin-module/-/is-builtin-module-1.0.0.tgz"
     },
-=======
-      "version": "1.3.0",
-      "resolved": "https://registry.npmjs.org/ipaddr.js/-/ipaddr.js-1.3.0.tgz",
-      "integrity": "sha1-HgOlL9rYOou7KyXL9JmLTP/NPew="
-    },
-    "is-absolute": {
-      "version": "0.2.6",
-      "resolved": "https://registry.npmjs.org/is-absolute/-/is-absolute-0.2.6.tgz",
-      "integrity": "sha1-IN5p89uULvLYe5wto28XIjWxtes=",
-      "dev": true,
-      "requires": {
-        "is-relative": "0.2.1",
-        "is-windows": "0.2.0"
-      }
-    },
-    "is-absolute-url": {
-      "version": "2.1.0",
-      "resolved": "https://registry.npmjs.org/is-absolute-url/-/is-absolute-url-2.1.0.tgz",
-      "integrity": "sha1-UFMN+4T8yap9vnhS6Do3uTufKqY=",
-      "dev": true
-    },
-    "is-arrayish": {
-      "version": "0.2.1",
-      "resolved": "https://registry.npmjs.org/is-arrayish/-/is-arrayish-0.2.1.tgz",
-      "integrity": "sha1-d8mYQFJ6qOyxqLppe4BkWnqSap0="
-    },
-    "is-buffer": {
-      "version": "1.1.5",
-      "resolved": "https://registry.npmjs.org/is-buffer/-/is-buffer-1.1.5.tgz",
-      "integrity": "sha1-Hzsm72E7IUuIy8ojzGwB2Hlh7sw=",
-      "dev": true
-    },
-    "is-builtin-module": {
-      "version": "1.0.0",
-      "resolved": "https://registry.npmjs.org/is-builtin-module/-/is-builtin-module-1.0.0.tgz",
-      "integrity": "sha1-VAVy0096wxGfj3bDDLwbHgN6/74=",
-      "requires": {
-        "builtin-modules": "1.1.1"
-      }
-    },
-    "is-dotfile": {
-      "version": "1.0.3",
-      "resolved": "https://registry.npmjs.org/is-dotfile/-/is-dotfile-1.0.3.tgz",
-      "integrity": "sha1-pqLzL/0t+wT1yiXs0Pa4PPeYoeE=",
-      "dev": true
-    },
-    "is-equal-shallow": {
-      "version": "0.1.3",
-      "resolved": "https://registry.npmjs.org/is-equal-shallow/-/is-equal-shallow-0.1.3.tgz",
-      "integrity": "sha1-IjgJj8Ih3gvPpdnqxMRdY4qhxTQ=",
-      "dev": true,
-      "requires": {
-        "is-primitive": "2.0.0"
-      }
-    },
-    "is-extendable": {
-      "version": "0.1.1",
-      "resolved": "https://registry.npmjs.org/is-extendable/-/is-extendable-0.1.1.tgz",
-      "integrity": "sha1-YrEQ4omkcUGOPsNqYX1HLjAd/Ik=",
-      "dev": true
-    },
-    "is-extglob": {
-      "version": "1.0.0",
-      "resolved": "https://registry.npmjs.org/is-extglob/-/is-extglob-1.0.0.tgz",
-      "integrity": "sha1-rEaBd8SUNAWgkvyPKXYMb/xiBsA=",
-      "dev": true
-    },
-    "is-finite": {
-      "version": "1.0.2",
-      "resolved": "https://registry.npmjs.org/is-finite/-/is-finite-1.0.2.tgz",
-      "integrity": "sha1-zGZ3aVYCvlUO8R6LSqYwU0K20Ko=",
-      "requires": {
-        "number-is-nan": "1.0.1"
-      }
-    },
->>>>>>> d0f4a76c
     "is-fullwidth-code-point": {
       "version": "1.0.0",
-      "resolved": "https://registry.npmjs.org/is-fullwidth-code-point/-/is-fullwidth-code-point-1.0.0.tgz",
-      "integrity": "sha1-754xOG8DGn8NZDr4L95QxFfvAMs=",
-      "requires": {
-        "number-is-nan": "1.0.1"
-      }
-    },
-<<<<<<< HEAD
+      "from": "is-fullwidth-code-point@>=1.0.0 <2.0.0",
+      "resolved": "https://registry.npmjs.org/is-fullwidth-code-point/-/is-fullwidth-code-point-1.0.0.tgz"
+    },
     "is-stream": {
       "version": "1.1.0",
       "from": "is-stream@>=1.1.0 <2.0.0",
@@ -3554,432 +880,71 @@
       "version": "1.0.0",
       "from": "isarray@>=1.0.0 <2.0.0",
       "resolved": "https://registry.npmjs.org/isarray/-/isarray-1.0.0.tgz"
-=======
-    "is-glob": {
-      "version": "2.0.1",
-      "resolved": "https://registry.npmjs.org/is-glob/-/is-glob-2.0.1.tgz",
-      "integrity": "sha1-0Jb5JqPe1WAPP9/ZEZjLCIjC2GM=",
-      "dev": true,
-      "requires": {
-        "is-extglob": "1.0.0"
-      }
-    },
-    "is-number": {
-      "version": "2.1.0",
-      "resolved": "https://registry.npmjs.org/is-number/-/is-number-2.1.0.tgz",
-      "integrity": "sha1-Afy7s5NGOlSPL0ZszhbezknbkI8=",
-      "dev": true,
-      "requires": {
-        "kind-of": "3.1.0"
-      }
-    },
-    "is-path-cwd": {
-      "version": "1.0.0",
-      "resolved": "https://registry.npmjs.org/is-path-cwd/-/is-path-cwd-1.0.0.tgz",
-      "integrity": "sha1-0iXsIxMuie3Tj9p2dHLmLmXxEG0=",
-      "dev": true
-    },
-    "is-path-in-cwd": {
-      "version": "1.0.0",
-      "resolved": "https://registry.npmjs.org/is-path-in-cwd/-/is-path-in-cwd-1.0.0.tgz",
-      "integrity": "sha1-ZHdYK4IU1gI0YJRWcAO+ip6sBNw=",
-      "dev": true,
-      "requires": {
-        "is-path-inside": "1.0.0"
-      }
-    },
-    "is-path-inside": {
-      "version": "1.0.0",
-      "resolved": "https://registry.npmjs.org/is-path-inside/-/is-path-inside-1.0.0.tgz",
-      "integrity": "sha1-/AbloWg/vaE95mev9xe7wQpI838=",
-      "dev": true,
-      "requires": {
-        "path-is-inside": "1.0.2"
-      }
-    },
-    "is-plain-obj": {
-      "version": "1.1.0",
-      "resolved": "https://registry.npmjs.org/is-plain-obj/-/is-plain-obj-1.1.0.tgz",
-      "integrity": "sha1-caUMhCnfync8kqOQpKA7OfzVHT4=",
-      "dev": true
-    },
-    "is-plain-object": {
-      "version": "2.0.4",
-      "resolved": "https://registry.npmjs.org/is-plain-object/-/is-plain-object-2.0.4.tgz",
-      "integrity": "sha512-h5PpgXkWitc38BBMYawTYMWJHFZJVnBquFE57xFpjB8pJFiF6gZ+bU+WyI/yqXiFR5mdLsgYNaPe8uao6Uv9Og==",
-      "dev": true,
-      "requires": {
-        "isobject": "3.0.1"
-      },
-      "dependencies": {
-        "isobject": {
-          "version": "3.0.1",
-          "resolved": "https://registry.npmjs.org/isobject/-/isobject-3.0.1.tgz",
-          "integrity": "sha1-TkMekrEalzFjaqH5yNHMvP2reN8=",
-          "dev": true
-        }
-      }
-    },
-    "is-posix-bracket": {
-      "version": "0.1.1",
-      "resolved": "https://registry.npmjs.org/is-posix-bracket/-/is-posix-bracket-0.1.1.tgz",
-      "integrity": "sha1-MzTceXdDaOkvAW5vvAqI9c1ua8Q=",
-      "dev": true
-    },
-    "is-primitive": {
-      "version": "2.0.0",
-      "resolved": "https://registry.npmjs.org/is-primitive/-/is-primitive-2.0.0.tgz",
-      "integrity": "sha1-IHurkWOEmcB7Kt8kCkGochADRXU=",
-      "dev": true
-    },
-    "is-relative": {
-      "version": "0.2.1",
-      "resolved": "https://registry.npmjs.org/is-relative/-/is-relative-0.2.1.tgz",
-      "integrity": "sha1-0n9MfVFtF1+2ENuEu+7yPDvJeqU=",
-      "dev": true,
-      "requires": {
-        "is-unc-path": "0.1.2"
-      }
-    },
-    "is-stream": {
-      "version": "1.1.0",
-      "resolved": "https://registry.npmjs.org/is-stream/-/is-stream-1.1.0.tgz",
-      "integrity": "sha1-EtSj3U5o4Lec6428hBc66A2RykQ=",
-      "dev": true
-    },
-    "is-svg": {
-      "version": "2.1.0",
-      "resolved": "https://registry.npmjs.org/is-svg/-/is-svg-2.1.0.tgz",
-      "integrity": "sha1-z2EJDaDZ77yrhyLeum8DIgjbsOk=",
-      "dev": true,
-      "requires": {
-        "html-comment-regex": "1.1.1"
-      }
-    },
-    "is-typedarray": {
-      "version": "1.0.0",
-      "resolved": "https://registry.npmjs.org/is-typedarray/-/is-typedarray-1.0.0.tgz",
-      "integrity": "sha1-5HnICFjfDBsR3dppQPlgEfzaSpo="
-    },
-    "is-unc-path": {
-      "version": "0.1.2",
-      "resolved": "https://registry.npmjs.org/is-unc-path/-/is-unc-path-0.1.2.tgz",
-      "integrity": "sha1-arBTpyVzwQJQ/0FqOBTDUXivObk=",
-      "dev": true,
-      "requires": {
-        "unc-path-regex": "0.1.2"
-      }
-    },
-    "is-utf8": {
-      "version": "0.2.1",
-      "resolved": "https://registry.npmjs.org/is-utf8/-/is-utf8-0.2.1.tgz",
-      "integrity": "sha1-Sw2hRCEE0bM2NA6AeX6GXPOffXI="
-    },
-    "is-windows": {
-      "version": "0.2.0",
-      "resolved": "https://registry.npmjs.org/is-windows/-/is-windows-0.2.0.tgz",
-      "integrity": "sha1-3hqm1j6indJIc3tp8f+LgALSEIw=",
-      "dev": true
-    },
-    "isarray": {
-      "version": "1.0.0",
-      "resolved": "https://registry.npmjs.org/isarray/-/isarray-1.0.0.tgz",
-      "integrity": "sha1-u5NdSFgsuhaMBoNJV6VKPgcSTxE="
->>>>>>> d0f4a76c
     },
     "isexe": {
       "version": "2.0.0",
-      "resolved": "https://registry.npmjs.org/isexe/-/isexe-2.0.0.tgz",
-      "integrity": "sha1-6PvzdNxVb/iUehDcsFctYz8s+hA="
-    },
-<<<<<<< HEAD
+      "from": "isexe@>=2.0.0 <3.0.0",
+      "resolved": "https://registry.npmjs.org/isexe/-/isexe-2.0.0.tgz"
+    },
     "isstream": {
       "version": "0.1.2",
       "from": "isstream@>=0.1.0 <0.2.0",
       "resolved": "https://registry.npmjs.org/isstream/-/isstream-0.1.2.tgz"
     },
-=======
-    "isobject": {
-      "version": "2.1.0",
-      "resolved": "https://registry.npmjs.org/isobject/-/isobject-2.1.0.tgz",
-      "integrity": "sha1-8GVWEJaj8dou9GJy+BXIQNh+DIk=",
-      "dev": true,
-      "requires": {
-        "isarray": "1.0.0"
-      }
-    },
-    "isstream": {
-      "version": "0.1.2",
-      "resolved": "https://registry.npmjs.org/isstream/-/isstream-0.1.2.tgz",
-      "integrity": "sha1-R+Y/evVa+m+S4VAOaQ64uFKcCZo="
-    },
-    "istanbul": {
-      "version": "0.4.5",
-      "resolved": "https://registry.npmjs.org/istanbul/-/istanbul-0.4.5.tgz",
-      "integrity": "sha1-ZcfXPUxNqE1POsMQuRj7C4Azczs=",
-      "dev": true,
-      "requires": {
-        "abbrev": "1.0.9",
-        "async": "1.5.2",
-        "escodegen": "1.8.1",
-        "esprima": "2.7.3",
-        "glob": "5.0.15",
-        "handlebars": "4.0.6",
-        "js-yaml": "3.7.0",
-        "mkdirp": "0.5.1",
-        "nopt": "3.0.6",
-        "once": "1.4.0",
-        "resolve": "1.1.7",
-        "supports-color": "3.2.3",
-        "which": "1.2.14",
-        "wordwrap": "1.0.0"
-      },
-      "dependencies": {
-        "async": {
-          "version": "1.5.2",
-          "resolved": "https://registry.npmjs.org/async/-/async-1.5.2.tgz",
-          "integrity": "sha1-7GphrlZIDAw8skHJVhjiCJL5Zyo=",
-          "dev": true
-        },
-        "glob": {
-          "version": "5.0.15",
-          "resolved": "https://registry.npmjs.org/glob/-/glob-5.0.15.tgz",
-          "integrity": "sha1-G8k2ueAvSmA/zCIuz3Yz0wuLk7E=",
-          "dev": true,
-          "requires": {
-            "inflight": "1.0.6",
-            "inherits": "2.0.3",
-            "minimatch": "3.0.3",
-            "once": "1.4.0",
-            "path-is-absolute": "1.0.1"
-          }
-        },
-        "resolve": {
-          "version": "1.1.7",
-          "resolved": "https://registry.npmjs.org/resolve/-/resolve-1.1.7.tgz",
-          "integrity": "sha1-IDEU2CrSxe2ejgQRs5ModeiJ6Xs=",
-          "dev": true
-        },
-        "supports-color": {
-          "version": "3.2.3",
-          "resolved": "https://registry.npmjs.org/supports-color/-/supports-color-3.2.3.tgz",
-          "integrity": "sha1-ZawFBLOVQXHYpklGsq48u4pfVPY=",
-          "dev": true,
-          "requires": {
-            "has-flag": "1.0.0"
-          }
-        },
-        "wordwrap": {
-          "version": "1.0.0",
-          "resolved": "https://registry.npmjs.org/wordwrap/-/wordwrap-1.0.0.tgz",
-          "integrity": "sha1-J1hIEIkUVqQXHI0CJkQa3pDLyus=",
-          "dev": true
-        }
-      }
-    },
->>>>>>> d0f4a76c
     "java-packagename-regex": {
       "version": "1.0.0",
-      "resolved": "https://registry.npmjs.org/java-packagename-regex/-/java-packagename-regex-1.0.0.tgz",
-      "integrity": "sha1-lR9he9WhlCIO0GcLm4KowOxcYiQ="
+      "from": "java-packagename-regex@>=1.0.0 <2.0.0",
+      "resolved": "https://registry.npmjs.org/java-packagename-regex/-/java-packagename-regex-1.0.0.tgz"
     },
     "jmespath": {
       "version": "0.15.0",
-      "resolved": "https://registry.npmjs.org/jmespath/-/jmespath-0.15.0.tgz",
-      "integrity": "sha1-o/Iiqarp+Wb10nx5ZRDigJF2Qhc="
-    },
-<<<<<<< HEAD
-=======
-    "jodid25519": {
-      "version": "1.0.2",
-      "resolved": "https://registry.npmjs.org/jodid25519/-/jodid25519-1.0.2.tgz",
-      "integrity": "sha1-BtSRIlUJNBlHfUJWM2BuDpB4KWc=",
-      "optional": true,
-      "requires": {
-        "jsbn": "0.1.1"
-      }
-    },
-    "js-base64": {
-      "version": "2.1.9",
-      "resolved": "https://registry.npmjs.org/js-base64/-/js-base64-2.1.9.tgz",
-      "integrity": "sha1-8OgK4DmkvWVLXygfyT8EqRSn/M4=",
-      "dev": true
-    },
-    "js-yaml": {
-      "version": "3.7.0",
-      "resolved": "https://registry.npmjs.org/js-yaml/-/js-yaml-3.7.0.tgz",
-      "integrity": "sha1-XJZ93YN6m/3KXy3oQlOr6KHAO4A=",
-      "dev": true,
-      "requires": {
-        "argparse": "1.0.9",
-        "esprima": "2.7.3"
-      }
-    },
-    "js2xmlparser": {
-      "version": "1.0.0",
-      "resolved": "https://registry.npmjs.org/js2xmlparser/-/js2xmlparser-1.0.0.tgz",
-      "integrity": "sha1-WhcPLo1kds5FQF4EgjJCUTeC/jA=",
-      "dev": true
-    },
-    "jsbn": {
-      "version": "0.1.1",
-      "resolved": "https://registry.npmjs.org/jsbn/-/jsbn-0.1.1.tgz",
-      "integrity": "sha1-peZUwuWi3rXyAdls77yoDA7y9RM=",
-      "optional": true
-    },
->>>>>>> d0f4a76c
+      "from": "jmespath@0.15.0",
+      "resolved": "https://registry.npmjs.org/jmespath/-/jmespath-0.15.0.tgz"
+    },
     "json": {
       "version": "9.0.6",
-      "resolved": "https://registry.npmjs.org/json/-/json-9.0.6.tgz",
-      "integrity": "sha1-eXLCpaSKQmeNsnMMfCxO5uTiRYU="
-    },
-<<<<<<< HEAD
-=======
-    "json-schema": {
-      "version": "0.2.3",
-      "resolved": "https://registry.npmjs.org/json-schema/-/json-schema-0.2.3.tgz",
-      "integrity": "sha1-tIDIkuWaLwWVTOcnvT8qTogvnhM="
-    },
-    "json-stable-stringify": {
-      "version": "1.0.1",
-      "resolved": "https://registry.npmjs.org/json-stable-stringify/-/json-stable-stringify-1.0.1.tgz",
-      "integrity": "sha1-mnWdOcXy/1A/1TAGRu1EX4jE+a8=",
-      "requires": {
-        "jsonify": "0.0.0"
-      }
-    },
-    "json-stringify-safe": {
-      "version": "5.0.1",
-      "resolved": "https://registry.npmjs.org/json-stringify-safe/-/json-stringify-safe-5.0.1.tgz",
-      "integrity": "sha1-Epai1Y/UXxmg9s4B1lcB4sc1tus="
-    },
-    "json3": {
-      "version": "3.3.2",
-      "resolved": "https://registry.npmjs.org/json3/-/json3-3.3.2.tgz",
-      "integrity": "sha1-PAQ0dD35Pi9cQq7nsZvLSDV19OE=",
-      "dev": true
-    },
-    "jsonfile": {
-      "version": "1.0.1",
-      "resolved": "https://registry.npmjs.org/jsonfile/-/jsonfile-1.0.1.tgz",
-      "integrity": "sha1-6l7+QLg2kLmGZ2FKc5L8YOhCwN0=",
-      "dev": true
-    },
-    "jsonify": {
-      "version": "0.0.0",
-      "resolved": "https://registry.npmjs.org/jsonify/-/jsonify-0.0.0.tgz",
-      "integrity": "sha1-LHS27kHZPKUbe1qu6PUDYx0lKnM="
-    },
->>>>>>> d0f4a76c
+      "from": "json@>=9.0.3 <10.0.0",
+      "resolved": "https://registry.npmjs.org/json/-/json-9.0.6.tgz"
+    },
     "jsonparse": {
       "version": "0.0.5",
-      "resolved": "https://registry.npmjs.org/jsonparse/-/jsonparse-0.0.5.tgz",
-      "integrity": "sha1-MwVCrT8KZUZlt3jz6y2an6UHrGQ="
+      "from": "jsonparse@0.0.5",
+      "resolved": "https://registry.npmjs.org/jsonparse/-/jsonparse-0.0.5.tgz"
     },
     "JSONStream": {
       "version": "0.10.0",
-      "resolved": "https://registry.npmjs.org/JSONStream/-/JSONStream-0.10.0.tgz",
-      "integrity": "sha1-dDSdDYlSK3HzDwoD/5vSDKbxKsA=",
-      "requires": {
-        "jsonparse": "0.0.5",
-        "through": "2.3.8"
-      }
-    },
-<<<<<<< HEAD
+      "from": "JSONStream@0.10.0",
+      "resolved": "https://registry.npmjs.org/JSONStream/-/JSONStream-0.10.0.tgz"
+    },
     "keygrip": {
       "version": "1.0.1",
       "from": "keygrip@>=1.0.1 <1.1.0",
       "resolved": "https://registry.npmjs.org/keygrip/-/keygrip-1.0.1.tgz"
     },
-=======
-    "jsprim": {
-      "version": "1.4.0",
-      "resolved": "https://registry.npmjs.org/jsprim/-/jsprim-1.4.0.tgz",
-      "integrity": "sha1-o7h+QCmNjDgFUtjMdiigu5WiKRg=",
-      "requires": {
-        "assert-plus": "1.0.0",
-        "extsprintf": "1.0.2",
-        "json-schema": "0.2.3",
-        "verror": "1.3.6"
-      },
+    "lcid": {
+      "version": "1.0.0",
+      "from": "lcid@>=1.0.0 <2.0.0",
+      "resolved": "https://registry.npmjs.org/lcid/-/lcid-1.0.0.tgz"
+    },
+    "ldap-filter": {
+      "version": "0.2.2",
+      "from": "ldap-filter@0.2.2",
+      "resolved": "https://registry.npmjs.org/ldap-filter/-/ldap-filter-0.2.2.tgz",
+      "dependencies": {
+        "assert-plus": {
+          "version": "0.1.5",
+          "from": "assert-plus@0.1.5",
+          "resolved": "https://registry.npmjs.org/assert-plus/-/assert-plus-0.1.5.tgz"
+        }
+      }
+    },
+    "ldapjs": {
+      "version": "1.0.1",
+      "from": "ldapjs@>=1.0.0 <2.0.0",
+      "resolved": "https://registry.npmjs.org/ldapjs/-/ldapjs-1.0.1.tgz",
       "dependencies": {
         "assert-plus": {
           "version": "1.0.0",
-          "resolved": "https://registry.npmjs.org/assert-plus/-/assert-plus-1.0.0.tgz",
-          "integrity": "sha1-8S4PPF13sLHN2RRpQuTpbB5N1SU="
-        }
-      }
-    },
-    "keygrip": {
-      "version": "1.0.1",
-      "resolved": "https://registry.npmjs.org/keygrip/-/keygrip-1.0.1.tgz",
-      "integrity": "sha1-sC+kgW7vIajEs1yp5Skh/8iaMOk="
-    },
-    "kind-of": {
-      "version": "3.1.0",
-      "resolved": "https://registry.npmjs.org/kind-of/-/kind-of-3.1.0.tgz",
-      "integrity": "sha1-R11pil5J/15T0U4+cyQp3Iv0z0c=",
-      "dev": true,
-      "requires": {
-        "is-buffer": "1.1.5"
-      }
-    },
-    "lazy-cache": {
-      "version": "1.0.4",
-      "resolved": "https://registry.npmjs.org/lazy-cache/-/lazy-cache-1.0.4.tgz",
-      "integrity": "sha1-odePw6UEdMuAhF07O24dpJpEbo4=",
-      "dev": true
-    },
-    "lazy-debug-legacy": {
-      "version": "0.0.1",
-      "resolved": "https://registry.npmjs.org/lazy-debug-legacy/-/lazy-debug-legacy-0.0.1.tgz",
-      "integrity": "sha1-U3cWwHduTPeePtG2IfdljCkRsbE=",
-      "dev": true
-    },
->>>>>>> d0f4a76c
-    "lcid": {
-      "version": "1.0.0",
-      "resolved": "https://registry.npmjs.org/lcid/-/lcid-1.0.0.tgz",
-      "integrity": "sha1-MIrMr6C8SDo4Z7S28rlQYlHRuDU=",
-      "requires": {
-        "invert-kv": "1.0.0"
-      }
-    },
-    "ldap-filter": {
-      "version": "0.2.2",
-      "resolved": "https://registry.npmjs.org/ldap-filter/-/ldap-filter-0.2.2.tgz",
-      "integrity": "sha1-8rhCvguG2jNSeYUFsx68rlkNd9A=",
-      "requires": {
-        "assert-plus": "0.1.5"
-      },
-      "dependencies": {
-        "assert-plus": {
-          "version": "0.1.5",
-          "resolved": "https://registry.npmjs.org/assert-plus/-/assert-plus-0.1.5.tgz",
-          "integrity": "sha1-7nQAlBMALYTOxyGcasgRgS5yMWA="
-        }
-      }
-    },
-    "ldapjs": {
-      "version": "1.0.1",
-      "resolved": "https://registry.npmjs.org/ldapjs/-/ldapjs-1.0.1.tgz",
-      "integrity": "sha1-NSuBKudLCo6WVJpLiWBg7uG5pUY=",
-      "requires": {
-        "asn1": "0.2.3",
-        "assert-plus": "1.0.0",
-        "backoff": "2.5.0",
-        "bunyan": "1.8.10",
-        "dashdash": "1.14.1",
-        "dtrace-provider": "0.7.1",
-        "ldap-filter": "0.2.2",
-        "once": "1.4.0",
-        "vasync": "1.6.4",
-        "verror": "1.9.0"
-      },
-      "dependencies": {
-        "assert-plus": {
-          "version": "1.0.0",
-<<<<<<< HEAD
           "from": "assert-plus@>=1.0.0 <2.0.0",
           "resolved": "https://registry.npmjs.org/assert-plus/-/assert-plus-1.0.0.tgz"
         }
@@ -3995,370 +960,125 @@
           "from": "path-exists@>=3.0.0 <4.0.0",
           "resolved": "https://registry.npmjs.org/path-exists/-/path-exists-3.0.0.tgz"
         }
-=======
-          "resolved": "https://registry.npmjs.org/assert-plus/-/assert-plus-1.0.0.tgz",
-          "integrity": "sha1-8S4PPF13sLHN2RRpQuTpbB5N1SU="
-        },
-        "extsprintf": {
-          "version": "1.3.0",
-          "resolved": "https://registry.npmjs.org/extsprintf/-/extsprintf-1.3.0.tgz",
-          "integrity": "sha1-lpGEQOMEGnpBT4xS48V06zw+HgU="
-        },
-        "verror": {
-          "version": "1.9.0",
-          "resolved": "https://registry.npmjs.org/verror/-/verror-1.9.0.tgz",
-          "integrity": "sha1-EHqKLRTDNYb8S7gwBXzS0Zripu4=",
-          "requires": {
-            "assert-plus": "1.0.0",
-            "core-util-is": "1.0.2",
-            "extsprintf": "1.3.0"
-          }
-        }
-      }
-    },
-    "levn": {
-      "version": "0.3.0",
-      "resolved": "https://registry.npmjs.org/levn/-/levn-0.3.0.tgz",
-      "integrity": "sha1-OwmSTt+fCDwEkP3UwLxEIeBHZO4=",
-      "dev": true,
-      "requires": {
-        "prelude-ls": "1.1.2",
-        "type-check": "0.3.2"
-      }
-    },
-    "liftoff": {
-      "version": "2.3.0",
-      "resolved": "https://registry.npmjs.org/liftoff/-/liftoff-2.3.0.tgz",
-      "integrity": "sha1-qY8v9nGD2Lp8+soQVIvX/wVQs4U=",
-      "dev": true,
-      "requires": {
-        "extend": "3.0.0",
-        "findup-sync": "0.4.3",
-        "fined": "1.1.0",
-        "flagged-respawn": "0.3.2",
-        "lodash.isplainobject": "4.0.6",
-        "lodash.isstring": "4.0.1",
-        "lodash.mapvalues": "4.6.0",
-        "rechoir": "0.6.2",
-        "resolve": "1.3.2"
-      }
-    },
-    "load-json-file": {
-      "version": "1.1.0",
-      "resolved": "https://registry.npmjs.org/load-json-file/-/load-json-file-1.1.0.tgz",
-      "integrity": "sha1-lWkFcI1YtLq0wiYbBPWfMcmTdMA=",
-      "requires": {
-        "graceful-fs": "4.1.11",
-        "parse-json": "2.2.0",
-        "pify": "2.3.0",
-        "pinkie-promise": "2.0.1",
-        "strip-bom": "2.0.0"
->>>>>>> d0f4a76c
       }
     },
     "lodash": {
       "version": "4.17.4",
-      "resolved": "https://registry.npmjs.org/lodash/-/lodash-4.17.4.tgz",
-      "integrity": "sha1-eCA6TRwyiuHYbcpkYONptX9AVa4="
-    },
-<<<<<<< HEAD
-=======
-    "lodash._baseassign": {
-      "version": "3.2.0",
-      "resolved": "https://registry.npmjs.org/lodash._baseassign/-/lodash._baseassign-3.2.0.tgz",
-      "integrity": "sha1-jDigmVAPIVrQnlnxci/QxSv+Ck4=",
-      "dev": true,
-      "requires": {
-        "lodash._basecopy": "3.0.1",
-        "lodash.keys": "3.1.2"
-      }
-    },
->>>>>>> d0f4a76c
+      "from": "lodash@>=4.14.0 <5.0.0",
+      "resolved": "https://registry.npmjs.org/lodash/-/lodash-4.17.4.tgz"
+    },
     "lodash._basecopy": {
       "version": "3.0.1",
-      "resolved": "https://registry.npmjs.org/lodash._basecopy/-/lodash._basecopy-3.0.1.tgz",
-      "integrity": "sha1-jaDmqHbPNEwK2KVIghEd08XHyjY="
-    },
-<<<<<<< HEAD
-=======
-    "lodash._basecreate": {
-      "version": "3.0.3",
-      "resolved": "https://registry.npmjs.org/lodash._basecreate/-/lodash._basecreate-3.0.3.tgz",
-      "integrity": "sha1-G8ZhYU2qf8MRt9A78WgGoCE8+CE=",
-      "dev": true
-    },
->>>>>>> d0f4a76c
+      "from": "lodash._basecopy@>=3.0.0 <4.0.0",
+      "resolved": "https://registry.npmjs.org/lodash._basecopy/-/lodash._basecopy-3.0.1.tgz"
+    },
     "lodash._basetostring": {
       "version": "3.0.1",
-      "resolved": "https://registry.npmjs.org/lodash._basetostring/-/lodash._basetostring-3.0.1.tgz",
-      "integrity": "sha1-0YYdh3+CSlL2aYMtyvPuFVZqB9U="
+      "from": "lodash._basetostring@>=3.0.0 <4.0.0",
+      "resolved": "https://registry.npmjs.org/lodash._basetostring/-/lodash._basetostring-3.0.1.tgz"
     },
     "lodash._basevalues": {
       "version": "3.0.0",
-      "resolved": "https://registry.npmjs.org/lodash._basevalues/-/lodash._basevalues-3.0.0.tgz",
-      "integrity": "sha1-W3dXYoAr3j0yl1A+JjAIIP32Ybc="
+      "from": "lodash._basevalues@>=3.0.0 <4.0.0",
+      "resolved": "https://registry.npmjs.org/lodash._basevalues/-/lodash._basevalues-3.0.0.tgz"
     },
     "lodash._getnative": {
       "version": "3.9.1",
-      "resolved": "https://registry.npmjs.org/lodash._getnative/-/lodash._getnative-3.9.1.tgz",
-      "integrity": "sha1-VwvH3t5G1hzc3mh9ZdPuy6o6r/U="
+      "from": "lodash._getnative@>=3.0.0 <4.0.0",
+      "resolved": "https://registry.npmjs.org/lodash._getnative/-/lodash._getnative-3.9.1.tgz"
     },
     "lodash._isiterateecall": {
       "version": "3.0.9",
-      "resolved": "https://registry.npmjs.org/lodash._isiterateecall/-/lodash._isiterateecall-3.0.9.tgz",
-      "integrity": "sha1-UgOte6Ql+uhCRg5pbbnPPmqsBXw="
+      "from": "lodash._isiterateecall@>=3.0.0 <4.0.0",
+      "resolved": "https://registry.npmjs.org/lodash._isiterateecall/-/lodash._isiterateecall-3.0.9.tgz"
     },
     "lodash._reescape": {
       "version": "3.0.0",
-      "resolved": "https://registry.npmjs.org/lodash._reescape/-/lodash._reescape-3.0.0.tgz",
-      "integrity": "sha1-Kx1vXf4HyKNVdT5fJ/rH8c3hYWo="
+      "from": "lodash._reescape@>=3.0.0 <4.0.0",
+      "resolved": "https://registry.npmjs.org/lodash._reescape/-/lodash._reescape-3.0.0.tgz"
     },
     "lodash._reevaluate": {
       "version": "3.0.0",
-      "resolved": "https://registry.npmjs.org/lodash._reevaluate/-/lodash._reevaluate-3.0.0.tgz",
-      "integrity": "sha1-WLx0xAZklTrgsSTYBpltrKQx4u0="
+      "from": "lodash._reevaluate@>=3.0.0 <4.0.0",
+      "resolved": "https://registry.npmjs.org/lodash._reevaluate/-/lodash._reevaluate-3.0.0.tgz"
     },
     "lodash._reinterpolate": {
       "version": "3.0.0",
-      "resolved": "https://registry.npmjs.org/lodash._reinterpolate/-/lodash._reinterpolate-3.0.0.tgz",
-      "integrity": "sha1-DM8tiRZq8Ds2Y8eWU4t1rG4RTZ0="
+      "from": "lodash._reinterpolate@>=3.0.0 <4.0.0",
+      "resolved": "https://registry.npmjs.org/lodash._reinterpolate/-/lodash._reinterpolate-3.0.0.tgz"
     },
     "lodash._root": {
       "version": "3.0.1",
-      "resolved": "https://registry.npmjs.org/lodash._root/-/lodash._root-3.0.1.tgz",
-      "integrity": "sha1-+6HEUkwZ7ppfgTa0YJ8BfPTe1pI="
-    },
-<<<<<<< HEAD
-=======
-    "lodash.assign": {
-      "version": "4.2.0",
-      "resolved": "https://registry.npmjs.org/lodash.assign/-/lodash.assign-4.2.0.tgz",
-      "integrity": "sha1-DZnzzNem0mHRm9rrkkUAXShYCOc="
-    },
->>>>>>> d0f4a76c
+      "from": "lodash._root@>=3.0.0 <4.0.0",
+      "resolved": "https://registry.npmjs.org/lodash._root/-/lodash._root-3.0.1.tgz"
+    },
     "lodash.clonedeep": {
       "version": "4.5.0",
-      "resolved": "https://registry.npmjs.org/lodash.clonedeep/-/lodash.clonedeep-4.5.0.tgz",
-      "integrity": "sha1-4j8/nE+Pvd6HJSnBBxhXoIblzO8="
-    },
-<<<<<<< HEAD
-=======
-    "lodash.create": {
-      "version": "3.1.1",
-      "resolved": "https://registry.npmjs.org/lodash.create/-/lodash.create-3.1.1.tgz",
-      "integrity": "sha1-1/KEnw29p+BGgruM1yqwIkYd6+c=",
-      "dev": true,
-      "requires": {
-        "lodash._baseassign": "3.2.0",
-        "lodash._basecreate": "3.0.3",
-        "lodash._isiterateecall": "3.0.9"
-      }
-    },
->>>>>>> d0f4a76c
+      "from": "lodash.clonedeep@>=4.3.2 <5.0.0",
+      "resolved": "https://registry.npmjs.org/lodash.clonedeep/-/lodash.clonedeep-4.5.0.tgz"
+    },
     "lodash.defaults": {
       "version": "4.2.0",
-      "resolved": "https://registry.npmjs.org/lodash.defaults/-/lodash.defaults-4.2.0.tgz",
-      "integrity": "sha1-0JF4cW/+pN3p5ft7N/bwgCJ0WAw="
+      "from": "lodash.defaults@>=4.1.0 <5.0.0",
+      "resolved": "https://registry.npmjs.org/lodash.defaults/-/lodash.defaults-4.2.0.tgz"
     },
     "lodash.escape": {
       "version": "3.2.0",
-      "resolved": "https://registry.npmjs.org/lodash.escape/-/lodash.escape-3.2.0.tgz",
-      "integrity": "sha1-mV7g3BjBtIzJLv+ucaEKq1tIdpg=",
-      "requires": {
-        "lodash._root": "3.0.1"
-      }
+      "from": "lodash.escape@>=3.0.0 <4.0.0",
+      "resolved": "https://registry.npmjs.org/lodash.escape/-/lodash.escape-3.2.0.tgz"
     },
     "lodash.isarguments": {
       "version": "3.1.0",
-      "resolved": "https://registry.npmjs.org/lodash.isarguments/-/lodash.isarguments-3.1.0.tgz",
-      "integrity": "sha1-L1c9hcaiQon/AGY7SRwdM4/zRYo="
+      "from": "lodash.isarguments@>=3.0.0 <4.0.0",
+      "resolved": "https://registry.npmjs.org/lodash.isarguments/-/lodash.isarguments-3.1.0.tgz"
     },
     "lodash.isarray": {
       "version": "3.0.4",
-<<<<<<< HEAD
       "from": "lodash.isarray@>=3.0.0 <4.0.0",
       "resolved": "https://registry.npmjs.org/lodash.isarray/-/lodash.isarray-3.0.4.tgz"
-=======
-      "resolved": "https://registry.npmjs.org/lodash.isarray/-/lodash.isarray-3.0.4.tgz",
-      "integrity": "sha1-eeTriMNqgSKvhvhEqpvNhRtfu1U="
-    },
-    "lodash.isplainobject": {
-      "version": "4.0.6",
-      "resolved": "https://registry.npmjs.org/lodash.isplainobject/-/lodash.isplainobject-4.0.6.tgz",
-      "integrity": "sha1-fFJqUtibRcRcxpC4gWO+BJf1UMs=",
-      "dev": true
-    },
-    "lodash.isstring": {
-      "version": "4.0.1",
-      "resolved": "https://registry.npmjs.org/lodash.isstring/-/lodash.isstring-4.0.1.tgz",
-      "integrity": "sha1-1SfftUVuynzJu5XV2ur4i6VKVFE=",
-      "dev": true
->>>>>>> d0f4a76c
     },
     "lodash.keys": {
       "version": "3.1.2",
-      "resolved": "https://registry.npmjs.org/lodash.keys/-/lodash.keys-3.1.2.tgz",
-      "integrity": "sha1-TbwEcrFWvlCgsoaFXRvQsMZWCYo=",
-      "requires": {
-        "lodash._getnative": "3.9.1",
-        "lodash.isarguments": "3.1.0",
-        "lodash.isarray": "3.0.4"
-      }
-    },
-<<<<<<< HEAD
-=======
-    "lodash.mapvalues": {
-      "version": "4.6.0",
-      "resolved": "https://registry.npmjs.org/lodash.mapvalues/-/lodash.mapvalues-4.6.0.tgz",
-      "integrity": "sha1-G6+lAF3p3W9PJmaMMMo3IwzJaJw=",
-      "dev": true
-    },
-    "lodash.memoize": {
-      "version": "4.1.2",
-      "resolved": "https://registry.npmjs.org/lodash.memoize/-/lodash.memoize-4.1.2.tgz",
-      "integrity": "sha1-vMbEmkKihA7Zl/Mj6tpezRguC/4=",
-      "dev": true
-    },
-    "lodash.mergewith": {
-      "version": "4.6.0",
-      "resolved": "https://registry.npmjs.org/lodash.mergewith/-/lodash.mergewith-4.6.0.tgz",
-      "integrity": "sha1-FQzwoWeR9ZA7iJHqsVRgknS96lU="
-    },
->>>>>>> d0f4a76c
+      "from": "lodash.keys@>=3.0.0 <4.0.0",
+      "resolved": "https://registry.npmjs.org/lodash.keys/-/lodash.keys-3.1.2.tgz"
+    },
     "lodash.restparam": {
       "version": "3.6.1",
-      "resolved": "https://registry.npmjs.org/lodash.restparam/-/lodash.restparam-3.6.1.tgz",
-      "integrity": "sha1-k2pOMJ7zMKdkXtQUWYbIWuWyCAU="
+      "from": "lodash.restparam@>=3.0.0 <4.0.0",
+      "resolved": "https://registry.npmjs.org/lodash.restparam/-/lodash.restparam-3.6.1.tgz"
     },
     "lodash.template": {
       "version": "3.6.2",
-      "resolved": "https://registry.npmjs.org/lodash.template/-/lodash.template-3.6.2.tgz",
-      "integrity": "sha1-+M3sxhaaJVvpCYrosMU9N4kx0U8=",
-      "requires": {
-        "lodash._basecopy": "3.0.1",
-        "lodash._basetostring": "3.0.1",
-        "lodash._basevalues": "3.0.0",
-        "lodash._isiterateecall": "3.0.9",
-        "lodash._reinterpolate": "3.0.0",
-        "lodash.escape": "3.2.0",
-        "lodash.keys": "3.1.2",
-        "lodash.restparam": "3.6.1",
-        "lodash.templatesettings": "3.1.1"
-      }
+      "from": "lodash.template@>=3.0.0 <4.0.0",
+      "resolved": "https://registry.npmjs.org/lodash.template/-/lodash.template-3.6.2.tgz"
     },
     "lodash.templatesettings": {
       "version": "3.1.1",
-      "resolved": "https://registry.npmjs.org/lodash.templatesettings/-/lodash.templatesettings-3.1.1.tgz",
-      "integrity": "sha1-+zB4RHU7Zrnxr6VOJix0UwfbqOU=",
-      "requires": {
-        "lodash._reinterpolate": "3.0.0",
-        "lodash.escape": "3.2.0"
-      }
-    },
-<<<<<<< HEAD
+      "from": "lodash.templatesettings@>=3.0.0 <4.0.0",
+      "resolved": "https://registry.npmjs.org/lodash.templatesettings/-/lodash.templatesettings-3.1.1.tgz"
+    },
     "lru-cache": {
       "version": "4.1.1",
       "from": "lru-cache@>=4.0.0 <5.0.0",
       "resolved": "https://registry.npmjs.org/lru-cache/-/lru-cache-4.1.1.tgz"
-=======
-    "lodash.uniq": {
-      "version": "4.5.0",
-      "resolved": "https://registry.npmjs.org/lodash.uniq/-/lodash.uniq-4.5.0.tgz",
-      "integrity": "sha1-0CJTc662Uq3BvILklFM5qEJ1R3M=",
-      "dev": true
-    },
-    "longest": {
-      "version": "1.0.1",
-      "resolved": "https://registry.npmjs.org/longest/-/longest-1.0.1.tgz",
-      "integrity": "sha1-MKCy2jj3N3DoKUoNIuZiXtd9AJc=",
-      "dev": true
-    },
-    "loud-rejection": {
-      "version": "1.6.0",
-      "resolved": "https://registry.npmjs.org/loud-rejection/-/loud-rejection-1.6.0.tgz",
-      "integrity": "sha1-W0b4AUft7leIcPCG0Eghz5mOVR8=",
-      "requires": {
-        "currently-unhandled": "0.4.1",
-        "signal-exit": "3.0.2"
-      }
-    },
-    "lru-cache": {
-      "version": "4.0.2",
-      "resolved": "https://registry.npmjs.org/lru-cache/-/lru-cache-4.0.2.tgz",
-      "integrity": "sha1-HRdnnAac2l0ECZGgnbwsDbN35V4=",
-      "requires": {
-        "pseudomap": "1.0.2",
-        "yallist": "2.1.2"
-      }
-    },
-    "macaddress": {
-      "version": "0.2.8",
-      "resolved": "https://registry.npmjs.org/macaddress/-/macaddress-0.2.8.tgz",
-      "integrity": "sha1-WQTcU3w57G2+/q6QIycTX6hRHxI=",
-      "dev": true
-    },
-    "map-cache": {
-      "version": "0.2.2",
-      "resolved": "https://registry.npmjs.org/map-cache/-/map-cache-0.2.2.tgz",
-      "integrity": "sha1-wyq9C9ZSXZsFFkW7TyasXcmKDb8=",
-      "dev": true
-    },
-    "map-obj": {
-      "version": "1.0.1",
-      "resolved": "https://registry.npmjs.org/map-obj/-/map-obj-1.0.1.tgz",
-      "integrity": "sha1-2TPOuSBdgr3PSIb2dCvcK03qFG0="
-    },
-    "math-expression-evaluator": {
-      "version": "1.2.16",
-      "resolved": "https://registry.npmjs.org/math-expression-evaluator/-/math-expression-evaluator-1.2.16.tgz",
-      "integrity": "sha1-s1f6HKn677jkjRDBTvK8stnwp8k=",
-      "dev": true
->>>>>>> d0f4a76c
     },
     "media-typer": {
       "version": "0.3.0",
-      "resolved": "https://registry.npmjs.org/media-typer/-/media-typer-0.3.0.tgz",
-      "integrity": "sha1-hxDXrwqmJvj/+hzgAWhUUmMlV0g="
-    },
-<<<<<<< HEAD
+      "from": "media-typer@0.3.0",
+      "resolved": "https://registry.npmjs.org/media-typer/-/media-typer-0.3.0.tgz"
+    },
     "mem": {
       "version": "1.1.0",
       "from": "mem@>=1.1.0 <2.0.0",
       "resolved": "https://registry.npmjs.org/mem/-/mem-1.1.0.tgz"
-=======
-    "meow": {
-      "version": "3.7.0",
-      "resolved": "https://registry.npmjs.org/meow/-/meow-3.7.0.tgz",
-      "integrity": "sha1-cstmi0JSKCkKu/qFaJJYcwioAfs=",
-      "requires": {
-        "camelcase-keys": "2.1.0",
-        "decamelize": "1.2.0",
-        "loud-rejection": "1.6.0",
-        "map-obj": "1.0.1",
-        "minimist": "1.2.0",
-        "normalize-package-data": "2.3.6",
-        "object-assign": "4.1.1",
-        "read-pkg-up": "1.0.1",
-        "redent": "1.0.0",
-        "trim-newlines": "1.0.0"
-      },
-      "dependencies": {
-        "minimist": {
-          "version": "1.2.0",
-          "resolved": "https://registry.npmjs.org/minimist/-/minimist-1.2.0.tgz",
-          "integrity": "sha1-o1AIsg9BOD7sH7kU9M1d95omQoQ="
-        }
-      }
->>>>>>> d0f4a76c
     },
     "merge-descriptors": {
       "version": "1.0.1",
-      "resolved": "https://registry.npmjs.org/merge-descriptors/-/merge-descriptors-1.0.1.tgz",
-      "integrity": "sha1-sAqqVW3YtEVoFQ7J0blT8/kMu2E="
+      "from": "merge-descriptors@1.0.1",
+      "resolved": "https://registry.npmjs.org/merge-descriptors/-/merge-descriptors-1.0.1.tgz"
     },
     "methods": {
       "version": "1.1.2",
-<<<<<<< HEAD
       "from": "methods@>=1.1.2 <1.2.0",
       "resolved": "https://registry.npmjs.org/methods/-/methods-1.1.2.tgz"
     },
@@ -4386,163 +1106,33 @@
       "version": "3.0.4",
       "from": "minimatch@>=3.0.4 <4.0.0",
       "resolved": "https://registry.npmjs.org/minimatch/-/minimatch-3.0.4.tgz"
-=======
-      "resolved": "https://registry.npmjs.org/methods/-/methods-1.1.2.tgz",
-      "integrity": "sha1-VSmk1nZUE07cxSZmVoNbD4Ua/O4="
-    },
-    "micromatch": {
-      "version": "2.3.11",
-      "resolved": "https://registry.npmjs.org/micromatch/-/micromatch-2.3.11.tgz",
-      "integrity": "sha1-hmd8l9FyCzY0MdBNDRUpO9OMFWU=",
-      "dev": true,
-      "requires": {
-        "arr-diff": "2.0.0",
-        "array-unique": "0.2.1",
-        "braces": "1.8.5",
-        "expand-brackets": "0.1.5",
-        "extglob": "0.3.2",
-        "filename-regex": "2.0.1",
-        "is-extglob": "1.0.0",
-        "is-glob": "2.0.1",
-        "kind-of": "3.1.0",
-        "normalize-path": "2.1.1",
-        "object.omit": "2.0.1",
-        "parse-glob": "3.0.4",
-        "regex-cache": "0.4.3"
-      }
-    },
-    "mime": {
-      "version": "1.3.4",
-      "resolved": "https://registry.npmjs.org/mime/-/mime-1.3.4.tgz",
-      "integrity": "sha1-EV+eO2s9rylZmDyzjxSaLUDrXVM="
-    },
-    "mime-db": {
-      "version": "1.27.0",
-      "resolved": "https://registry.npmjs.org/mime-db/-/mime-db-1.27.0.tgz",
-      "integrity": "sha1-gg9XIpa70g7CXtVeW13oaeVDbrE="
-    },
-    "mime-types": {
-      "version": "2.1.15",
-      "resolved": "https://registry.npmjs.org/mime-types/-/mime-types-2.1.15.tgz",
-      "integrity": "sha1-pOv1BkCUVpI3uM9wBGd20J/JKu0=",
-      "requires": {
-        "mime-db": "1.27.0"
-      }
-    },
-    "minimatch": {
-      "version": "3.0.3",
-      "resolved": "https://registry.npmjs.org/minimatch/-/minimatch-3.0.3.tgz",
-      "integrity": "sha1-Kk5AkLlrLbBqnX3wEFWmKnfJt3Q=",
-      "requires": {
-        "brace-expansion": "1.1.7"
-      }
->>>>>>> d0f4a76c
     },
     "minimist": {
       "version": "0.0.8",
-      "resolved": "https://registry.npmjs.org/minimist/-/minimist-0.0.8.tgz",
-      "integrity": "sha1-hX/Kv8M5fSYluCKCYuhqp6ARsF0="
+      "from": "minimist@0.0.8",
+      "resolved": "https://registry.npmjs.org/minimist/-/minimist-0.0.8.tgz"
     },
     "mkdirp": {
       "version": "0.5.1",
-      "resolved": "https://registry.npmjs.org/mkdirp/-/mkdirp-0.5.1.tgz",
-      "integrity": "sha1-MAV0OOrGz3+MR2fzhkjWaX11yQM=",
-      "requires": {
-        "minimist": "0.0.8"
-      }
-    },
-<<<<<<< HEAD
-=======
-    "mocha": {
-      "version": "3.2.0",
-      "resolved": "https://registry.npmjs.org/mocha/-/mocha-3.2.0.tgz",
-      "integrity": "sha1-fcT0XlCIB1FxpoiWgU5q6et6heM=",
-      "dev": true,
-      "requires": {
-        "browser-stdout": "1.3.0",
-        "commander": "2.9.0",
-        "debug": "2.2.0",
-        "diff": "1.4.0",
-        "escape-string-regexp": "1.0.5",
-        "glob": "7.0.5",
-        "growl": "1.9.2",
-        "json3": "3.3.2",
-        "lodash.create": "3.1.1",
-        "mkdirp": "0.5.1",
-        "supports-color": "3.1.2"
-      },
-      "dependencies": {
-        "debug": {
-          "version": "2.2.0",
-          "resolved": "https://registry.npmjs.org/debug/-/debug-2.2.0.tgz",
-          "integrity": "sha1-+HBX6ZWxofauaklgZkE3vFbwOdo=",
-          "dev": true,
-          "requires": {
-            "ms": "0.7.1"
-          }
-        },
-        "glob": {
-          "version": "7.0.5",
-          "resolved": "https://registry.npmjs.org/glob/-/glob-7.0.5.tgz",
-          "integrity": "sha1-tCAqaQmbu00pKnwblbZoK2fr3JU=",
-          "dev": true,
-          "requires": {
-            "fs.realpath": "1.0.0",
-            "inflight": "1.0.6",
-            "inherits": "2.0.3",
-            "minimatch": "3.0.3",
-            "once": "1.4.0",
-            "path-is-absolute": "1.0.1"
-          }
-        },
-        "ms": {
-          "version": "0.7.1",
-          "resolved": "https://registry.npmjs.org/ms/-/ms-0.7.1.tgz",
-          "integrity": "sha1-nNE8A62/8ltl7/3nzoZO6VIBcJg=",
-          "dev": true
-        },
-        "supports-color": {
-          "version": "3.1.2",
-          "resolved": "https://registry.npmjs.org/supports-color/-/supports-color-3.1.2.tgz",
-          "integrity": "sha1-cqJiiU2dQIuVbKBf83su2KbiotU=",
-          "dev": true,
-          "requires": {
-            "has-flag": "1.0.0"
-          }
-        }
-      }
-    },
-    "mock-aws-s3": {
-      "version": "2.4.0",
-      "resolved": "https://registry.npmjs.org/mock-aws-s3/-/mock-aws-s3-2.4.0.tgz",
-      "integrity": "sha1-WgPbs9e6wZLxD6tmykm3TRofLzY=",
-      "dev": true,
-      "requires": {
-        "fs-extra": "0.6.4",
-        "underscore": "1.8.3"
-      }
-    },
->>>>>>> d0f4a76c
+      "from": "mkdirp@>=0.5.0 <0.6.0",
+      "resolved": "https://registry.npmjs.org/mkdirp/-/mkdirp-0.5.1.tgz"
+    },
     "moment": {
       "version": "2.18.1",
-      "resolved": "https://registry.npmjs.org/moment/-/moment-2.18.1.tgz",
-      "integrity": "sha1-w2GT3Tzhwu7SrbfIAtu8d6gbHA8="
+      "from": "moment@>=2.9.0",
+      "resolved": "https://registry.npmjs.org/moment/-/moment-2.18.1.tgz"
     },
     "moment-timezone": {
       "version": "0.5.13",
-      "resolved": "https://registry.npmjs.org/moment-timezone/-/moment-timezone-0.5.13.tgz",
-      "integrity": "sha1-mc5cfYJyYusPH3AgRBd/YHRde5A=",
-      "requires": {
-        "moment": "2.18.1"
-      }
+      "from": "moment-timezone@>=0.5.5 <0.6.0",
+      "resolved": "https://registry.npmjs.org/moment-timezone/-/moment-timezone-0.5.13.tgz"
     },
     "mongodb-uri": {
       "version": "0.9.7",
-      "resolved": "https://registry.npmjs.org/mongodb-uri/-/mongodb-uri-0.9.7.tgz",
-      "integrity": "sha1-D3ca0W9IOuZfQoeWlCjp+8SqYYE="
+      "from": "mongodb-uri@>=0.9.7",
+      "resolved": "https://registry.npmjs.org/mongodb-uri/-/mongodb-uri-0.9.7.tgz"
     },
     "morgan": {
-<<<<<<< HEAD
       "version": "1.8.2",
       "from": "morgan@>=1.7.0 <2.0.0",
       "resolved": "https://registry.npmjs.org/morgan/-/morgan-1.8.2.tgz",
@@ -4551,309 +1141,97 @@
           "version": "2.6.8",
           "from": "debug@2.6.8",
           "resolved": "https://registry.npmjs.org/debug/-/debug-2.6.8.tgz"
-=======
-      "version": "1.8.1",
-      "resolved": "https://registry.npmjs.org/morgan/-/morgan-1.8.1.tgz",
-      "integrity": "sha1-+TAj04h70nt439YCPOp4ku4npLE=",
-      "requires": {
-        "basic-auth": "1.1.0",
-        "debug": "2.6.1",
-        "depd": "1.1.0",
-        "on-finished": "2.3.0",
-        "on-headers": "1.0.1"
-      },
-      "dependencies": {
-        "debug": {
-          "version": "2.6.1",
-          "resolved": "https://registry.npmjs.org/debug/-/debug-2.6.1.tgz",
-          "integrity": "sha1-eYVQkLosTjEVzH2HaUkdWPBJE1E=",
-          "requires": {
-            "ms": "0.7.2"
-          }
->>>>>>> d0f4a76c
         }
       }
     },
     "ms": {
-<<<<<<< HEAD
       "version": "2.0.0",
       "from": "ms@2.0.0",
       "resolved": "https://registry.npmjs.org/ms/-/ms-2.0.0.tgz"
-=======
-      "version": "0.7.2",
-      "resolved": "https://registry.npmjs.org/ms/-/ms-0.7.2.tgz",
-      "integrity": "sha1-riXPJRKziFodldfwN4aNhDESR2U="
->>>>>>> d0f4a76c
     },
     "multiparty": {
       "version": "4.1.3",
-      "resolved": "https://registry.npmjs.org/multiparty/-/multiparty-4.1.3.tgz",
-      "integrity": "sha1-PEPH/LGJbhdGBDap3Qtu8WaOT5Q=",
-      "requires": {
-        "fd-slicer": "1.0.1"
-      }
+      "from": "multiparty@>=4.1.2 <5.0.0",
+      "resolved": "https://registry.npmjs.org/multiparty/-/multiparty-4.1.3.tgz"
     },
     "multipipe": {
       "version": "0.1.2",
-      "resolved": "https://registry.npmjs.org/multipipe/-/multipipe-0.1.2.tgz",
-      "integrity": "sha1-Ko8t33Du1WTf8tV/HhoTfZ8FB4s=",
-      "requires": {
-        "duplexer2": "0.0.2"
-      }
+      "from": "multipipe@>=0.1.2 <0.2.0",
+      "resolved": "https://registry.npmjs.org/multipipe/-/multipipe-0.1.2.tgz"
     },
     "mute-stream": {
       "version": "0.0.7",
-      "resolved": "https://registry.npmjs.org/mute-stream/-/mute-stream-0.0.7.tgz",
-      "integrity": "sha1-MHXOk7whuPq0PhvE2n6BFe0ee6s="
+      "from": "mute-stream@>=0.0.4 <0.1.0",
+      "resolved": "https://registry.npmjs.org/mute-stream/-/mute-stream-0.0.7.tgz"
     },
     "mv": {
       "version": "2.1.1",
+      "from": "mv@>=2.0.0 <3.0.0",
       "resolved": "https://registry.npmjs.org/mv/-/mv-2.1.1.tgz",
-      "integrity": "sha1-rmzg1vbV4KT32JN5jQPB6pVZtqI=",
       "optional": true,
-      "requires": {
-        "mkdirp": "0.5.1",
-        "ncp": "2.0.0",
-        "rimraf": "2.4.5"
-      },
       "dependencies": {
         "glob": {
           "version": "6.0.4",
+          "from": "glob@>=6.0.1 <7.0.0",
           "resolved": "https://registry.npmjs.org/glob/-/glob-6.0.4.tgz",
-          "integrity": "sha1-DwiGD2oVUSey+t1PnOJLGqtuTSI=",
-          "optional": true,
-          "requires": {
-            "inflight": "1.0.6",
-            "inherits": "2.0.3",
-            "minimatch": "3.0.3",
-            "once": "1.4.0",
-            "path-is-absolute": "1.0.1"
-          }
+          "optional": true
         },
         "ncp": {
           "version": "2.0.0",
+          "from": "ncp@>=2.0.0 <2.1.0",
           "resolved": "https://registry.npmjs.org/ncp/-/ncp-2.0.0.tgz",
-          "integrity": "sha1-GVoh1sRuNh0vsSgbo4uR6d9727M=",
           "optional": true
         },
         "rimraf": {
           "version": "2.4.5",
+          "from": "rimraf@>=2.4.0 <2.5.0",
           "resolved": "https://registry.npmjs.org/rimraf/-/rimraf-2.4.5.tgz",
-          "integrity": "sha1-7nEM5dk6j9uFb7Xqj/Di11k0sto=",
-          "optional": true,
-          "requires": {
-            "glob": "6.0.4"
-          }
+          "optional": true
         }
       }
     },
     "mysql": {
-<<<<<<< HEAD
       "version": "2.14.1",
       "from": "mysql@>=2.7.0 <3.0.0",
       "resolved": "https://registry.npmjs.org/mysql/-/mysql-2.14.1.tgz"
-=======
-      "version": "2.13.0",
-      "resolved": "https://registry.npmjs.org/mysql/-/mysql-2.13.0.tgz",
-      "integrity": "sha1-mY8fjKRuLj3XFJzpgkE2U5hqrkc=",
-      "requires": {
-        "bignumber.js": "3.1.2",
-        "readable-stream": "1.1.14",
-        "sqlstring": "2.2.0"
-      },
-      "dependencies": {
-        "isarray": {
-          "version": "0.0.1",
-          "resolved": "https://registry.npmjs.org/isarray/-/isarray-0.0.1.tgz",
-          "integrity": "sha1-ihis/Kmo9Bd+Cav8YDiTmwXR7t8="
-        },
-        "readable-stream": {
-          "version": "1.1.14",
-          "resolved": "https://registry.npmjs.org/readable-stream/-/readable-stream-1.1.14.tgz",
-          "integrity": "sha1-fPTFTvZI44EwhMY23SB54WbAgdk=",
-          "requires": {
-            "core-util-is": "1.0.2",
-            "inherits": "2.0.3",
-            "isarray": "0.0.1",
-            "string_decoder": "0.10.31"
-          }
-        },
-        "string_decoder": {
-          "version": "0.10.31",
-          "resolved": "https://registry.npmjs.org/string_decoder/-/string_decoder-0.10.31.tgz",
-          "integrity": "sha1-YuIDvEF2bGwoyfyEMB2rHFMQ+pQ="
-        }
-      }
->>>>>>> d0f4a76c
     },
     "nan": {
       "version": "2.6.2",
-      "resolved": "https://registry.npmjs.org/nan/-/nan-2.6.2.tgz",
-      "integrity": "sha1-5P805slf37WuzAjeZZb0NgWn20U="
-    },
-<<<<<<< HEAD
-=======
-    "natives": {
-      "version": "1.1.0",
-      "resolved": "https://registry.npmjs.org/natives/-/natives-1.1.0.tgz",
-      "integrity": "sha1-6f+EFBimsux6SV6TmYT3jxY+bjE=",
-      "dev": true
-    },
->>>>>>> d0f4a76c
+      "from": "nan@>=2.3.2 <3.0.0",
+      "resolved": "https://registry.npmjs.org/nan/-/nan-2.6.2.tgz"
+    },
     "ncp": {
       "version": "1.0.1",
-      "resolved": "https://registry.npmjs.org/ncp/-/ncp-1.0.1.tgz",
-      "integrity": "sha1-0VNn5cuHQyuhF9K/gP30Wuz7QkY="
+      "from": "ncp@>=1.0.0 <1.1.0",
+      "resolved": "https://registry.npmjs.org/ncp/-/ncp-1.0.1.tgz"
     },
     "negotiator": {
       "version": "0.6.1",
-      "resolved": "https://registry.npmjs.org/negotiator/-/negotiator-0.6.1.tgz",
-      "integrity": "sha1-KzJxhOiZIQEXeyhWP7XnECrNDKk="
-    },
-<<<<<<< HEAD
-=======
-    "nock": {
-      "version": "9.0.13",
-      "resolved": "https://registry.npmjs.org/nock/-/nock-9.0.13.tgz",
-      "integrity": "sha1-0Lw570PTF5mB4isujqBp+RbFeBo=",
-      "dev": true,
-      "requires": {
-        "chai": "3.5.0",
-        "debug": "2.6.3",
-        "deep-equal": "1.0.1",
-        "json-stringify-safe": "5.0.1",
-        "lodash": "4.17.4",
-        "mkdirp": "0.5.1",
-        "propagate": "0.4.0",
-        "qs": "6.4.0"
-      },
-      "dependencies": {
-        "deep-equal": {
-          "version": "1.0.1",
-          "resolved": "https://registry.npmjs.org/deep-equal/-/deep-equal-1.0.1.tgz",
-          "integrity": "sha1-9dJgKStmDghO/0zbyfCK0yR0SLU=",
-          "dev": true
-        }
-      }
-    },
->>>>>>> d0f4a76c
+      "from": "negotiator@0.6.1",
+      "resolved": "https://registry.npmjs.org/negotiator/-/negotiator-0.6.1.tgz"
+    },
     "node-fs": {
       "version": "0.1.7",
-      "resolved": "https://registry.npmjs.org/node-fs/-/node-fs-0.1.7.tgz",
-      "integrity": "sha1-MjI8zLRsn78PwRgS1FAhzDHTJbs="
-    },
-<<<<<<< HEAD
+      "from": "node-fs@>=0.1.5 <0.2.0",
+      "resolved": "http://registry.npmjs.org/node-fs/-/node-fs-0.1.7.tgz"
+    },
     "nodemailer": {
       "version": "4.0.1",
       "from": "nodemailer@>=4.0.1 <5.0.0",
       "resolved": "https://registry.npmjs.org/nodemailer/-/nodemailer-4.0.1.tgz"
-=======
-    "node-gyp": {
-      "version": "3.6.0",
-      "resolved": "https://registry.npmjs.org/node-gyp/-/node-gyp-3.6.0.tgz",
-      "integrity": "sha1-dHT2OjoFARYd2gtjQfAi8UxCP6Y=",
-      "requires": {
-        "fstream": "1.0.11",
-        "glob": "7.1.1",
-        "graceful-fs": "4.1.11",
-        "minimatch": "3.0.3",
-        "mkdirp": "0.5.1",
-        "nopt": "3.0.6",
-        "npmlog": "4.0.2",
-        "osenv": "0.1.4",
-        "request": "2.81.0",
-        "rimraf": "2.6.1",
-        "semver": "5.3.0",
-        "tar": "2.2.1",
-        "which": "1.2.14"
-      },
-      "dependencies": {
-        "semver": {
-          "version": "5.3.0",
-          "resolved": "https://registry.npmjs.org/semver/-/semver-5.3.0.tgz",
-          "integrity": "sha1-myzl094C0XxgEq0yaqa00M9U+U8="
-        }
-      }
-    },
-    "node-sass": {
-      "version": "3.13.1",
-      "resolved": "https://registry.npmjs.org/node-sass/-/node-sass-3.13.1.tgz",
-      "integrity": "sha1-ckD7v/I5YwS0IjUn7TAgWJwAT8I=",
-      "dev": true,
-      "requires": {
-        "async-foreach": "0.1.3",
-        "chalk": "1.1.3",
-        "cross-spawn": "3.0.1",
-        "gaze": "1.1.2",
-        "get-stdin": "4.0.1",
-        "glob": "7.1.1",
-        "in-publish": "2.0.0",
-        "lodash.assign": "4.2.0",
-        "lodash.clonedeep": "4.5.0",
-        "meow": "3.7.0",
-        "mkdirp": "0.5.1",
-        "nan": "2.6.2",
-        "node-gyp": "3.6.0",
-        "npmlog": "4.0.2",
-        "request": "2.81.0",
-        "sass-graph": "2.1.2"
-      },
-      "dependencies": {
-        "gaze": {
-          "version": "1.1.2",
-          "resolved": "https://registry.npmjs.org/gaze/-/gaze-1.1.2.tgz",
-          "integrity": "sha1-hHIkZ3rbiHDWeSV+0ziP22HkAQU=",
-          "dev": true,
-          "requires": {
-            "globule": "1.1.0"
-          }
-        },
-        "globule": {
-          "version": "1.1.0",
-          "resolved": "https://registry.npmjs.org/globule/-/globule-1.1.0.tgz",
-          "integrity": "sha1-xJNS5NwYPYWJPuglOF65lLtt9F8=",
-          "dev": true,
-          "requires": {
-            "glob": "7.1.1",
-            "lodash": "4.16.6",
-            "minimatch": "3.0.3"
-          }
-        },
-        "lodash": {
-          "version": "4.16.6",
-          "resolved": "https://registry.npmjs.org/lodash/-/lodash-4.16.6.tgz",
-          "integrity": "sha1-0iyaxmAojzhD4Wun0rXQbMon13c=",
-          "dev": true
-        }
-      }
-    },
-    "node-uuid": {
-      "version": "1.4.8",
-      "resolved": "https://registry.npmjs.org/node-uuid/-/node-uuid-1.4.8.tgz",
-      "integrity": "sha1-sEDrCSOWivq/jTL7HxfxFn/auQc="
-    },
-    "nodemailer": {
-      "version": "4.0.1",
-      "resolved": "https://registry.npmjs.org/nodemailer/-/nodemailer-4.0.1.tgz",
-      "integrity": "sha1-uVhksH+s7oKH6CMu/9bx1W7HWrI="
->>>>>>> d0f4a76c
     },
     "nodemailer-fetch": {
       "version": "1.6.0",
-      "resolved": "https://registry.npmjs.org/nodemailer-fetch/-/nodemailer-fetch-1.6.0.tgz",
-      "integrity": "sha1-ecSQihwPXzdbc/6IjamCj23JY6Q="
+      "from": "nodemailer-fetch@1.6.0",
+      "resolved": "https://registry.npmjs.org/nodemailer-fetch/-/nodemailer-fetch-1.6.0.tgz"
     },
     "nodemailer-shared": {
       "version": "1.1.0",
-      "resolved": "https://registry.npmjs.org/nodemailer-shared/-/nodemailer-shared-1.1.0.tgz",
-      "integrity": "sha1-z1mU4v0mjQD1zw+nZ6CBae2wfsA=",
-      "requires": {
-        "nodemailer-fetch": "1.6.0"
-      }
+      "from": "nodemailer-shared@1.1.0",
+      "resolved": "https://registry.npmjs.org/nodemailer-shared/-/nodemailer-shared-1.1.0.tgz"
     },
     "nodemailer-smtp-transport": {
       "version": "2.7.4",
-<<<<<<< HEAD
       "from": "nodemailer-smtp-transport@>=2.7.4 <3.0.0",
       "resolved": "https://registry.npmjs.org/nodemailer-smtp-transport/-/nodemailer-smtp-transport-2.7.4.tgz"
     },
@@ -4866,101 +1244,17 @@
       "version": "2.4.0",
       "from": "normalize-package-data@>=2.3.4 <3.0.0",
       "resolved": "https://registry.npmjs.org/normalize-package-data/-/normalize-package-data-2.4.0.tgz"
-=======
-      "resolved": "https://registry.npmjs.org/nodemailer-smtp-transport/-/nodemailer-smtp-transport-2.7.4.tgz",
-      "integrity": "sha1-DYmvAZoUSkgP2OzJmZfZ+DjxNoU=",
-      "requires": {
-        "nodemailer-shared": "1.1.0",
-        "nodemailer-wellknown": "0.1.10",
-        "smtp-connection": "2.12.0"
-      }
-    },
-    "nodemailer-wellknown": {
-      "version": "0.1.10",
-      "resolved": "https://registry.npmjs.org/nodemailer-wellknown/-/nodemailer-wellknown-0.1.10.tgz",
-      "integrity": "sha1-WG24EB2zDLRDjrVGc3pBqtDPE9U="
-    },
-    "nopt": {
-      "version": "3.0.6",
-      "resolved": "https://registry.npmjs.org/nopt/-/nopt-3.0.6.tgz",
-      "integrity": "sha1-xkZdvwirzU2zWTF/eaxopkayj/k=",
-      "requires": {
-        "abbrev": "1.0.9"
-      }
-    },
-    "normalize-package-data": {
-      "version": "2.3.6",
-      "resolved": "https://registry.npmjs.org/normalize-package-data/-/normalize-package-data-2.3.6.tgz",
-      "integrity": "sha1-SY+kIMlkAfeHQCuiHmAN75+YH/8=",
-      "requires": {
-        "hosted-git-info": "2.4.2",
-        "is-builtin-module": "1.0.0",
-        "semver": "4.3.6",
-        "validate-npm-package-license": "3.0.1"
-      }
-    },
-    "normalize-path": {
-      "version": "2.1.1",
-      "resolved": "https://registry.npmjs.org/normalize-path/-/normalize-path-2.1.1.tgz",
-      "integrity": "sha1-GrKLVW4Zg2Oowab35vogE3/mrtk=",
-      "dev": true,
-      "requires": {
-        "remove-trailing-separator": "1.0.1"
-      }
-    },
-    "normalize-range": {
-      "version": "0.1.2",
-      "resolved": "https://registry.npmjs.org/normalize-range/-/normalize-range-0.1.2.tgz",
-      "integrity": "sha1-LRDAa9/TEuqXd2laTShDlFa3WUI=",
-      "dev": true
-    },
-    "normalize-url": {
-      "version": "1.9.1",
-      "resolved": "https://registry.npmjs.org/normalize-url/-/normalize-url-1.9.1.tgz",
-      "integrity": "sha1-LMDWazHqIwNkWENuNiDYWVTGbDw=",
-      "dev": true,
-      "requires": {
-        "object-assign": "4.1.1",
-        "prepend-http": "1.0.4",
-        "query-string": "4.3.3",
-        "sort-keys": "1.1.2"
-      }
->>>>>>> d0f4a76c
     },
     "npm-run-path": {
       "version": "1.0.0",
-      "resolved": "https://registry.npmjs.org/npm-run-path/-/npm-run-path-1.0.0.tgz",
-      "integrity": "sha1-9cMr9ZX+ga6Sfa7FLoL4sACsPI8=",
-      "requires": {
-        "path-key": "1.0.0"
-      }
-    },
-<<<<<<< HEAD
-=======
-    "npmlog": {
-      "version": "4.0.2",
-      "resolved": "https://registry.npmjs.org/npmlog/-/npmlog-4.0.2.tgz",
-      "integrity": "sha1-0DlQ4OeM4VJ7om0qdZLpNIrD518=",
-      "requires": {
-        "are-we-there-yet": "1.1.2",
-        "console-control-strings": "1.1.0",
-        "gauge": "2.7.3",
-        "set-blocking": "2.0.0"
-      }
-    },
-    "num2fraction": {
-      "version": "1.2.2",
-      "resolved": "https://registry.npmjs.org/num2fraction/-/num2fraction-1.2.2.tgz",
-      "integrity": "sha1-b2gragJ6Tp3fpFZM0lidHU5mnt4=",
-      "dev": true
-    },
->>>>>>> d0f4a76c
+      "from": "npm-run-path@>=1.0.0 <2.0.0",
+      "resolved": "https://registry.npmjs.org/npm-run-path/-/npm-run-path-1.0.0.tgz"
+    },
     "number-is-nan": {
       "version": "1.0.1",
-      "resolved": "https://registry.npmjs.org/number-is-nan/-/number-is-nan-1.0.1.tgz",
-      "integrity": "sha1-CXtgK1NCKlIsGvuHkDGDNpQaAR0="
-    },
-<<<<<<< HEAD
+      "from": "number-is-nan@>=1.0.0 <2.0.0",
+      "resolved": "https://registry.npmjs.org/number-is-nan/-/number-is-nan-1.0.1.tgz"
+    },
     "oauth2orize": {
       "version": "1.9.0",
       "from": "oauth2orize@>=1.0.1 <2.0.0",
@@ -4971,119 +1265,33 @@
           "from": "debug@>=2.0.0 <3.0.0",
           "resolved": "https://registry.npmjs.org/debug/-/debug-2.6.8.tgz"
         }
-=======
-    "oauth-sign": {
-      "version": "0.8.2",
-      "resolved": "https://registry.npmjs.org/oauth-sign/-/oauth-sign-0.8.2.tgz",
-      "integrity": "sha1-Rqarfwrq2N6unsBWV4C31O/rnUM="
-    },
-    "oauth2orize": {
-      "version": "1.8.0",
-      "resolved": "https://registry.npmjs.org/oauth2orize/-/oauth2orize-1.8.0.tgz",
-      "integrity": "sha1-8t3AEV1jXQSAdGJJwA8OoanFG6g=",
-      "requires": {
-        "debug": "2.6.3",
-        "uid2": "0.0.3",
-        "utils-merge": "1.0.0"
->>>>>>> d0f4a76c
       }
     },
     "object-assign": {
       "version": "4.1.1",
-      "resolved": "https://registry.npmjs.org/object-assign/-/object-assign-4.1.1.tgz",
-      "integrity": "sha1-IQmtx5ZYh8/AXLvUQsrIv7s2CGM="
-    },
-    "object.defaults": {
-      "version": "1.1.0",
-      "resolved": "https://registry.npmjs.org/object.defaults/-/object.defaults-1.1.0.tgz",
-      "integrity": "sha1-On+GgzS0B96gbaFtiNXNKeQ1/s8=",
-      "dev": true,
-      "requires": {
-        "array-each": "1.0.1",
-        "array-slice": "1.0.0",
-        "for-own": "1.0.0",
-        "isobject": "3.0.1"
-      },
-      "dependencies": {
-        "for-own": {
-          "version": "1.0.0",
-          "resolved": "https://registry.npmjs.org/for-own/-/for-own-1.0.0.tgz",
-          "integrity": "sha1-xjMy9BXO3EsE2/5wz4NklMU8tEs=",
-          "dev": true,
-          "requires": {
-            "for-in": "1.0.2"
-          }
-        },
-        "isobject": {
-          "version": "3.0.1",
-          "resolved": "https://registry.npmjs.org/isobject/-/isobject-3.0.1.tgz",
-          "integrity": "sha1-TkMekrEalzFjaqH5yNHMvP2reN8=",
-          "dev": true
-        }
-      }
-    },
-<<<<<<< HEAD
-=======
-    "object.omit": {
-      "version": "2.0.1",
-      "resolved": "https://registry.npmjs.org/object.omit/-/object.omit-2.0.1.tgz",
-      "integrity": "sha1-Gpx0SCnznbuFjHbKNXmuKlTr0fo=",
-      "dev": true,
-      "requires": {
-        "for-own": "0.1.5",
-        "is-extendable": "0.1.1"
-      }
-    },
-    "object.pick": {
-      "version": "1.2.0",
-      "resolved": "https://registry.npmjs.org/object.pick/-/object.pick-1.2.0.tgz",
-      "integrity": "sha1-tTkr7peC2m2ft9avr1OXefEjTCs=",
-      "dev": true,
-      "requires": {
-        "isobject": "2.1.0"
-      }
-    },
->>>>>>> d0f4a76c
+      "from": "object-assign@>=4.0.1 <5.0.0",
+      "resolved": "https://registry.npmjs.org/object-assign/-/object-assign-4.1.1.tgz"
+    },
     "on-finished": {
       "version": "2.3.0",
-      "resolved": "https://registry.npmjs.org/on-finished/-/on-finished-2.3.0.tgz",
-      "integrity": "sha1-IPEzZIGwg811M3mSoWlxqi2QaUc=",
-      "requires": {
-        "ee-first": "1.1.1"
-      }
+      "from": "on-finished@>=2.3.0 <2.4.0",
+      "resolved": "https://registry.npmjs.org/on-finished/-/on-finished-2.3.0.tgz"
     },
     "on-headers": {
       "version": "1.0.1",
-      "resolved": "https://registry.npmjs.org/on-headers/-/on-headers-1.0.1.tgz",
-      "integrity": "sha1-ko9dD0cNSTQmUepnlLCFfBAGk/c="
+      "from": "on-headers@>=1.0.1 <1.1.0",
+      "resolved": "https://registry.npmjs.org/on-headers/-/on-headers-1.0.1.tgz"
     },
     "once": {
       "version": "1.4.0",
-      "resolved": "https://registry.npmjs.org/once/-/once-1.4.0.tgz",
-      "integrity": "sha1-WDsap3WWHUsROsF9nFC6753Xa9E=",
-      "requires": {
-        "wrappy": "1.0.2"
-      }
-    },
-<<<<<<< HEAD
-=======
-    "onetime": {
-      "version": "1.1.0",
-      "resolved": "https://registry.npmjs.org/onetime/-/onetime-1.1.0.tgz",
-      "integrity": "sha1-ofeDj4MUxRbwXs78vEzP4EtO14k=",
-      "dev": true
-    },
->>>>>>> d0f4a76c
+      "from": "once@>=1.3.2 <2.0.0",
+      "resolved": "https://registry.npmjs.org/once/-/once-1.4.0.tgz"
+    },
     "optimist": {
       "version": "0.6.1",
-      "resolved": "https://registry.npmjs.org/optimist/-/optimist-0.6.1.tgz",
-      "integrity": "sha1-2j6nRob6IaGaERwybpDrFaAZZoY=",
-      "requires": {
-        "minimist": "0.0.8",
-        "wordwrap": "0.0.3"
-      }
-    },
-<<<<<<< HEAD
+      "from": "optimist@>=0.6.1 <0.7.0",
+      "resolved": "http://registry.npmjs.org/optimist/-/optimist-0.6.1.tgz"
+    },
     "p-finally": {
       "version": "1.0.0",
       "from": "p-finally@>=1.0.0 <2.0.0",
@@ -5098,1247 +1306,119 @@
       "version": "2.0.0",
       "from": "p-locate@>=2.0.0 <3.0.0",
       "resolved": "https://registry.npmjs.org/p-locate/-/p-locate-2.0.0.tgz"
-=======
-    "optionator": {
-      "version": "0.8.2",
-      "resolved": "https://registry.npmjs.org/optionator/-/optionator-0.8.2.tgz",
-      "integrity": "sha1-NkxeQJ0/TWMB1sC0wFu6UBgK62Q=",
-      "dev": true,
-      "requires": {
-        "deep-is": "0.1.3",
-        "fast-levenshtein": "2.0.6",
-        "levn": "0.3.0",
-        "prelude-ls": "1.1.2",
-        "type-check": "0.3.2",
-        "wordwrap": "1.0.0"
-      },
-      "dependencies": {
-        "wordwrap": {
-          "version": "1.0.0",
-          "resolved": "https://registry.npmjs.org/wordwrap/-/wordwrap-1.0.0.tgz",
-          "integrity": "sha1-J1hIEIkUVqQXHI0CJkQa3pDLyus=",
-          "dev": true
-        }
-      }
-    },
-    "orchestrator": {
-      "version": "0.3.8",
-      "resolved": "https://registry.npmjs.org/orchestrator/-/orchestrator-0.3.8.tgz",
-      "integrity": "sha1-FOfp4nZPcxX7rBhOUGx6pt+UrX4=",
-      "dev": true,
-      "requires": {
-        "end-of-stream": "0.1.5",
-        "sequencify": "0.0.7",
-        "stream-consume": "0.1.0"
-      },
-      "dependencies": {
-        "end-of-stream": {
-          "version": "0.1.5",
-          "resolved": "https://registry.npmjs.org/end-of-stream/-/end-of-stream-0.1.5.tgz",
-          "integrity": "sha1-jhdyBsPICDfYVjLouTWd/osvbq8=",
-          "dev": true,
-          "requires": {
-            "once": "1.3.3"
-          }
-        },
-        "once": {
-          "version": "1.3.3",
-          "resolved": "https://registry.npmjs.org/once/-/once-1.3.3.tgz",
-          "integrity": "sha1-suJhVXzkwxTsgwTz+oJmPkKXyiA=",
-          "dev": true,
-          "requires": {
-            "wrappy": "1.0.2"
-          }
-        }
-      }
-    },
-    "ordered-read-streams": {
-      "version": "0.1.0",
-      "resolved": "https://registry.npmjs.org/ordered-read-streams/-/ordered-read-streams-0.1.0.tgz",
-      "integrity": "sha1-/VZamvjrRHO6abbtijQ1LLVS8SY=",
-      "dev": true
-    },
-    "os-homedir": {
-      "version": "1.0.2",
-      "resolved": "https://registry.npmjs.org/os-homedir/-/os-homedir-1.0.2.tgz",
-      "integrity": "sha1-/7xJiDNuDoM94MFox+8VISGqf7M="
-    },
-    "os-locale": {
-      "version": "1.4.0",
-      "resolved": "https://registry.npmjs.org/os-locale/-/os-locale-1.4.0.tgz",
-      "integrity": "sha1-IPnxeuKe00XoveWDsT0gCYA8FNk=",
-      "requires": {
-        "lcid": "1.0.0"
-      }
-    },
-    "os-tmpdir": {
-      "version": "1.0.2",
-      "resolved": "https://registry.npmjs.org/os-tmpdir/-/os-tmpdir-1.0.2.tgz",
-      "integrity": "sha1-u+Z0BseaqFxc/sdm/lc0VV36EnQ="
-    },
-    "osenv": {
-      "version": "0.1.4",
-      "resolved": "https://registry.npmjs.org/osenv/-/osenv-0.1.4.tgz",
-      "integrity": "sha1-Qv5tWVPfBsgGS+bxdsPQWqqjRkQ=",
-      "requires": {
-        "os-homedir": "1.0.2",
-        "os-tmpdir": "1.0.2"
-      }
->>>>>>> d0f4a76c
     },
     "parse-database-url": {
       "version": "0.3.0",
-      "resolved": "https://registry.npmjs.org/parse-database-url/-/parse-database-url-0.3.0.tgz",
-      "integrity": "sha1-NpZmMh6SfJreY838Gqr2+zdFPQ0=",
-      "requires": {
-        "mongodb-uri": "0.9.7"
-      }
-    },
-<<<<<<< HEAD
+      "from": "parse-database-url@>=0.3.0 <0.4.0",
+      "resolved": "https://registry.npmjs.org/parse-database-url/-/parse-database-url-0.3.0.tgz"
+    },
     "parse-json": {
       "version": "2.2.0",
       "from": "parse-json@>=2.2.0 <3.0.0",
       "resolved": "https://registry.npmjs.org/parse-json/-/parse-json-2.2.0.tgz"
-=======
-    "parse-filepath": {
-      "version": "1.0.1",
-      "resolved": "https://registry.npmjs.org/parse-filepath/-/parse-filepath-1.0.1.tgz",
-      "integrity": "sha1-FZ1hVdQ5BNFsEO9piRHaHpGWm3M=",
-      "dev": true,
-      "requires": {
-        "is-absolute": "0.2.6",
-        "map-cache": "0.2.2",
-        "path-root": "0.1.1"
-      }
-    },
-    "parse-glob": {
-      "version": "3.0.4",
-      "resolved": "https://registry.npmjs.org/parse-glob/-/parse-glob-3.0.4.tgz",
-      "integrity": "sha1-ssN2z7EfNVE7rdFz7wu246OIORw=",
-      "dev": true,
-      "requires": {
-        "glob-base": "0.3.0",
-        "is-dotfile": "1.0.3",
-        "is-extglob": "1.0.0",
-        "is-glob": "2.0.1"
-      }
-    },
-    "parse-json": {
-      "version": "2.2.0",
-      "resolved": "https://registry.npmjs.org/parse-json/-/parse-json-2.2.0.tgz",
-      "integrity": "sha1-9ID0BDTvgHQfhGkJn43qGPVaTck=",
-      "requires": {
-        "error-ex": "1.3.1"
-      }
->>>>>>> d0f4a76c
     },
     "parse-links": {
       "version": "0.1.0",
-      "resolved": "https://registry.npmjs.org/parse-links/-/parse-links-0.1.0.tgz",
-      "integrity": "sha1-afpighugBBX+c2MyNVIeRUe36CE="
-    },
-<<<<<<< HEAD
-=======
-    "parse-passwd": {
-      "version": "1.0.0",
-      "resolved": "https://registry.npmjs.org/parse-passwd/-/parse-passwd-1.0.0.tgz",
-      "integrity": "sha1-bVuTSkVpk7I9N/QKOC1vFmao5cY=",
-      "dev": true
-    },
->>>>>>> d0f4a76c
+      "from": "parse-links@>=0.1.0 <0.2.0",
+      "resolved": "https://registry.npmjs.org/parse-links/-/parse-links-0.1.0.tgz"
+    },
     "parseurl": {
       "version": "1.3.1",
-      "resolved": "https://registry.npmjs.org/parseurl/-/parseurl-1.3.1.tgz",
-      "integrity": "sha1-yKuMkiO6NIiKpkopeyiFO+wY2lY="
+      "from": "parseurl@>=1.3.1 <1.4.0",
+      "resolved": "https://registry.npmjs.org/parseurl/-/parseurl-1.3.1.tgz"
     },
     "passport": {
       "version": "0.2.2",
-      "resolved": "https://registry.npmjs.org/passport/-/passport-0.2.2.tgz",
-      "integrity": "sha1-nDjxe+uSnz2Br3uIOOhDDbhwPys=",
-      "requires": {
-        "passport-strategy": "1.0.0",
-        "pause": "0.0.1"
-      }
+      "from": "passport@>=0.2.2 <0.3.0",
+      "resolved": "https://registry.npmjs.org/passport/-/passport-0.2.2.tgz"
     },
     "passport-http": {
       "version": "0.2.2",
+      "from": "passport-http@>=0.2.2 <0.3.0",
       "resolved": "https://registry.npmjs.org/passport-http/-/passport-http-0.2.2.tgz",
-      "integrity": "sha1-JQExTA/0qDHopRzP2xto9cfLyfY=",
-      "requires": {
-        "passport": "0.1.18",
-        "pkginfo": "0.2.3"
-      },
       "dependencies": {
         "passport": {
           "version": "0.1.18",
-          "resolved": "https://registry.npmjs.org/passport/-/passport-0.1.18.tgz",
-          "integrity": "sha1-yCZEedy2QUytu2Z1LRKzfgtlJaE=",
-          "requires": {
-            "pause": "0.0.1",
-            "pkginfo": "0.2.3"
-          }
+          "from": "passport@>=0.1.3 <0.2.0",
+          "resolved": "https://registry.npmjs.org/passport/-/passport-0.1.18.tgz"
         },
         "pkginfo": {
           "version": "0.2.3",
-          "resolved": "https://registry.npmjs.org/pkginfo/-/pkginfo-0.2.3.tgz",
-          "integrity": "sha1-cjnEKl72wwuPMoQ52bn/cQQkkPg="
+          "from": "pkginfo@>=0.2.0 <0.3.0",
+          "resolved": "https://registry.npmjs.org/pkginfo/-/pkginfo-0.2.3.tgz"
         }
       }
     },
     "passport-http-bearer": {
       "version": "1.0.1",
-      "resolved": "https://registry.npmjs.org/passport-http-bearer/-/passport-http-bearer-1.0.1.tgz",
-      "integrity": "sha1-FHRp6jZp4qhMYWfvmdu3fh8AmKg=",
-      "requires": {
-        "passport-strategy": "1.0.0"
-      }
+      "from": "passport-http-bearer@>=1.0.1 <2.0.0",
+      "resolved": "https://registry.npmjs.org/passport-http-bearer/-/passport-http-bearer-1.0.1.tgz"
     },
     "passport-local": {
       "version": "1.0.0",
-      "resolved": "https://registry.npmjs.org/passport-local/-/passport-local-1.0.0.tgz",
-      "integrity": "sha1-H+YyaMkudWBmJkN+O5BmYsFbpu4=",
-      "requires": {
-        "passport-strategy": "1.0.0"
-      }
+      "from": "passport-local@>=1.0.0 <2.0.0",
+      "resolved": "https://registry.npmjs.org/passport-local/-/passport-local-1.0.0.tgz"
     },
     "passport-oauth2-client-password": {
       "version": "0.1.2",
-      "resolved": "https://registry.npmjs.org/passport-oauth2-client-password/-/passport-oauth2-client-password-0.1.2.tgz",
-      "integrity": "sha1-TzeLZ4uS0W270jOmxwZSAJPlYbo=",
-      "requires": {
-        "passport-strategy": "1.0.0"
-      }
+      "from": "passport-oauth2-client-password@>=0.1.2 <0.2.0",
+      "resolved": "https://registry.npmjs.org/passport-oauth2-client-password/-/passport-oauth2-client-password-0.1.2.tgz"
     },
     "passport-strategy": {
       "version": "1.0.0",
-      "resolved": "https://registry.npmjs.org/passport-strategy/-/passport-strategy-1.0.0.tgz",
-      "integrity": "sha1-tVOaqPwiWj0a0XlHbd8ja0QPUuQ="
+      "from": "passport-strategy@>=1.0.0 <2.0.0",
+      "resolved": "https://registry.npmjs.org/passport-strategy/-/passport-strategy-1.0.0.tgz"
     },
     "password-generator": {
       "version": "2.1.0",
-      "resolved": "https://registry.npmjs.org/password-generator/-/password-generator-2.1.0.tgz",
-      "integrity": "sha1-11gEMpUbaYUePY0KmPsdxgtcVto=",
-      "requires": {
-        "optimist": "0.6.1"
-      }
-    },
-<<<<<<< HEAD
-=======
-    "path-exists": {
-      "version": "2.1.0",
-      "resolved": "https://registry.npmjs.org/path-exists/-/path-exists-2.1.0.tgz",
-      "integrity": "sha1-D+tsZPD8UY2adU3V77YscCJ2H0s=",
-      "requires": {
-        "pinkie-promise": "2.0.1"
-      }
-    },
->>>>>>> d0f4a76c
+      "from": "password-generator@>=2.0.2 <3.0.0",
+      "resolved": "https://registry.npmjs.org/password-generator/-/password-generator-2.1.0.tgz"
+    },
     "path-is-absolute": {
       "version": "1.0.1",
-      "resolved": "https://registry.npmjs.org/path-is-absolute/-/path-is-absolute-1.0.1.tgz",
-      "integrity": "sha1-F0uSaHNVNP+8es5r9TpanhtcX18="
-    },
-<<<<<<< HEAD
-=======
-    "path-is-inside": {
-      "version": "1.0.2",
-      "resolved": "https://registry.npmjs.org/path-is-inside/-/path-is-inside-1.0.2.tgz",
-      "integrity": "sha1-NlQX3t5EQw0cEa9hAn+s8HS9/FM=",
-      "dev": true
-    },
->>>>>>> d0f4a76c
+      "from": "path-is-absolute@>=1.0.0 <2.0.0",
+      "resolved": "https://registry.npmjs.org/path-is-absolute/-/path-is-absolute-1.0.1.tgz"
+    },
     "path-key": {
       "version": "1.0.0",
-      "resolved": "https://registry.npmjs.org/path-key/-/path-key-1.0.0.tgz",
-      "integrity": "sha1-XVPVeAGWRsDWiADbThRua9wqx68="
+      "from": "path-key@>=1.0.0 <2.0.0",
+      "resolved": "https://registry.npmjs.org/path-key/-/path-key-1.0.0.tgz"
     },
     "path-parse": {
       "version": "1.0.5",
-      "resolved": "https://registry.npmjs.org/path-parse/-/path-parse-1.0.5.tgz",
-      "integrity": "sha1-PBrfhx6pzWyUMbbqK9dKD/BVxME="
-    },
-<<<<<<< HEAD
-=======
-    "path-root": {
-      "version": "0.1.1",
-      "resolved": "https://registry.npmjs.org/path-root/-/path-root-0.1.1.tgz",
-      "integrity": "sha1-mkpoFMrBwM1zNgqV8yCDyOpHRbc=",
-      "dev": true,
-      "requires": {
-        "path-root-regex": "0.1.2"
-      }
-    },
-    "path-root-regex": {
-      "version": "0.1.2",
-      "resolved": "https://registry.npmjs.org/path-root-regex/-/path-root-regex-0.1.2.tgz",
-      "integrity": "sha1-v8zcjfWxLcUsi0PsONGNcsBLqW0=",
-      "dev": true
-    },
->>>>>>> d0f4a76c
+      "from": "path-parse@>=1.0.5 <2.0.0",
+      "resolved": "https://registry.npmjs.org/path-parse/-/path-parse-1.0.5.tgz"
+    },
     "path-to-regexp": {
       "version": "0.1.7",
-      "resolved": "https://registry.npmjs.org/path-to-regexp/-/path-to-regexp-0.1.7.tgz",
-      "integrity": "sha1-32BBeABfUi8V60SQ5yR6G/qmf4w="
-    },
-<<<<<<< HEAD
-=======
-    "path-type": {
-      "version": "1.1.0",
-      "resolved": "https://registry.npmjs.org/path-type/-/path-type-1.1.0.tgz",
-      "integrity": "sha1-WcRPfuSR2nBNpBXaWkBwuk+P5EE=",
-      "requires": {
-        "graceful-fs": "4.1.11",
-        "pify": "2.3.0",
-        "pinkie-promise": "2.0.1"
-      }
-    },
->>>>>>> d0f4a76c
+      "from": "path-to-regexp@0.1.7",
+      "resolved": "https://registry.npmjs.org/path-to-regexp/-/path-to-regexp-0.1.7.tgz"
+    },
     "pause": {
       "version": "0.0.1",
-      "resolved": "https://registry.npmjs.org/pause/-/pause-0.0.1.tgz",
-      "integrity": "sha1-HUCLP9t2kjuVQ9lvtMnf1TXZy10="
+      "from": "pause@0.0.1",
+      "resolved": "https://registry.npmjs.org/pause/-/pause-0.0.1.tgz"
     },
     "pend": {
       "version": "1.2.0",
-      "resolved": "https://registry.npmjs.org/pend/-/pend-1.2.0.tgz",
-      "integrity": "sha1-elfrVQpng/kRUzH89GY9XI4AelA="
-    },
-<<<<<<< HEAD
+      "from": "pend@>=1.2.0 <1.3.0",
+      "resolved": "https://registry.npmjs.org/pend/-/pend-1.2.0.tgz"
+    },
     "pify": {
       "version": "2.3.0",
       "from": "pify@>=2.0.0 <3.0.0",
       "resolved": "https://registry.npmjs.org/pify/-/pify-2.3.0.tgz"
     },
-=======
-    "performance-now": {
-      "version": "0.2.0",
-      "resolved": "https://registry.npmjs.org/performance-now/-/performance-now-0.2.0.tgz",
-      "integrity": "sha1-M+8wxcd9TqIcWlOGnZG1bY8lVeU="
-    },
-    "pify": {
-      "version": "2.3.0",
-      "resolved": "https://registry.npmjs.org/pify/-/pify-2.3.0.tgz",
-      "integrity": "sha1-7RQaasBDqEnqWISY59yosVMw6Qw="
-    },
-    "pinkie": {
-      "version": "2.0.4",
-      "resolved": "https://registry.npmjs.org/pinkie/-/pinkie-2.0.4.tgz",
-      "integrity": "sha1-clVrgM+g1IqXToDnckjoDtT3+HA="
-    },
-    "pinkie-promise": {
-      "version": "2.0.1",
-      "resolved": "https://registry.npmjs.org/pinkie-promise/-/pinkie-promise-2.0.1.tgz",
-      "integrity": "sha1-ITXW36ejWMBprJsXh3YogihFD/o=",
-      "requires": {
-        "pinkie": "2.0.4"
-      }
-    },
->>>>>>> d0f4a76c
     "pkginfo": {
       "version": "0.4.0",
-      "resolved": "https://registry.npmjs.org/pkginfo/-/pkginfo-0.4.0.tgz",
-      "integrity": "sha1-NJ27f/04CB/K3AhT32h/DHdEzWU="
-    },
-<<<<<<< HEAD
-=======
-    "postcss": {
-      "version": "4.1.16",
-      "resolved": "https://registry.npmjs.org/postcss/-/postcss-4.1.16.tgz",
-      "integrity": "sha1-TESbTIr53zyvbTf44eV10DYXWNw=",
-      "dev": true,
-      "requires": {
-        "es6-promise": "2.3.0",
-        "js-base64": "2.1.9",
-        "source-map": "0.4.4"
-      },
-      "dependencies": {
-        "source-map": {
-          "version": "0.4.4",
-          "resolved": "https://registry.npmjs.org/source-map/-/source-map-0.4.4.tgz",
-          "integrity": "sha1-66T12pwNyZneaAMti092FzZSA2s=",
-          "dev": true,
-          "requires": {
-            "amdefine": "1.0.1"
-          }
-        }
-      }
-    },
-    "postcss-calc": {
-      "version": "5.3.1",
-      "resolved": "https://registry.npmjs.org/postcss-calc/-/postcss-calc-5.3.1.tgz",
-      "integrity": "sha1-d7rnypKK2FcW4v2kLyYb98HWW14=",
-      "dev": true,
-      "requires": {
-        "postcss": "5.2.17",
-        "postcss-message-helpers": "2.0.0",
-        "reduce-css-calc": "1.3.0"
-      },
-      "dependencies": {
-        "postcss": {
-          "version": "5.2.17",
-          "resolved": "https://registry.npmjs.org/postcss/-/postcss-5.2.17.tgz",
-          "integrity": "sha1-z09Ze4ZNZcikkrLqvp1wbIecOIs=",
-          "dev": true,
-          "requires": {
-            "chalk": "1.1.3",
-            "js-base64": "2.1.9",
-            "source-map": "0.5.6",
-            "supports-color": "3.2.3"
-          }
-        },
-        "supports-color": {
-          "version": "3.2.3",
-          "resolved": "https://registry.npmjs.org/supports-color/-/supports-color-3.2.3.tgz",
-          "integrity": "sha1-ZawFBLOVQXHYpklGsq48u4pfVPY=",
-          "dev": true,
-          "requires": {
-            "has-flag": "1.0.0"
-          }
-        }
-      }
-    },
-    "postcss-colormin": {
-      "version": "2.2.2",
-      "resolved": "https://registry.npmjs.org/postcss-colormin/-/postcss-colormin-2.2.2.tgz",
-      "integrity": "sha1-ZjFBfV8OkJo9fsJrJMio0eT5bks=",
-      "dev": true,
-      "requires": {
-        "colormin": "1.1.2",
-        "postcss": "5.2.17",
-        "postcss-value-parser": "3.3.0"
-      },
-      "dependencies": {
-        "postcss": {
-          "version": "5.2.17",
-          "resolved": "https://registry.npmjs.org/postcss/-/postcss-5.2.17.tgz",
-          "integrity": "sha1-z09Ze4ZNZcikkrLqvp1wbIecOIs=",
-          "dev": true,
-          "requires": {
-            "chalk": "1.1.3",
-            "js-base64": "2.1.9",
-            "source-map": "0.5.6",
-            "supports-color": "3.2.3"
-          }
-        },
-        "supports-color": {
-          "version": "3.2.3",
-          "resolved": "https://registry.npmjs.org/supports-color/-/supports-color-3.2.3.tgz",
-          "integrity": "sha1-ZawFBLOVQXHYpklGsq48u4pfVPY=",
-          "dev": true,
-          "requires": {
-            "has-flag": "1.0.0"
-          }
-        }
-      }
-    },
-    "postcss-convert-values": {
-      "version": "2.6.1",
-      "resolved": "https://registry.npmjs.org/postcss-convert-values/-/postcss-convert-values-2.6.1.tgz",
-      "integrity": "sha1-u9hZPFwf0uPRwyK7kl3K6Nrk1i0=",
-      "dev": true,
-      "requires": {
-        "postcss": "5.2.17",
-        "postcss-value-parser": "3.3.0"
-      },
-      "dependencies": {
-        "postcss": {
-          "version": "5.2.17",
-          "resolved": "https://registry.npmjs.org/postcss/-/postcss-5.2.17.tgz",
-          "integrity": "sha1-z09Ze4ZNZcikkrLqvp1wbIecOIs=",
-          "dev": true,
-          "requires": {
-            "chalk": "1.1.3",
-            "js-base64": "2.1.9",
-            "source-map": "0.5.6",
-            "supports-color": "3.2.3"
-          }
-        },
-        "supports-color": {
-          "version": "3.2.3",
-          "resolved": "https://registry.npmjs.org/supports-color/-/supports-color-3.2.3.tgz",
-          "integrity": "sha1-ZawFBLOVQXHYpklGsq48u4pfVPY=",
-          "dev": true,
-          "requires": {
-            "has-flag": "1.0.0"
-          }
-        }
-      }
-    },
-    "postcss-discard-comments": {
-      "version": "2.0.4",
-      "resolved": "https://registry.npmjs.org/postcss-discard-comments/-/postcss-discard-comments-2.0.4.tgz",
-      "integrity": "sha1-vv6J+v1bPazlzM5Rt2uBUUvgDj0=",
-      "dev": true,
-      "requires": {
-        "postcss": "5.2.17"
-      },
-      "dependencies": {
-        "postcss": {
-          "version": "5.2.17",
-          "resolved": "https://registry.npmjs.org/postcss/-/postcss-5.2.17.tgz",
-          "integrity": "sha1-z09Ze4ZNZcikkrLqvp1wbIecOIs=",
-          "dev": true,
-          "requires": {
-            "chalk": "1.1.3",
-            "js-base64": "2.1.9",
-            "source-map": "0.5.6",
-            "supports-color": "3.2.3"
-          }
-        },
-        "supports-color": {
-          "version": "3.2.3",
-          "resolved": "https://registry.npmjs.org/supports-color/-/supports-color-3.2.3.tgz",
-          "integrity": "sha1-ZawFBLOVQXHYpklGsq48u4pfVPY=",
-          "dev": true,
-          "requires": {
-            "has-flag": "1.0.0"
-          }
-        }
-      }
-    },
-    "postcss-discard-duplicates": {
-      "version": "2.1.0",
-      "resolved": "https://registry.npmjs.org/postcss-discard-duplicates/-/postcss-discard-duplicates-2.1.0.tgz",
-      "integrity": "sha1-uavye4isGIFYpesSq8riAmO5GTI=",
-      "dev": true,
-      "requires": {
-        "postcss": "5.2.17"
-      },
-      "dependencies": {
-        "postcss": {
-          "version": "5.2.17",
-          "resolved": "https://registry.npmjs.org/postcss/-/postcss-5.2.17.tgz",
-          "integrity": "sha1-z09Ze4ZNZcikkrLqvp1wbIecOIs=",
-          "dev": true,
-          "requires": {
-            "chalk": "1.1.3",
-            "js-base64": "2.1.9",
-            "source-map": "0.5.6",
-            "supports-color": "3.2.3"
-          }
-        },
-        "supports-color": {
-          "version": "3.2.3",
-          "resolved": "https://registry.npmjs.org/supports-color/-/supports-color-3.2.3.tgz",
-          "integrity": "sha1-ZawFBLOVQXHYpklGsq48u4pfVPY=",
-          "dev": true,
-          "requires": {
-            "has-flag": "1.0.0"
-          }
-        }
-      }
-    },
-    "postcss-discard-empty": {
-      "version": "2.1.0",
-      "resolved": "https://registry.npmjs.org/postcss-discard-empty/-/postcss-discard-empty-2.1.0.tgz",
-      "integrity": "sha1-0rS9nVztXr2Nyt52QMfXzX9PkrU=",
-      "dev": true,
-      "requires": {
-        "postcss": "5.2.17"
-      },
-      "dependencies": {
-        "postcss": {
-          "version": "5.2.17",
-          "resolved": "https://registry.npmjs.org/postcss/-/postcss-5.2.17.tgz",
-          "integrity": "sha1-z09Ze4ZNZcikkrLqvp1wbIecOIs=",
-          "dev": true,
-          "requires": {
-            "chalk": "1.1.3",
-            "js-base64": "2.1.9",
-            "source-map": "0.5.6",
-            "supports-color": "3.2.3"
-          }
-        },
-        "supports-color": {
-          "version": "3.2.3",
-          "resolved": "https://registry.npmjs.org/supports-color/-/supports-color-3.2.3.tgz",
-          "integrity": "sha1-ZawFBLOVQXHYpklGsq48u4pfVPY=",
-          "dev": true,
-          "requires": {
-            "has-flag": "1.0.0"
-          }
-        }
-      }
-    },
-    "postcss-discard-overridden": {
-      "version": "0.1.1",
-      "resolved": "https://registry.npmjs.org/postcss-discard-overridden/-/postcss-discard-overridden-0.1.1.tgz",
-      "integrity": "sha1-ix6vVU9ob7KIzYdMVWZ7CqNmjVg=",
-      "dev": true,
-      "requires": {
-        "postcss": "5.2.17"
-      },
-      "dependencies": {
-        "postcss": {
-          "version": "5.2.17",
-          "resolved": "https://registry.npmjs.org/postcss/-/postcss-5.2.17.tgz",
-          "integrity": "sha1-z09Ze4ZNZcikkrLqvp1wbIecOIs=",
-          "dev": true,
-          "requires": {
-            "chalk": "1.1.3",
-            "js-base64": "2.1.9",
-            "source-map": "0.5.6",
-            "supports-color": "3.2.3"
-          }
-        },
-        "supports-color": {
-          "version": "3.2.3",
-          "resolved": "https://registry.npmjs.org/supports-color/-/supports-color-3.2.3.tgz",
-          "integrity": "sha1-ZawFBLOVQXHYpklGsq48u4pfVPY=",
-          "dev": true,
-          "requires": {
-            "has-flag": "1.0.0"
-          }
-        }
-      }
-    },
-    "postcss-discard-unused": {
-      "version": "2.2.3",
-      "resolved": "https://registry.npmjs.org/postcss-discard-unused/-/postcss-discard-unused-2.2.3.tgz",
-      "integrity": "sha1-vOMLLMWR/8Y0Mitfs0ZLbZNPRDM=",
-      "dev": true,
-      "requires": {
-        "postcss": "5.2.17",
-        "uniqs": "2.0.0"
-      },
-      "dependencies": {
-        "postcss": {
-          "version": "5.2.17",
-          "resolved": "https://registry.npmjs.org/postcss/-/postcss-5.2.17.tgz",
-          "integrity": "sha1-z09Ze4ZNZcikkrLqvp1wbIecOIs=",
-          "dev": true,
-          "requires": {
-            "chalk": "1.1.3",
-            "js-base64": "2.1.9",
-            "source-map": "0.5.6",
-            "supports-color": "3.2.3"
-          }
-        },
-        "supports-color": {
-          "version": "3.2.3",
-          "resolved": "https://registry.npmjs.org/supports-color/-/supports-color-3.2.3.tgz",
-          "integrity": "sha1-ZawFBLOVQXHYpklGsq48u4pfVPY=",
-          "dev": true,
-          "requires": {
-            "has-flag": "1.0.0"
-          }
-        }
-      }
-    },
-    "postcss-filter-plugins": {
-      "version": "2.0.2",
-      "resolved": "https://registry.npmjs.org/postcss-filter-plugins/-/postcss-filter-plugins-2.0.2.tgz",
-      "integrity": "sha1-bYWGJTTXNaxCDkqFgG4fXUKG2Ew=",
-      "dev": true,
-      "requires": {
-        "postcss": "5.2.17",
-        "uniqid": "4.1.1"
-      },
-      "dependencies": {
-        "postcss": {
-          "version": "5.2.17",
-          "resolved": "https://registry.npmjs.org/postcss/-/postcss-5.2.17.tgz",
-          "integrity": "sha1-z09Ze4ZNZcikkrLqvp1wbIecOIs=",
-          "dev": true,
-          "requires": {
-            "chalk": "1.1.3",
-            "js-base64": "2.1.9",
-            "source-map": "0.5.6",
-            "supports-color": "3.2.3"
-          }
-        },
-        "supports-color": {
-          "version": "3.2.3",
-          "resolved": "https://registry.npmjs.org/supports-color/-/supports-color-3.2.3.tgz",
-          "integrity": "sha1-ZawFBLOVQXHYpklGsq48u4pfVPY=",
-          "dev": true,
-          "requires": {
-            "has-flag": "1.0.0"
-          }
-        }
-      }
-    },
-    "postcss-merge-idents": {
-      "version": "2.1.7",
-      "resolved": "https://registry.npmjs.org/postcss-merge-idents/-/postcss-merge-idents-2.1.7.tgz",
-      "integrity": "sha1-TFUwMTwI4dWzu/PSu8dH4njuonA=",
-      "dev": true,
-      "requires": {
-        "has": "1.0.1",
-        "postcss": "5.2.17",
-        "postcss-value-parser": "3.3.0"
-      },
-      "dependencies": {
-        "postcss": {
-          "version": "5.2.17",
-          "resolved": "https://registry.npmjs.org/postcss/-/postcss-5.2.17.tgz",
-          "integrity": "sha1-z09Ze4ZNZcikkrLqvp1wbIecOIs=",
-          "dev": true,
-          "requires": {
-            "chalk": "1.1.3",
-            "js-base64": "2.1.9",
-            "source-map": "0.5.6",
-            "supports-color": "3.2.3"
-          }
-        },
-        "supports-color": {
-          "version": "3.2.3",
-          "resolved": "https://registry.npmjs.org/supports-color/-/supports-color-3.2.3.tgz",
-          "integrity": "sha1-ZawFBLOVQXHYpklGsq48u4pfVPY=",
-          "dev": true,
-          "requires": {
-            "has-flag": "1.0.0"
-          }
-        }
-      }
-    },
-    "postcss-merge-longhand": {
-      "version": "2.0.2",
-      "resolved": "https://registry.npmjs.org/postcss-merge-longhand/-/postcss-merge-longhand-2.0.2.tgz",
-      "integrity": "sha1-I9kM0Sewp3mUkVMyc5A0oaTz1lg=",
-      "dev": true,
-      "requires": {
-        "postcss": "5.2.17"
-      },
-      "dependencies": {
-        "postcss": {
-          "version": "5.2.17",
-          "resolved": "https://registry.npmjs.org/postcss/-/postcss-5.2.17.tgz",
-          "integrity": "sha1-z09Ze4ZNZcikkrLqvp1wbIecOIs=",
-          "dev": true,
-          "requires": {
-            "chalk": "1.1.3",
-            "js-base64": "2.1.9",
-            "source-map": "0.5.6",
-            "supports-color": "3.2.3"
-          }
-        },
-        "supports-color": {
-          "version": "3.2.3",
-          "resolved": "https://registry.npmjs.org/supports-color/-/supports-color-3.2.3.tgz",
-          "integrity": "sha1-ZawFBLOVQXHYpklGsq48u4pfVPY=",
-          "dev": true,
-          "requires": {
-            "has-flag": "1.0.0"
-          }
-        }
-      }
-    },
-    "postcss-merge-rules": {
-      "version": "2.1.2",
-      "resolved": "https://registry.npmjs.org/postcss-merge-rules/-/postcss-merge-rules-2.1.2.tgz",
-      "integrity": "sha1-0d9d+qexrMO+VT8OnhDofGG19yE=",
-      "dev": true,
-      "requires": {
-        "browserslist": "1.7.7",
-        "caniuse-api": "1.6.1",
-        "postcss": "5.2.17",
-        "postcss-selector-parser": "2.2.3",
-        "vendors": "1.0.1"
-      },
-      "dependencies": {
-        "browserslist": {
-          "version": "1.7.7",
-          "resolved": "https://registry.npmjs.org/browserslist/-/browserslist-1.7.7.tgz",
-          "integrity": "sha1-C9dnBCWL6CmyOYu1Dkti0aFmsLk=",
-          "dev": true,
-          "requires": {
-            "caniuse-db": "1.0.30000655",
-            "electron-to-chromium": "1.3.3"
-          }
-        },
-        "postcss": {
-          "version": "5.2.17",
-          "resolved": "https://registry.npmjs.org/postcss/-/postcss-5.2.17.tgz",
-          "integrity": "sha1-z09Ze4ZNZcikkrLqvp1wbIecOIs=",
-          "dev": true,
-          "requires": {
-            "chalk": "1.1.3",
-            "js-base64": "2.1.9",
-            "source-map": "0.5.6",
-            "supports-color": "3.2.3"
-          }
-        },
-        "supports-color": {
-          "version": "3.2.3",
-          "resolved": "https://registry.npmjs.org/supports-color/-/supports-color-3.2.3.tgz",
-          "integrity": "sha1-ZawFBLOVQXHYpklGsq48u4pfVPY=",
-          "dev": true,
-          "requires": {
-            "has-flag": "1.0.0"
-          }
-        }
-      }
-    },
-    "postcss-message-helpers": {
-      "version": "2.0.0",
-      "resolved": "https://registry.npmjs.org/postcss-message-helpers/-/postcss-message-helpers-2.0.0.tgz",
-      "integrity": "sha1-pPL0+rbk/gAvCu0ABHjN9S+bpg4=",
-      "dev": true
-    },
-    "postcss-minify-font-values": {
-      "version": "1.0.5",
-      "resolved": "https://registry.npmjs.org/postcss-minify-font-values/-/postcss-minify-font-values-1.0.5.tgz",
-      "integrity": "sha1-S1jttWZB66fIR0qzUmyv17vey2k=",
-      "dev": true,
-      "requires": {
-        "object-assign": "4.1.1",
-        "postcss": "5.2.17",
-        "postcss-value-parser": "3.3.0"
-      },
-      "dependencies": {
-        "postcss": {
-          "version": "5.2.17",
-          "resolved": "https://registry.npmjs.org/postcss/-/postcss-5.2.17.tgz",
-          "integrity": "sha1-z09Ze4ZNZcikkrLqvp1wbIecOIs=",
-          "dev": true,
-          "requires": {
-            "chalk": "1.1.3",
-            "js-base64": "2.1.9",
-            "source-map": "0.5.6",
-            "supports-color": "3.2.3"
-          }
-        },
-        "supports-color": {
-          "version": "3.2.3",
-          "resolved": "https://registry.npmjs.org/supports-color/-/supports-color-3.2.3.tgz",
-          "integrity": "sha1-ZawFBLOVQXHYpklGsq48u4pfVPY=",
-          "dev": true,
-          "requires": {
-            "has-flag": "1.0.0"
-          }
-        }
-      }
-    },
-    "postcss-minify-gradients": {
-      "version": "1.0.5",
-      "resolved": "https://registry.npmjs.org/postcss-minify-gradients/-/postcss-minify-gradients-1.0.5.tgz",
-      "integrity": "sha1-Xb2hE3NwP4PPtKPqOIHY11/15uE=",
-      "dev": true,
-      "requires": {
-        "postcss": "5.2.17",
-        "postcss-value-parser": "3.3.0"
-      },
-      "dependencies": {
-        "postcss": {
-          "version": "5.2.17",
-          "resolved": "https://registry.npmjs.org/postcss/-/postcss-5.2.17.tgz",
-          "integrity": "sha1-z09Ze4ZNZcikkrLqvp1wbIecOIs=",
-          "dev": true,
-          "requires": {
-            "chalk": "1.1.3",
-            "js-base64": "2.1.9",
-            "source-map": "0.5.6",
-            "supports-color": "3.2.3"
-          }
-        },
-        "supports-color": {
-          "version": "3.2.3",
-          "resolved": "https://registry.npmjs.org/supports-color/-/supports-color-3.2.3.tgz",
-          "integrity": "sha1-ZawFBLOVQXHYpklGsq48u4pfVPY=",
-          "dev": true,
-          "requires": {
-            "has-flag": "1.0.0"
-          }
-        }
-      }
-    },
-    "postcss-minify-params": {
-      "version": "1.2.2",
-      "resolved": "https://registry.npmjs.org/postcss-minify-params/-/postcss-minify-params-1.2.2.tgz",
-      "integrity": "sha1-rSzgcTc7lDs9kwo/pZo1jCjW8fM=",
-      "dev": true,
-      "requires": {
-        "alphanum-sort": "1.0.2",
-        "postcss": "5.2.17",
-        "postcss-value-parser": "3.3.0",
-        "uniqs": "2.0.0"
-      },
-      "dependencies": {
-        "postcss": {
-          "version": "5.2.17",
-          "resolved": "https://registry.npmjs.org/postcss/-/postcss-5.2.17.tgz",
-          "integrity": "sha1-z09Ze4ZNZcikkrLqvp1wbIecOIs=",
-          "dev": true,
-          "requires": {
-            "chalk": "1.1.3",
-            "js-base64": "2.1.9",
-            "source-map": "0.5.6",
-            "supports-color": "3.2.3"
-          }
-        },
-        "supports-color": {
-          "version": "3.2.3",
-          "resolved": "https://registry.npmjs.org/supports-color/-/supports-color-3.2.3.tgz",
-          "integrity": "sha1-ZawFBLOVQXHYpklGsq48u4pfVPY=",
-          "dev": true,
-          "requires": {
-            "has-flag": "1.0.0"
-          }
-        }
-      }
-    },
-    "postcss-minify-selectors": {
-      "version": "2.1.1",
-      "resolved": "https://registry.npmjs.org/postcss-minify-selectors/-/postcss-minify-selectors-2.1.1.tgz",
-      "integrity": "sha1-ssapjAByz5G5MtGkllCBFDEXNb8=",
-      "dev": true,
-      "requires": {
-        "alphanum-sort": "1.0.2",
-        "has": "1.0.1",
-        "postcss": "5.2.17",
-        "postcss-selector-parser": "2.2.3"
-      },
-      "dependencies": {
-        "postcss": {
-          "version": "5.2.17",
-          "resolved": "https://registry.npmjs.org/postcss/-/postcss-5.2.17.tgz",
-          "integrity": "sha1-z09Ze4ZNZcikkrLqvp1wbIecOIs=",
-          "dev": true,
-          "requires": {
-            "chalk": "1.1.3",
-            "js-base64": "2.1.9",
-            "source-map": "0.5.6",
-            "supports-color": "3.2.3"
-          }
-        },
-        "supports-color": {
-          "version": "3.2.3",
-          "resolved": "https://registry.npmjs.org/supports-color/-/supports-color-3.2.3.tgz",
-          "integrity": "sha1-ZawFBLOVQXHYpklGsq48u4pfVPY=",
-          "dev": true,
-          "requires": {
-            "has-flag": "1.0.0"
-          }
-        }
-      }
-    },
-    "postcss-normalize-charset": {
-      "version": "1.1.1",
-      "resolved": "https://registry.npmjs.org/postcss-normalize-charset/-/postcss-normalize-charset-1.1.1.tgz",
-      "integrity": "sha1-757nEhLX/nWceO0WL2HtYrXLk/E=",
-      "dev": true,
-      "requires": {
-        "postcss": "5.2.17"
-      },
-      "dependencies": {
-        "postcss": {
-          "version": "5.2.17",
-          "resolved": "https://registry.npmjs.org/postcss/-/postcss-5.2.17.tgz",
-          "integrity": "sha1-z09Ze4ZNZcikkrLqvp1wbIecOIs=",
-          "dev": true,
-          "requires": {
-            "chalk": "1.1.3",
-            "js-base64": "2.1.9",
-            "source-map": "0.5.6",
-            "supports-color": "3.2.3"
-          }
-        },
-        "supports-color": {
-          "version": "3.2.3",
-          "resolved": "https://registry.npmjs.org/supports-color/-/supports-color-3.2.3.tgz",
-          "integrity": "sha1-ZawFBLOVQXHYpklGsq48u4pfVPY=",
-          "dev": true,
-          "requires": {
-            "has-flag": "1.0.0"
-          }
-        }
-      }
-    },
-    "postcss-normalize-url": {
-      "version": "3.0.8",
-      "resolved": "https://registry.npmjs.org/postcss-normalize-url/-/postcss-normalize-url-3.0.8.tgz",
-      "integrity": "sha1-EI90s/L82viRov+j6kWSJ5/HgiI=",
-      "dev": true,
-      "requires": {
-        "is-absolute-url": "2.1.0",
-        "normalize-url": "1.9.1",
-        "postcss": "5.2.17",
-        "postcss-value-parser": "3.3.0"
-      },
-      "dependencies": {
-        "postcss": {
-          "version": "5.2.17",
-          "resolved": "https://registry.npmjs.org/postcss/-/postcss-5.2.17.tgz",
-          "integrity": "sha1-z09Ze4ZNZcikkrLqvp1wbIecOIs=",
-          "dev": true,
-          "requires": {
-            "chalk": "1.1.3",
-            "js-base64": "2.1.9",
-            "source-map": "0.5.6",
-            "supports-color": "3.2.3"
-          }
-        },
-        "supports-color": {
-          "version": "3.2.3",
-          "resolved": "https://registry.npmjs.org/supports-color/-/supports-color-3.2.3.tgz",
-          "integrity": "sha1-ZawFBLOVQXHYpklGsq48u4pfVPY=",
-          "dev": true,
-          "requires": {
-            "has-flag": "1.0.0"
-          }
-        }
-      }
-    },
-    "postcss-ordered-values": {
-      "version": "2.2.3",
-      "resolved": "https://registry.npmjs.org/postcss-ordered-values/-/postcss-ordered-values-2.2.3.tgz",
-      "integrity": "sha1-7sbCpntsQSqNsgQud/6NpD+VwR0=",
-      "dev": true,
-      "requires": {
-        "postcss": "5.2.17",
-        "postcss-value-parser": "3.3.0"
-      },
-      "dependencies": {
-        "postcss": {
-          "version": "5.2.17",
-          "resolved": "https://registry.npmjs.org/postcss/-/postcss-5.2.17.tgz",
-          "integrity": "sha1-z09Ze4ZNZcikkrLqvp1wbIecOIs=",
-          "dev": true,
-          "requires": {
-            "chalk": "1.1.3",
-            "js-base64": "2.1.9",
-            "source-map": "0.5.6",
-            "supports-color": "3.2.3"
-          }
-        },
-        "supports-color": {
-          "version": "3.2.3",
-          "resolved": "https://registry.npmjs.org/supports-color/-/supports-color-3.2.3.tgz",
-          "integrity": "sha1-ZawFBLOVQXHYpklGsq48u4pfVPY=",
-          "dev": true,
-          "requires": {
-            "has-flag": "1.0.0"
-          }
-        }
-      }
-    },
-    "postcss-reduce-idents": {
-      "version": "2.4.0",
-      "resolved": "https://registry.npmjs.org/postcss-reduce-idents/-/postcss-reduce-idents-2.4.0.tgz",
-      "integrity": "sha1-wsbSDMlYKE9qv75j92Cb9AkFmtM=",
-      "dev": true,
-      "requires": {
-        "postcss": "5.2.17",
-        "postcss-value-parser": "3.3.0"
-      },
-      "dependencies": {
-        "postcss": {
-          "version": "5.2.17",
-          "resolved": "https://registry.npmjs.org/postcss/-/postcss-5.2.17.tgz",
-          "integrity": "sha1-z09Ze4ZNZcikkrLqvp1wbIecOIs=",
-          "dev": true,
-          "requires": {
-            "chalk": "1.1.3",
-            "js-base64": "2.1.9",
-            "source-map": "0.5.6",
-            "supports-color": "3.2.3"
-          }
-        },
-        "supports-color": {
-          "version": "3.2.3",
-          "resolved": "https://registry.npmjs.org/supports-color/-/supports-color-3.2.3.tgz",
-          "integrity": "sha1-ZawFBLOVQXHYpklGsq48u4pfVPY=",
-          "dev": true,
-          "requires": {
-            "has-flag": "1.0.0"
-          }
-        }
-      }
-    },
-    "postcss-reduce-initial": {
-      "version": "1.0.1",
-      "resolved": "https://registry.npmjs.org/postcss-reduce-initial/-/postcss-reduce-initial-1.0.1.tgz",
-      "integrity": "sha1-aPgGlfBF0IJjqHmtJA343WT2ROo=",
-      "dev": true,
-      "requires": {
-        "postcss": "5.2.17"
-      },
-      "dependencies": {
-        "postcss": {
-          "version": "5.2.17",
-          "resolved": "https://registry.npmjs.org/postcss/-/postcss-5.2.17.tgz",
-          "integrity": "sha1-z09Ze4ZNZcikkrLqvp1wbIecOIs=",
-          "dev": true,
-          "requires": {
-            "chalk": "1.1.3",
-            "js-base64": "2.1.9",
-            "source-map": "0.5.6",
-            "supports-color": "3.2.3"
-          }
-        },
-        "supports-color": {
-          "version": "3.2.3",
-          "resolved": "https://registry.npmjs.org/supports-color/-/supports-color-3.2.3.tgz",
-          "integrity": "sha1-ZawFBLOVQXHYpklGsq48u4pfVPY=",
-          "dev": true,
-          "requires": {
-            "has-flag": "1.0.0"
-          }
-        }
-      }
-    },
-    "postcss-reduce-transforms": {
-      "version": "1.0.4",
-      "resolved": "https://registry.npmjs.org/postcss-reduce-transforms/-/postcss-reduce-transforms-1.0.4.tgz",
-      "integrity": "sha1-/3b02CEkN7McKYpC0uFEQCV3GuE=",
-      "dev": true,
-      "requires": {
-        "has": "1.0.1",
-        "postcss": "5.2.17",
-        "postcss-value-parser": "3.3.0"
-      },
-      "dependencies": {
-        "postcss": {
-          "version": "5.2.17",
-          "resolved": "https://registry.npmjs.org/postcss/-/postcss-5.2.17.tgz",
-          "integrity": "sha1-z09Ze4ZNZcikkrLqvp1wbIecOIs=",
-          "dev": true,
-          "requires": {
-            "chalk": "1.1.3",
-            "js-base64": "2.1.9",
-            "source-map": "0.5.6",
-            "supports-color": "3.2.3"
-          }
-        },
-        "supports-color": {
-          "version": "3.2.3",
-          "resolved": "https://registry.npmjs.org/supports-color/-/supports-color-3.2.3.tgz",
-          "integrity": "sha1-ZawFBLOVQXHYpklGsq48u4pfVPY=",
-          "dev": true,
-          "requires": {
-            "has-flag": "1.0.0"
-          }
-        }
-      }
-    },
-    "postcss-selector-parser": {
-      "version": "2.2.3",
-      "resolved": "https://registry.npmjs.org/postcss-selector-parser/-/postcss-selector-parser-2.2.3.tgz",
-      "integrity": "sha1-+UN3iGBsPJrO4W/+jYsWKX8nu5A=",
-      "dev": true,
-      "requires": {
-        "flatten": "1.0.2",
-        "indexes-of": "1.0.1",
-        "uniq": "1.0.1"
-      }
-    },
-    "postcss-svgo": {
-      "version": "2.1.6",
-      "resolved": "https://registry.npmjs.org/postcss-svgo/-/postcss-svgo-2.1.6.tgz",
-      "integrity": "sha1-tt8YqmE7Zm4TPwittSGcJoSsEI0=",
-      "dev": true,
-      "requires": {
-        "is-svg": "2.1.0",
-        "postcss": "5.2.17",
-        "postcss-value-parser": "3.3.0",
-        "svgo": "0.7.2"
-      },
-      "dependencies": {
-        "postcss": {
-          "version": "5.2.17",
-          "resolved": "https://registry.npmjs.org/postcss/-/postcss-5.2.17.tgz",
-          "integrity": "sha1-z09Ze4ZNZcikkrLqvp1wbIecOIs=",
-          "dev": true,
-          "requires": {
-            "chalk": "1.1.3",
-            "js-base64": "2.1.9",
-            "source-map": "0.5.6",
-            "supports-color": "3.2.3"
-          }
-        },
-        "supports-color": {
-          "version": "3.2.3",
-          "resolved": "https://registry.npmjs.org/supports-color/-/supports-color-3.2.3.tgz",
-          "integrity": "sha1-ZawFBLOVQXHYpklGsq48u4pfVPY=",
-          "dev": true,
-          "requires": {
-            "has-flag": "1.0.0"
-          }
-        }
-      }
-    },
-    "postcss-unique-selectors": {
-      "version": "2.0.2",
-      "resolved": "https://registry.npmjs.org/postcss-unique-selectors/-/postcss-unique-selectors-2.0.2.tgz",
-      "integrity": "sha1-mB1X0p3csz57Hf4f1DuGSfkzyh0=",
-      "dev": true,
-      "requires": {
-        "alphanum-sort": "1.0.2",
-        "postcss": "5.2.17",
-        "uniqs": "2.0.0"
-      },
-      "dependencies": {
-        "postcss": {
-          "version": "5.2.17",
-          "resolved": "https://registry.npmjs.org/postcss/-/postcss-5.2.17.tgz",
-          "integrity": "sha1-z09Ze4ZNZcikkrLqvp1wbIecOIs=",
-          "dev": true,
-          "requires": {
-            "chalk": "1.1.3",
-            "js-base64": "2.1.9",
-            "source-map": "0.5.6",
-            "supports-color": "3.2.3"
-          }
-        },
-        "supports-color": {
-          "version": "3.2.3",
-          "resolved": "https://registry.npmjs.org/supports-color/-/supports-color-3.2.3.tgz",
-          "integrity": "sha1-ZawFBLOVQXHYpklGsq48u4pfVPY=",
-          "dev": true,
-          "requires": {
-            "has-flag": "1.0.0"
-          }
-        }
-      }
-    },
-    "postcss-value-parser": {
-      "version": "3.3.0",
-      "resolved": "https://registry.npmjs.org/postcss-value-parser/-/postcss-value-parser-3.3.0.tgz",
-      "integrity": "sha1-h/OPnxj3dKSrTIojL1xc6IcqnRU=",
-      "dev": true
-    },
-    "postcss-zindex": {
-      "version": "2.2.0",
-      "resolved": "https://registry.npmjs.org/postcss-zindex/-/postcss-zindex-2.2.0.tgz",
-      "integrity": "sha1-0hCd3AVbka9n/EyzsCWUZjnSryI=",
-      "dev": true,
-      "requires": {
-        "has": "1.0.1",
-        "postcss": "5.2.17",
-        "uniqs": "2.0.0"
-      },
-      "dependencies": {
-        "postcss": {
-          "version": "5.2.17",
-          "resolved": "https://registry.npmjs.org/postcss/-/postcss-5.2.17.tgz",
-          "integrity": "sha1-z09Ze4ZNZcikkrLqvp1wbIecOIs=",
-          "dev": true,
-          "requires": {
-            "chalk": "1.1.3",
-            "js-base64": "2.1.9",
-            "source-map": "0.5.6",
-            "supports-color": "3.2.3"
-          }
-        },
-        "supports-color": {
-          "version": "3.2.3",
-          "resolved": "https://registry.npmjs.org/supports-color/-/supports-color-3.2.3.tgz",
-          "integrity": "sha1-ZawFBLOVQXHYpklGsq48u4pfVPY=",
-          "dev": true,
-          "requires": {
-            "has-flag": "1.0.0"
-          }
-        }
-      }
-    },
->>>>>>> d0f4a76c
+      "from": "pkginfo@>=0.4.0 <0.5.0",
+      "resolved": "https://registry.npmjs.org/pkginfo/-/pkginfo-0.4.0.tgz"
+    },
     "precond": {
       "version": "0.2.3",
-      "resolved": "https://registry.npmjs.org/precond/-/precond-0.2.3.tgz",
-      "integrity": "sha1-qpWRvKokkj8eD0hJ0kD0fvwQdaw="
-    },
-<<<<<<< HEAD
+      "from": "precond@>=0.2.0 <0.3.0",
+      "resolved": "https://registry.npmjs.org/precond/-/precond-0.2.3.tgz"
+    },
     "prettyjson": {
       "version": "1.2.1",
       "from": "prettyjson@>=1.1.3 <2.0.0",
@@ -6350,204 +1430,69 @@
           "resolved": "https://registry.npmjs.org/minimist/-/minimist-1.2.0.tgz"
         }
       }
-=======
-    "prelude-ls": {
-      "version": "1.1.2",
-      "resolved": "https://registry.npmjs.org/prelude-ls/-/prelude-ls-1.1.2.tgz",
-      "integrity": "sha1-IZMqVJ9eUv/ZqCf1cOBL5iqX2lQ=",
-      "dev": true
-    },
-    "prepend-http": {
-      "version": "1.0.4",
-      "resolved": "https://registry.npmjs.org/prepend-http/-/prepend-http-1.0.4.tgz",
-      "integrity": "sha1-1PRWKwzjaW5BrFLQ4ALlemNdxtw=",
-      "dev": true
-    },
-    "preserve": {
-      "version": "0.2.0",
-      "resolved": "https://registry.npmjs.org/preserve/-/preserve-0.2.0.tgz",
-      "integrity": "sha1-gV7R9uvGWSb4ZbMQwHE7yzMVzks=",
-      "dev": true
-    },
-    "pretty-hrtime": {
-      "version": "1.0.3",
-      "resolved": "https://registry.npmjs.org/pretty-hrtime/-/pretty-hrtime-1.0.3.tgz",
-      "integrity": "sha1-t+PqQkNaTJsnWdmeDyAesZWALuE=",
-      "dev": true
->>>>>>> d0f4a76c
     },
     "process-nextick-args": {
       "version": "1.0.7",
-      "resolved": "https://registry.npmjs.org/process-nextick-args/-/process-nextick-args-1.0.7.tgz",
-      "integrity": "sha1-FQ4gt1ZZCtP5EJPyWk8q2L/zC6M="
+      "from": "process-nextick-args@>=1.0.6 <1.1.0",
+      "resolved": "https://registry.npmjs.org/process-nextick-args/-/process-nextick-args-1.0.7.tgz"
     },
     "progress-stream": {
       "version": "2.0.0",
-<<<<<<< HEAD
       "from": "progress-stream@>=2.0.0 <3.0.0",
       "resolved": "https://registry.npmjs.org/progress-stream/-/progress-stream-2.0.0.tgz"
-=======
-      "resolved": "https://registry.npmjs.org/progress-stream/-/progress-stream-2.0.0.tgz",
-      "integrity": "sha1-+sY6Cz0R3qy7CWmrzJOyFLzhntU=",
-      "requires": {
-        "speedometer": "1.0.0",
-        "through2": "2.0.3"
-      }
->>>>>>> d0f4a76c
     },
     "prompt": {
       "version": "1.0.0",
-      "resolved": "https://registry.npmjs.org/prompt/-/prompt-1.0.0.tgz",
-      "integrity": "sha1-jlcSPDlquYiJf7Mn/Trtw+c15P4=",
-      "requires": {
-        "colors": "1.1.2",
-        "pkginfo": "0.4.0",
-        "read": "1.0.7",
-        "revalidator": "0.1.8",
-        "utile": "0.3.0",
-        "winston": "2.1.1"
-      }
-    },
-<<<<<<< HEAD
+      "from": "prompt@>=1.0.0 <2.0.0",
+      "resolved": "https://registry.npmjs.org/prompt/-/prompt-1.0.0.tgz"
+    },
     "proxy-addr": {
       "version": "1.1.5",
       "from": "proxy-addr@>=1.1.5 <1.2.0",
       "resolved": "https://registry.npmjs.org/proxy-addr/-/proxy-addr-1.1.5.tgz"
-=======
-    "propagate": {
-      "version": "0.4.0",
-      "resolved": "https://registry.npmjs.org/propagate/-/propagate-0.4.0.tgz",
-      "integrity": "sha1-8/zKCm/gZzanulcpZgaWF8EwtIE=",
-      "dev": true
-    },
-    "proxy-addr": {
-      "version": "1.1.4",
-      "resolved": "https://registry.npmjs.org/proxy-addr/-/proxy-addr-1.1.4.tgz",
-      "integrity": "sha1-J+VF9pYKRKYn2bREZ+NcG2tM4vM=",
-      "requires": {
-        "forwarded": "0.1.0",
-        "ipaddr.js": "1.3.0"
-      }
->>>>>>> d0f4a76c
     },
     "proxy-middleware": {
       "version": "0.13.1",
-      "resolved": "https://registry.npmjs.org/proxy-middleware/-/proxy-middleware-0.13.1.tgz",
-      "integrity": "sha1-htCuSzZGiJgLdhAZ2AIqp5cHBwM="
+      "from": "proxy-middleware@>=0.13.0 <0.14.0",
+      "resolved": "https://registry.npmjs.org/proxy-middleware/-/proxy-middleware-0.13.1.tgz"
     },
     "pseudomap": {
       "version": "1.0.2",
-<<<<<<< HEAD
       "from": "pseudomap@>=1.0.2 <2.0.0",
       "resolved": "https://registry.npmjs.org/pseudomap/-/pseudomap-1.0.2.tgz"
-=======
-      "resolved": "https://registry.npmjs.org/pseudomap/-/pseudomap-1.0.2.tgz",
-      "integrity": "sha1-8FKijacOYYkX7wqKw0wa5aaChrM="
->>>>>>> d0f4a76c
     },
     "pump": {
       "version": "1.0.2",
-      "resolved": "https://registry.npmjs.org/pump/-/pump-1.0.2.tgz",
-      "integrity": "sha1-Oz7mUS+U8OV1U4wXmV+fFpkKXVE=",
-      "requires": {
-        "end-of-stream": "1.4.0",
-        "once": "1.4.0"
-      }
+      "from": "pump@>=1.0.0 <2.0.0",
+      "resolved": "https://registry.npmjs.org/pump/-/pump-1.0.2.tgz"
     },
     "punycode": {
       "version": "1.3.2",
-      "resolved": "https://registry.npmjs.org/punycode/-/punycode-1.3.2.tgz",
-      "integrity": "sha1-llOgNvt8HuQjQvIyXM7v6jkmxI0="
-    },
-<<<<<<< HEAD
-=======
-    "q": {
-      "version": "1.5.0",
-      "resolved": "https://registry.npmjs.org/q/-/q-1.5.0.tgz",
-      "integrity": "sha1-3QG6ydBtMObyGa7LglPunr3DCPE=",
-      "dev": true
-    },
->>>>>>> d0f4a76c
+      "from": "punycode@1.3.2",
+      "resolved": "https://registry.npmjs.org/punycode/-/punycode-1.3.2.tgz"
+    },
     "qs": {
       "version": "6.4.0",
-      "resolved": "https://registry.npmjs.org/qs/-/qs-6.4.0.tgz",
-      "integrity": "sha1-E+JtKK1rD/qpExLNO/cI7TUecjM="
-    },
-<<<<<<< HEAD
-=======
-    "query-string": {
-      "version": "4.3.3",
-      "resolved": "https://registry.npmjs.org/query-string/-/query-string-4.3.3.tgz",
-      "integrity": "sha1-kckP9xc9ms2eCIs8wiP5tDeGVpI=",
-      "dev": true,
-      "requires": {
-        "object-assign": "4.1.1",
-        "strict-uri-encode": "1.1.0"
-      }
-    },
->>>>>>> d0f4a76c
+      "from": "qs@6.4.0",
+      "resolved": "https://registry.npmjs.org/qs/-/qs-6.4.0.tgz"
+    },
     "querystring": {
       "version": "0.2.0",
-      "resolved": "https://registry.npmjs.org/querystring/-/querystring-0.2.0.tgz",
-      "integrity": "sha1-sgmEkgO7Jd+CDadW50cAWHhSFiA="
+      "from": "querystring@0.2.0",
+      "resolved": "https://registry.npmjs.org/querystring/-/querystring-0.2.0.tgz"
     },
     "random-bytes": {
       "version": "1.0.0",
-      "resolved": "https://registry.npmjs.org/random-bytes/-/random-bytes-1.0.0.tgz",
-      "integrity": "sha1-T2ih3Arli9P7lYSMMDJNt11kNgs="
-    },
-<<<<<<< HEAD
-=======
-    "randomatic": {
-      "version": "1.1.7",
-      "resolved": "https://registry.npmjs.org/randomatic/-/randomatic-1.1.7.tgz",
-      "integrity": "sha512-D5JUjPyJbaJDkuAazpVnSfVkLlpeO3wDlPROTMLGKG1zMFNFRgrciKo1ltz/AzNTkqE0HzDx655QOL51N06how==",
-      "dev": true,
-      "requires": {
-        "is-number": "3.0.0",
-        "kind-of": "4.0.0"
-      },
-      "dependencies": {
-        "is-number": {
-          "version": "3.0.0",
-          "resolved": "https://registry.npmjs.org/is-number/-/is-number-3.0.0.tgz",
-          "integrity": "sha1-JP1iAaR4LPUFYcgQJ2r8fRLXEZU=",
-          "dev": true,
-          "requires": {
-            "kind-of": "3.2.2"
-          },
-          "dependencies": {
-            "kind-of": {
-              "version": "3.2.2",
-              "resolved": "https://registry.npmjs.org/kind-of/-/kind-of-3.2.2.tgz",
-              "integrity": "sha1-MeohpzS6ubuw8yRm2JOupR5KPGQ=",
-              "dev": true,
-              "requires": {
-                "is-buffer": "1.1.5"
-              }
-            }
-          }
-        },
-        "kind-of": {
-          "version": "4.0.0",
-          "resolved": "https://registry.npmjs.org/kind-of/-/kind-of-4.0.0.tgz",
-          "integrity": "sha1-IIE989cSkosgc3hpGkUGb65y3Vc=",
-          "dev": true,
-          "requires": {
-            "is-buffer": "1.1.5"
-          }
-        }
-      }
-    },
->>>>>>> d0f4a76c
+      "from": "random-bytes@>=1.0.0 <1.1.0",
+      "resolved": "https://registry.npmjs.org/random-bytes/-/random-bytes-1.0.0.tgz"
+    },
     "range-parser": {
       "version": "1.2.0",
-      "resolved": "https://registry.npmjs.org/range-parser/-/range-parser-1.2.0.tgz",
-      "integrity": "sha1-9JvmtIeJTdxA3MlKMi9hEJLgDV4="
+      "from": "range-parser@>=1.2.0 <1.3.0",
+      "resolved": "https://registry.npmjs.org/range-parser/-/range-parser-1.2.0.tgz"
     },
     "raw-body": {
       "version": "2.2.0",
-<<<<<<< HEAD
       "from": "raw-body@>=2.2.0 <2.3.0",
       "resolved": "https://registry.npmjs.org/raw-body/-/raw-body-2.2.0.tgz"
     },
@@ -6572,153 +1517,12 @@
       "version": "2.3.3",
       "from": "readable-stream@2.3.3",
       "resolved": "https://registry.npmjs.org/readable-stream/-/readable-stream-2.3.3.tgz"
-=======
-      "resolved": "https://registry.npmjs.org/raw-body/-/raw-body-2.2.0.tgz",
-      "integrity": "sha1-mUl2z2pQlqQRYoQEkvC9xdbn+5Y=",
-      "requires": {
-        "bytes": "2.4.0",
-        "iconv-lite": "0.4.15",
-        "unpipe": "1.0.0"
-      }
-    },
-    "read": {
-      "version": "1.0.7",
-      "resolved": "https://registry.npmjs.org/read/-/read-1.0.7.tgz",
-      "integrity": "sha1-s9oZvQUkMal2cdRKQmNK33ELQMQ=",
-      "requires": {
-        "mute-stream": "0.0.7"
-      }
-    },
-    "read-pkg": {
-      "version": "1.1.0",
-      "resolved": "https://registry.npmjs.org/read-pkg/-/read-pkg-1.1.0.tgz",
-      "integrity": "sha1-9f+qXs0pyzHAR0vKfXVra7KePyg=",
-      "requires": {
-        "load-json-file": "1.1.0",
-        "normalize-package-data": "2.3.6",
-        "path-type": "1.1.0"
-      }
-    },
-    "read-pkg-up": {
-      "version": "1.0.1",
-      "resolved": "https://registry.npmjs.org/read-pkg-up/-/read-pkg-up-1.0.1.tgz",
-      "integrity": "sha1-nWPBMnbAZZGNV/ACpX9AobZD+wI=",
-      "requires": {
-        "find-up": "1.1.2",
-        "read-pkg": "1.1.0"
-      }
-    },
-    "readable-stream": {
-      "version": "2.2.9",
-      "resolved": "https://registry.npmjs.org/readable-stream/-/readable-stream-2.2.9.tgz",
-      "integrity": "sha1-z3jsb0ptHrQ9JkiMrJfwQudLf8g=",
-      "requires": {
-        "buffer-shims": "1.0.0",
-        "core-util-is": "1.0.2",
-        "inherits": "2.0.3",
-        "isarray": "1.0.0",
-        "process-nextick-args": "1.0.7",
-        "string_decoder": "1.0.0",
-        "util-deprecate": "1.0.2"
-      }
-    },
-    "readdirp": {
-      "version": "https://registry.npmjs.org/readdirp/-/readdirp-2.1.0.tgz",
-      "integrity": "sha1-TtCtBg3zBzMAxIRANz9y0cxkLXg=",
-      "dev": true,
-      "requires": {
-        "graceful-fs": "4.1.11",
-        "minimatch": "3.0.3",
-        "readable-stream": "2.2.9",
-        "set-immediate-shim": "1.0.1"
-      }
-    },
-    "rechoir": {
-      "version": "0.6.2",
-      "resolved": "https://registry.npmjs.org/rechoir/-/rechoir-0.6.2.tgz",
-      "integrity": "sha1-hSBLVNuoLVdC4oyWdW70OvUOM4Q=",
-      "dev": true,
-      "requires": {
-        "resolve": "1.3.2"
-      }
-    },
-    "redent": {
-      "version": "1.0.0",
-      "resolved": "https://registry.npmjs.org/redent/-/redent-1.0.0.tgz",
-      "integrity": "sha1-z5Fqsf1fHxbfsggi3W7H9zDCr94=",
-      "requires": {
-        "indent-string": "2.1.0",
-        "strip-indent": "1.0.1"
-      }
-    },
-    "reduce-component": {
-      "version": "1.0.1",
-      "resolved": "https://registry.npmjs.org/reduce-component/-/reduce-component-1.0.1.tgz",
-      "integrity": "sha1-4Mk1QsV0UhvqE98PlIjtgqt3xdo="
-    },
-    "reduce-css-calc": {
-      "version": "1.3.0",
-      "resolved": "https://registry.npmjs.org/reduce-css-calc/-/reduce-css-calc-1.3.0.tgz",
-      "integrity": "sha1-dHyRTgSWFKTJz7umKYca0dKSdxY=",
-      "dev": true,
-      "requires": {
-        "balanced-match": "0.4.2",
-        "math-expression-evaluator": "1.2.16",
-        "reduce-function-call": "1.0.2"
-      }
-    },
-    "reduce-function-call": {
-      "version": "1.0.2",
-      "resolved": "https://registry.npmjs.org/reduce-function-call/-/reduce-function-call-1.0.2.tgz",
-      "integrity": "sha1-WiAL+S4ON3UXUv5FsKszD9S2vpk=",
-      "dev": true,
-      "requires": {
-        "balanced-match": "0.4.2"
-      }
-    },
-    "regex-cache": {
-      "version": "0.4.3",
-      "resolved": "https://registry.npmjs.org/regex-cache/-/regex-cache-0.4.3.tgz",
-      "integrity": "sha1-mxpsNdTQ3871cRrmUejp09cRQUU=",
-      "dev": true,
-      "requires": {
-        "is-equal-shallow": "0.1.3",
-        "is-primitive": "2.0.0"
-      }
-    },
-    "remove-trailing-separator": {
-      "version": "1.0.1",
-      "resolved": "https://registry.npmjs.org/remove-trailing-separator/-/remove-trailing-separator-1.0.1.tgz",
-      "integrity": "sha1-YV67lq9VlVLUv0BXyENtSGq2PMQ=",
-      "dev": true
-    },
-    "repeat-element": {
-      "version": "1.1.2",
-      "resolved": "https://registry.npmjs.org/repeat-element/-/repeat-element-1.1.2.tgz",
-      "integrity": "sha1-7wiaF40Ug7quTZPrmLT55OEdmQo=",
-      "dev": true
-    },
-    "repeat-string": {
-      "version": "1.6.1",
-      "resolved": "https://registry.npmjs.org/repeat-string/-/repeat-string-1.6.1.tgz",
-      "integrity": "sha1-jcrkcOHIirwtYA//Sndihtp15jc=",
-      "dev": true
-    },
-    "repeating": {
-      "version": "2.0.1",
-      "resolved": "https://registry.npmjs.org/repeating/-/repeating-2.0.1.tgz",
-      "integrity": "sha1-UhTFOpJtNVJwdSf7q0FdvAjQbdo=",
-      "requires": {
-        "is-finite": "1.0.2"
-      }
->>>>>>> d0f4a76c
     },
     "replace-ext": {
       "version": "0.0.1",
-      "resolved": "https://registry.npmjs.org/replace-ext/-/replace-ext-0.0.1.tgz",
-      "integrity": "sha1-KbvZIHinOfC8zitO5B6DeVNSKSQ="
-    },
-<<<<<<< HEAD
+      "from": "replace-ext@0.0.1",
+      "resolved": "https://registry.npmjs.org/replace-ext/-/replace-ext-0.0.1.tgz"
+    },
     "require-directory": {
       "version": "2.1.1",
       "from": "require-directory@>=2.1.1 <3.0.0",
@@ -6733,111 +1537,24 @@
       "version": "1.4.0",
       "from": "resolve@>=1.1.6 <2.0.0",
       "resolved": "https://registry.npmjs.org/resolve/-/resolve-1.4.0.tgz"
-=======
-    "request": {
-      "version": "2.81.0",
-      "resolved": "https://registry.npmjs.org/request/-/request-2.81.0.tgz",
-      "integrity": "sha1-xpKJRqDgbF+Nb4qTM0af/aRimKA=",
-      "requires": {
-        "aws-sign2": "0.6.0",
-        "aws4": "1.6.0",
-        "caseless": "0.12.0",
-        "combined-stream": "1.0.5",
-        "extend": "3.0.0",
-        "forever-agent": "0.6.1",
-        "form-data": "2.1.4",
-        "har-validator": "4.2.1",
-        "hawk": "3.1.3",
-        "http-signature": "1.1.1",
-        "is-typedarray": "1.0.0",
-        "isstream": "0.1.2",
-        "json-stringify-safe": "5.0.1",
-        "mime-types": "2.1.15",
-        "oauth-sign": "0.8.2",
-        "performance-now": "0.2.0",
-        "qs": "6.4.0",
-        "safe-buffer": "5.0.1",
-        "stringstream": "0.0.5",
-        "tough-cookie": "2.3.2",
-        "tunnel-agent": "0.6.0",
-        "uuid": "3.0.1"
-      },
-      "dependencies": {
-        "uuid": {
-          "version": "3.0.1",
-          "resolved": "https://registry.npmjs.org/uuid/-/uuid-3.0.1.tgz",
-          "integrity": "sha1-ZUS7ot/ajBzxfmKaOjBeK7H+5sE="
-        }
-      }
-    },
-    "require-directory": {
-      "version": "2.1.1",
-      "resolved": "https://registry.npmjs.org/require-directory/-/require-directory-2.1.1.tgz",
-      "integrity": "sha1-jGStX9MNqxyXbiNE/+f3kqam30I="
-    },
-    "require-main-filename": {
-      "version": "1.0.1",
-      "resolved": "https://registry.npmjs.org/require-main-filename/-/require-main-filename-1.0.1.tgz",
-      "integrity": "sha1-l/cXtp1IeE9fUmpsWqj/3aBVpNE="
-    },
-    "resolve": {
-      "version": "1.3.2",
-      "resolved": "https://registry.npmjs.org/resolve/-/resolve-1.3.2.tgz",
-      "integrity": "sha1-HwRCyeDLuBNuh7kwX5MvRsfygjU=",
-      "requires": {
-        "path-parse": "1.0.5"
-      }
-    },
-    "resolve-dir": {
-      "version": "0.1.1",
-      "resolved": "https://registry.npmjs.org/resolve-dir/-/resolve-dir-0.1.1.tgz",
-      "integrity": "sha1-shklmlYC+sXFxJatiUpujMQwJh4=",
-      "dev": true,
-      "requires": {
-        "expand-tilde": "1.2.2",
-        "global-modules": "0.2.3"
-      }
-    },
-    "resolve-url": {
-      "version": "0.2.1",
-      "resolved": "https://registry.npmjs.org/resolve-url/-/resolve-url-0.2.1.tgz",
-      "integrity": "sha1-LGN/53yJOv0qZj/iGqkIAGjiBSo=",
-      "dev": true
->>>>>>> d0f4a76c
     },
     "revalidator": {
       "version": "0.1.8",
-      "resolved": "https://registry.npmjs.org/revalidator/-/revalidator-0.1.8.tgz",
-      "integrity": "sha1-/s5hv6DBtSoga9axgZgYS91SOjs="
-    },
-<<<<<<< HEAD
-=======
-    "right-align": {
-      "version": "0.1.3",
-      "resolved": "https://registry.npmjs.org/right-align/-/right-align-0.1.3.tgz",
-      "integrity": "sha1-YTObci/mo1FWiSENJOFMlhSGE+8=",
-      "dev": true,
-      "requires": {
-        "align-text": "0.1.4"
-      }
-    },
->>>>>>> d0f4a76c
+      "from": "revalidator@>=0.1.0 <0.2.0",
+      "resolved": "https://registry.npmjs.org/revalidator/-/revalidator-0.1.8.tgz"
+    },
     "rimraf": {
       "version": "2.6.1",
-      "resolved": "https://registry.npmjs.org/rimraf/-/rimraf-2.6.1.tgz",
-      "integrity": "sha1-wjOOxkPfeht/5cVPqG9XQopV8z0=",
-      "requires": {
-        "glob": "7.1.1"
-      }
+      "from": "rimraf@>=2.0.0 <3.0.0",
+      "resolved": "https://registry.npmjs.org/rimraf/-/rimraf-2.6.1.tgz"
     },
     "rndm": {
       "version": "1.2.0",
-      "resolved": "https://registry.npmjs.org/rndm/-/rndm-1.2.0.tgz",
-      "integrity": "sha1-8z/pz7Urv9UgqhgyO8ZdsRCht2w="
+      "from": "rndm@1.2.0",
+      "resolved": "https://registry.npmjs.org/rndm/-/rndm-1.2.0.tgz"
     },
     "s3-block-read-stream": {
       "version": "0.2.0",
-<<<<<<< HEAD
       "from": "s3-block-read-stream@>=0.2.0 <0.3.0",
       "resolved": "https://registry.npmjs.org/s3-block-read-stream/-/s3-block-read-stream-0.2.0.tgz"
     },
@@ -6845,83 +1562,29 @@
       "version": "5.1.1",
       "from": "safe-buffer@5.1.1",
       "resolved": "https://registry.npmjs.org/safe-buffer/-/safe-buffer-5.1.1.tgz"
-=======
-      "resolved": "https://registry.npmjs.org/s3-block-read-stream/-/s3-block-read-stream-0.2.0.tgz",
-      "integrity": "sha1-ghG4+JxzB/nxxB2X/4YYVzUDjkw="
-    },
-    "safe-buffer": {
-      "version": "5.0.1",
-      "resolved": "https://registry.npmjs.org/safe-buffer/-/safe-buffer-5.0.1.tgz",
-      "integrity": "sha1-0mPKVGls2KMGtcplUekt5XkY++c="
->>>>>>> d0f4a76c
     },
     "safe-json-stringify": {
       "version": "1.0.4",
+      "from": "safe-json-stringify@>=1.0.0 <2.0.0",
       "resolved": "https://registry.npmjs.org/safe-json-stringify/-/safe-json-stringify-1.0.4.tgz",
-      "integrity": "sha1-gaCY9Efku8P/MxKiQ1IbwGDvWRE=",
       "optional": true
     },
     "safetydance": {
       "version": "0.2.0",
-<<<<<<< HEAD
       "from": "safetydance@>=0.2.0 <0.3.0",
       "resolved": "https://registry.npmjs.org/safetydance/-/safetydance-0.2.0.tgz"
     },
-=======
-      "resolved": "https://registry.npmjs.org/safetydance/-/safetydance-0.2.0.tgz",
-      "integrity": "sha1-BN989DuYtoLYYl+MrASo/doVlBg="
-    },
-    "sass-graph": {
-      "version": "2.1.2",
-      "resolved": "https://registry.npmjs.org/sass-graph/-/sass-graph-2.1.2.tgz",
-      "integrity": "sha1-llEEviPoEDy35fcQ32WTWzF9pXs=",
-      "requires": {
-        "glob": "7.1.1",
-        "lodash": "4.17.4",
-        "yargs": "4.8.1"
-      },
-      "dependencies": {
-        "window-size": {
-          "version": "0.2.0",
-          "resolved": "https://registry.npmjs.org/window-size/-/window-size-0.2.0.tgz",
-          "integrity": "sha1-tDFbtCFKPXBY6+7okuE/ok2YsHU="
-        },
-        "yargs": {
-          "version": "4.8.1",
-          "resolved": "https://registry.npmjs.org/yargs/-/yargs-4.8.1.tgz",
-          "integrity": "sha1-wMQpJMpKqmsObaFznfshZDn53cA=",
-          "requires": {
-            "cliui": "3.2.0",
-            "decamelize": "1.2.0",
-            "get-caller-file": "1.0.2",
-            "lodash.assign": "4.2.0",
-            "os-locale": "1.4.0",
-            "read-pkg-up": "1.0.1",
-            "require-directory": "2.1.1",
-            "require-main-filename": "1.0.1",
-            "set-blocking": "2.0.0",
-            "string-width": "1.0.2",
-            "which-module": "1.0.0",
-            "window-size": "0.2.0",
-            "y18n": "3.2.1",
-            "yargs-parser": "2.4.1"
-          }
-        }
-      }
-    },
->>>>>>> d0f4a76c
     "sax": {
       "version": "1.2.1",
-      "resolved": "https://registry.npmjs.org/sax/-/sax-1.2.1.tgz",
-      "integrity": "sha1-e45lYZCyKOgaZq6nSEgNgozS03o="
+      "from": "sax@1.2.1",
+      "resolved": "https://registry.npmjs.org/sax/-/sax-1.2.1.tgz"
     },
     "semver": {
       "version": "4.3.6",
-      "resolved": "https://registry.npmjs.org/semver/-/semver-4.3.6.tgz",
-      "integrity": "sha1-MAvG4OhjdPe6YQaLWx7NV/xlMto="
+      "from": "semver@>=4.3.6 <5.0.0",
+      "resolved": "https://registry.npmjs.org/semver/-/semver-4.3.6.tgz"
     },
     "send": {
-<<<<<<< HEAD
       "version": "0.15.4",
       "from": "send@0.15.4",
       "resolved": "https://registry.npmjs.org/send/-/send-0.15.4.tgz",
@@ -6948,69 +1611,10 @@
       "from": "set-blocking@>=2.0.0 <2.1.0",
       "resolved": "https://registry.npmjs.org/set-blocking/-/set-blocking-2.0.0.tgz"
     },
-=======
-      "version": "0.15.1",
-      "resolved": "https://registry.npmjs.org/send/-/send-0.15.1.tgz",
-      "integrity": "sha1-igI1TCbm9cynAAZfXwzeupDse18=",
-      "requires": {
-        "debug": "2.6.1",
-        "depd": "1.1.0",
-        "destroy": "1.0.4",
-        "encodeurl": "1.0.1",
-        "escape-html": "1.0.3",
-        "etag": "1.8.0",
-        "fresh": "0.5.0",
-        "http-errors": "1.6.1",
-        "mime": "1.3.4",
-        "ms": "0.7.2",
-        "on-finished": "2.3.0",
-        "range-parser": "1.2.0",
-        "statuses": "1.3.1"
-      },
-      "dependencies": {
-        "debug": {
-          "version": "2.6.1",
-          "resolved": "https://registry.npmjs.org/debug/-/debug-2.6.1.tgz",
-          "integrity": "sha1-eYVQkLosTjEVzH2HaUkdWPBJE1E=",
-          "requires": {
-            "ms": "0.7.2"
-          }
-        }
-      }
-    },
-    "sequencify": {
-      "version": "0.0.7",
-      "resolved": "https://registry.npmjs.org/sequencify/-/sequencify-0.0.7.tgz",
-      "integrity": "sha1-kM/xnQLgcCf9dn9erT57ldHnOAw=",
-      "dev": true
-    },
-    "serve-static": {
-      "version": "1.12.1",
-      "resolved": "https://registry.npmjs.org/serve-static/-/serve-static-1.12.1.tgz",
-      "integrity": "sha1-dEOpZePO1kes61Y5+ga/TRu+ADk=",
-      "requires": {
-        "encodeurl": "1.0.1",
-        "escape-html": "1.0.3",
-        "parseurl": "1.3.1",
-        "send": "0.15.1"
-      }
-    },
-    "set-blocking": {
-      "version": "2.0.0",
-      "resolved": "https://registry.npmjs.org/set-blocking/-/set-blocking-2.0.0.tgz",
-      "integrity": "sha1-BF+XgtARrppoA93TgrJDkrPYkPc="
-    },
-    "set-immediate-shim": {
-      "version": "1.0.1",
-      "resolved": "https://registry.npmjs.org/set-immediate-shim/-/set-immediate-shim-1.0.1.tgz",
-      "integrity": "sha1-SysbJ+uAip+NzEgaWOXlb1mfP2E=",
-      "dev": true
-    },
->>>>>>> d0f4a76c
     "setprototypeof": {
       "version": "1.0.3",
-      "resolved": "https://registry.npmjs.org/setprototypeof/-/setprototypeof-1.0.3.tgz",
-      "integrity": "sha1-ZlZ+NwQ+608E2RvWWMDL77VbjgQ="
+      "from": "setprototypeof@1.0.3",
+      "resolved": "https://registry.npmjs.org/setprototypeof/-/setprototypeof-1.0.3.tgz"
     },
     "shebang-command": {
       "version": "1.2.0",
@@ -7023,18 +1627,9 @@
       "resolved": "https://registry.npmjs.org/shebang-regex/-/shebang-regex-1.0.0.tgz"
     },
     "showdown": {
-<<<<<<< HEAD
       "version": "1.7.2",
       "from": "showdown@>=1.6.0 <2.0.0",
       "resolved": "https://registry.npmjs.org/showdown/-/showdown-1.7.2.tgz",
-=======
-      "version": "1.6.4",
-      "resolved": "https://registry.npmjs.org/showdown/-/showdown-1.6.4.tgz",
-      "integrity": "sha1-BWu7ZU7NuNhkOuEtbVl4k8yvRsY=",
-      "requires": {
-        "yargs": "6.6.0"
-      },
->>>>>>> d0f4a76c
       "dependencies": {
         "ansi-regex": {
           "version": "3.0.0",
@@ -7113,7 +1708,6 @@
         },
         "strip-bom": {
           "version": "3.0.0",
-<<<<<<< HEAD
           "from": "strip-bom@>=3.0.0 <4.0.0",
           "resolved": "https://registry.npmjs.org/strip-bom/-/strip-bom-3.0.0.tgz"
         },
@@ -7131,116 +1725,31 @@
           "version": "7.0.0",
           "from": "yargs-parser@>=7.0.0 <8.0.0",
           "resolved": "https://registry.npmjs.org/yargs-parser/-/yargs-parser-7.0.0.tgz"
-=======
-          "resolved": "https://registry.npmjs.org/camelcase/-/camelcase-3.0.0.tgz",
-          "integrity": "sha1-MvxLn82vhF/N9+c7uXysImHwqwo="
-        },
-        "yargs": {
-          "version": "6.6.0",
-          "resolved": "https://registry.npmjs.org/yargs/-/yargs-6.6.0.tgz",
-          "integrity": "sha1-eC7CHvQDNF+DCoCMo9UTr1YGUgg=",
-          "requires": {
-            "camelcase": "3.0.0",
-            "cliui": "3.2.0",
-            "decamelize": "1.2.0",
-            "get-caller-file": "1.0.2",
-            "os-locale": "1.4.0",
-            "read-pkg-up": "1.0.1",
-            "require-directory": "2.1.1",
-            "require-main-filename": "1.0.1",
-            "set-blocking": "2.0.0",
-            "string-width": "1.0.2",
-            "which-module": "1.0.0",
-            "y18n": "3.2.1",
-            "yargs-parser": "4.2.1"
-          }
-        },
-        "yargs-parser": {
-          "version": "4.2.1",
-          "resolved": "https://registry.npmjs.org/yargs-parser/-/yargs-parser-4.2.1.tgz",
-          "integrity": "sha1-KczqwNxPA8bIe0qfIX3RjJ90hxw=",
-          "requires": {
-            "camelcase": "3.0.0"
-          }
->>>>>>> d0f4a76c
         }
       }
     },
     "sigmund": {
       "version": "1.0.1",
-      "resolved": "https://registry.npmjs.org/sigmund/-/sigmund-1.0.1.tgz",
-      "integrity": "sha1-P/IfGYytIXX587eBhT/ZTQ0ZtZA="
+      "from": "sigmund@>=1.0.0 <1.1.0",
+      "resolved": "https://registry.npmjs.org/sigmund/-/sigmund-1.0.1.tgz"
     },
     "signal-exit": {
       "version": "3.0.2",
-<<<<<<< HEAD
       "from": "signal-exit@>=3.0.0 <4.0.0",
       "resolved": "https://registry.npmjs.org/signal-exit/-/signal-exit-3.0.2.tgz"
-=======
-      "resolved": "https://registry.npmjs.org/signal-exit/-/signal-exit-3.0.2.tgz",
-      "integrity": "sha1-tf3AjxKH6hF4Yo5BXiUTK3NkbG0="
->>>>>>> d0f4a76c
     },
     "smtp-connection": {
       "version": "2.12.0",
-      "resolved": "https://registry.npmjs.org/smtp-connection/-/smtp-connection-2.12.0.tgz",
-      "integrity": "sha1-1275EnyyPCJZ7bHoNJwujV4tdME=",
-      "requires": {
-        "httpntlm": "1.6.1",
-        "nodemailer-shared": "1.1.0"
-      }
-    },
-<<<<<<< HEAD
-=======
-    "sntp": {
-      "version": "1.0.9",
-      "resolved": "https://registry.npmjs.org/sntp/-/sntp-1.0.9.tgz",
-      "integrity": "sha1-ZUEYTMkK7qbG57NeJlkIJEPGYZg=",
-      "requires": {
-        "hoek": "2.16.3"
-      }
-    },
-    "sort-keys": {
-      "version": "1.1.2",
-      "resolved": "https://registry.npmjs.org/sort-keys/-/sort-keys-1.1.2.tgz",
-      "integrity": "sha1-RBttTTRnmPG05J6JIK37oOVD+a0=",
-      "dev": true,
-      "requires": {
-        "is-plain-obj": "1.1.0"
-      }
-    },
-    "source-map": {
-      "version": "0.5.6",
-      "resolved": "https://registry.npmjs.org/source-map/-/source-map-0.5.6.tgz",
-      "integrity": "sha1-dc449SvwczxafwwRjYEzSiu19BI="
-    },
-    "source-map-resolve": {
-      "version": "0.3.1",
-      "resolved": "https://registry.npmjs.org/source-map-resolve/-/source-map-resolve-0.3.1.tgz",
-      "integrity": "sha1-YQ9hIqRFuN1RU1oqcbeD38Ekh2E=",
-      "dev": true,
-      "requires": {
-        "atob": "1.1.3",
-        "resolve-url": "0.2.1",
-        "source-map-url": "0.3.0",
-        "urix": "0.1.0"
-      }
-    },
-    "source-map-url": {
-      "version": "0.3.0",
-      "resolved": "https://registry.npmjs.org/source-map-url/-/source-map-url-0.3.0.tgz",
-      "integrity": "sha1-fsrxO1e80J2opAxdJp2zN5nUqvk=",
-      "dev": true
-    },
->>>>>>> d0f4a76c
+      "from": "smtp-connection@2.12.0",
+      "resolved": "https://registry.npmjs.org/smtp-connection/-/smtp-connection-2.12.0.tgz"
+    },
     "sparkles": {
       "version": "1.0.0",
-      "resolved": "https://registry.npmjs.org/sparkles/-/sparkles-1.0.0.tgz",
-      "integrity": "sha1-Gsu/tZJDbRC76PeFt8xvgoFQEsM="
+      "from": "sparkles@>=1.0.0 <2.0.0",
+      "resolved": "https://registry.npmjs.org/sparkles/-/sparkles-1.0.0.tgz"
     },
     "spdx-correct": {
       "version": "1.0.2",
-<<<<<<< HEAD
       "from": "spdx-correct@>=1.0.0 <1.1.0",
       "resolved": "https://registry.npmjs.org/spdx-correct/-/spdx-correct-1.0.2.tgz"
     },
@@ -7253,65 +1762,29 @@
       "version": "1.2.2",
       "from": "spdx-license-ids@>=1.0.2 <2.0.0",
       "resolved": "https://registry.npmjs.org/spdx-license-ids/-/spdx-license-ids-1.2.2.tgz"
-=======
-      "resolved": "https://registry.npmjs.org/spdx-correct/-/spdx-correct-1.0.2.tgz",
-      "integrity": "sha1-SzBz2TP/UfORLwOsVRlJikFQ20A=",
-      "requires": {
-        "spdx-license-ids": "1.2.2"
-      }
-    },
-    "spdx-expression-parse": {
-      "version": "1.0.4",
-      "resolved": "https://registry.npmjs.org/spdx-expression-parse/-/spdx-expression-parse-1.0.4.tgz",
-      "integrity": "sha1-m98vIOH0DtRH++JzJmGR/O1RYmw="
-    },
-    "spdx-license-ids": {
-      "version": "1.2.2",
-      "resolved": "https://registry.npmjs.org/spdx-license-ids/-/spdx-license-ids-1.2.2.tgz",
-      "integrity": "sha1-yd96NCRZSt5r0RkA1ZZpbcBrrFc="
->>>>>>> d0f4a76c
     },
     "speedometer": {
       "version": "1.0.0",
-      "resolved": "https://registry.npmjs.org/speedometer/-/speedometer-1.0.0.tgz",
-      "integrity": "sha1-zWccsGdSwivKM3Di8zREC+T8YuI="
+      "from": "speedometer@>=1.0.0 <1.1.0",
+      "resolved": "https://registry.npmjs.org/speedometer/-/speedometer-1.0.0.tgz"
     },
     "split": {
-<<<<<<< HEAD
       "version": "1.0.1",
       "from": "split@>=1.0.0 <2.0.0",
       "resolved": "https://registry.npmjs.org/split/-/split-1.0.1.tgz"
-=======
-      "version": "1.0.0",
-      "resolved": "https://registry.npmjs.org/split/-/split-1.0.0.tgz",
-      "integrity": "sha1-xDlc5oOrzSVLwo/h2rtuXCfc/64=",
-      "requires": {
-        "through": "2.3.8"
-      }
->>>>>>> d0f4a76c
     },
     "split-ca": {
       "version": "1.0.1",
-      "resolved": "https://registry.npmjs.org/split-ca/-/split-ca-1.0.1.tgz",
-      "integrity": "sha1-bIOv82kvphJW4M0ZfgXp3hV2kaY="
-    },
-<<<<<<< HEAD
-=======
-    "sprintf-js": {
-      "version": "1.0.3",
-      "resolved": "https://registry.npmjs.org/sprintf-js/-/sprintf-js-1.0.3.tgz",
-      "integrity": "sha1-BOaSb2YolTVPPdAVIDYzuFcpfiw=",
-      "dev": true
-    },
->>>>>>> d0f4a76c
+      "from": "split-ca@>=1.0.0 <2.0.0",
+      "resolved": "https://registry.npmjs.org/split-ca/-/split-ca-1.0.1.tgz"
+    },
     "sqlstring": {
       "version": "2.2.0",
-      "resolved": "https://registry.npmjs.org/sqlstring/-/sqlstring-2.2.0.tgz",
-      "integrity": "sha1-wxNcTqirzX5+50GklmqJHYak8ZE="
+      "from": "sqlstring@2.2.0",
+      "resolved": "https://registry.npmjs.org/sqlstring/-/sqlstring-2.2.0.tgz"
     },
     "ssh2": {
       "version": "0.5.4",
-<<<<<<< HEAD
       "from": "ssh2@0.5.4",
       "resolved": "https://registry.npmjs.org/ssh2/-/ssh2-0.5.4.tgz"
     },
@@ -7324,156 +1797,44 @@
           "version": "5.4.1",
           "from": "semver@>=5.1.0 <6.0.0",
           "resolved": "https://registry.npmjs.org/semver/-/semver-5.4.1.tgz"
-=======
-      "resolved": "https://registry.npmjs.org/ssh2/-/ssh2-0.5.4.tgz",
-      "integrity": "sha1-G/a2soyW6u8mf01sRqWiUXpZnic=",
-      "requires": {
-        "ssh2-streams": "0.1.16"
-      }
-    },
-    "ssh2-streams": {
-      "version": "0.1.16",
-      "resolved": "https://registry.npmjs.org/ssh2-streams/-/ssh2-streams-0.1.16.tgz",
-      "integrity": "sha1-rJ086eBi+M8I/M5bOidLbVzs3FQ=",
-      "requires": {
-        "asn1": "0.2.3",
-        "semver": "5.3.0",
-        "streamsearch": "0.1.2"
-      },
-      "dependencies": {
-        "semver": {
-          "version": "5.3.0",
-          "resolved": "https://registry.npmjs.org/semver/-/semver-5.3.0.tgz",
-          "integrity": "sha1-myzl094C0XxgEq0yaqa00M9U+U8="
-        }
-      }
-    },
-    "sshpk": {
-      "version": "1.13.0",
-      "resolved": "https://registry.npmjs.org/sshpk/-/sshpk-1.13.0.tgz",
-      "integrity": "sha1-/yo+T9BEl1Vf7Zezmg/YL6+zozw=",
-      "requires": {
-        "asn1": "0.2.3",
-        "assert-plus": "1.0.0",
-        "bcrypt-pbkdf": "1.0.1",
-        "dashdash": "1.14.1",
-        "ecc-jsbn": "0.1.1",
-        "getpass": "0.1.6",
-        "jodid25519": "1.0.2",
-        "jsbn": "0.1.1",
-        "tweetnacl": "0.14.5"
-      },
-      "dependencies": {
-        "assert-plus": {
-          "version": "1.0.0",
-          "resolved": "https://registry.npmjs.org/assert-plus/-/assert-plus-1.0.0.tgz",
-          "integrity": "sha1-8S4PPF13sLHN2RRpQuTpbB5N1SU="
->>>>>>> d0f4a76c
         }
       }
     },
     "stack-trace": {
-<<<<<<< HEAD
       "version": "0.0.10",
       "from": "stack-trace@>=0.0.0 <0.1.0",
       "resolved": "https://registry.npmjs.org/stack-trace/-/stack-trace-0.0.10.tgz"
-=======
-      "version": "0.0.9",
-      "resolved": "https://registry.npmjs.org/stack-trace/-/stack-trace-0.0.9.tgz",
-      "integrity": "sha1-qPbq7KkGdMMz58Q5U/J1tFFRBpU="
->>>>>>> d0f4a76c
     },
     "statuses": {
       "version": "1.3.1",
-      "resolved": "https://registry.npmjs.org/statuses/-/statuses-1.3.1.tgz",
-      "integrity": "sha1-+vUbnrdKrvOzrPStX2Gr8ky3uT4="
-    },
-<<<<<<< HEAD
-=======
-    "stdout-stream": {
-      "version": "1.4.0",
-      "resolved": "https://registry.npmjs.org/stdout-stream/-/stdout-stream-1.4.0.tgz",
-      "integrity": "sha1-osfIWH5U2UJ+qe2zrD8s1SLfN4s=",
-      "requires": {
-        "readable-stream": "2.2.9"
-      }
-    },
-    "stream-consume": {
-      "version": "0.1.0",
-      "resolved": "https://registry.npmjs.org/stream-consume/-/stream-consume-0.1.0.tgz",
-      "integrity": "sha1-pB6tGm1ggc63n2WwYZAbbY89HQ8=",
-      "dev": true
-    },
->>>>>>> d0f4a76c
+      "from": "statuses@>=1.3.1 <2.0.0",
+      "resolved": "https://registry.npmjs.org/statuses/-/statuses-1.3.1.tgz"
+    },
     "streamsearch": {
       "version": "0.1.2",
-      "resolved": "https://registry.npmjs.org/streamsearch/-/streamsearch-0.1.2.tgz",
-      "integrity": "sha1-gIudDlb8Jz2Am6VzOOkpkZoanxo="
-    },
-<<<<<<< HEAD
+      "from": "streamsearch@>=0.1.2 <0.2.0",
+      "resolved": "https://registry.npmjs.org/streamsearch/-/streamsearch-0.1.2.tgz"
+    },
     "string_decoder": {
       "version": "1.0.3",
       "from": "string_decoder@>=1.0.3 <1.1.0",
       "resolved": "https://registry.npmjs.org/string_decoder/-/string_decoder-1.0.3.tgz"
-=======
-    "strict-uri-encode": {
-      "version": "1.1.0",
-      "resolved": "https://registry.npmjs.org/strict-uri-encode/-/strict-uri-encode-1.1.0.tgz",
-      "integrity": "sha1-J5siXfHVgrH1TmWt3UNS4Y+qBxM=",
-      "dev": true
-    },
-    "string_decoder": {
-      "version": "1.0.0",
-      "resolved": "https://registry.npmjs.org/string_decoder/-/string_decoder-1.0.0.tgz",
-      "integrity": "sha1-8G9BFXtmTYYGn4S9vcmw2KsoFmc=",
-      "requires": {
-        "buffer-shims": "1.0.0"
-      }
->>>>>>> d0f4a76c
     },
     "string-width": {
       "version": "1.0.2",
-      "resolved": "https://registry.npmjs.org/string-width/-/string-width-1.0.2.tgz",
-      "integrity": "sha1-EYvfW4zcUaKn5w0hHgfisLmxB9M=",
-      "requires": {
-        "code-point-at": "1.1.0",
-        "is-fullwidth-code-point": "1.0.0",
-        "strip-ansi": "3.0.1"
-      }
-    },
-<<<<<<< HEAD
-=======
-    "stringstream": {
-      "version": "0.0.5",
-      "resolved": "https://registry.npmjs.org/stringstream/-/stringstream-0.0.5.tgz",
-      "integrity": "sha1-TkhM1N5aC7vuGORjB3EKioFiGHg="
-    },
->>>>>>> d0f4a76c
+      "from": "string-width@>=1.0.1 <2.0.0",
+      "resolved": "https://registry.npmjs.org/string-width/-/string-width-1.0.2.tgz"
+    },
     "strip-ansi": {
       "version": "3.0.1",
-      "resolved": "https://registry.npmjs.org/strip-ansi/-/strip-ansi-3.0.1.tgz",
-      "integrity": "sha1-ajhfuIU9lS1f8F0Oiq+UJ43GPc8=",
-      "requires": {
-        "ansi-regex": "2.1.1"
-      }
-    },
-<<<<<<< HEAD
-=======
-    "strip-bom": {
-      "version": "2.0.0",
-      "resolved": "https://registry.npmjs.org/strip-bom/-/strip-bom-2.0.0.tgz",
-      "integrity": "sha1-YhmoVhZSBJHzV4i9vxRHqZx+aw4=",
-      "requires": {
-        "is-utf8": "0.2.1"
-      }
-    },
->>>>>>> d0f4a76c
+      "from": "strip-ansi@>=3.0.0 <4.0.0",
+      "resolved": "https://registry.npmjs.org/strip-ansi/-/strip-ansi-3.0.1.tgz"
+    },
     "strip-eof": {
       "version": "1.0.0",
-      "resolved": "https://registry.npmjs.org/strip-eof/-/strip-eof-1.0.0.tgz",
-      "integrity": "sha1-u0P/VZim6wXYm1n80SnJgzE2Br8="
-    },
-<<<<<<< HEAD
+      "from": "strip-eof@>=1.0.0 <2.0.0",
+      "resolved": "https://registry.npmjs.org/strip-eof/-/strip-eof-1.0.0.tgz"
+    },
     "strip-json-comments": {
       "version": "2.0.1",
       "from": "strip-json-comments@>=2.0.1 <2.1.0",
@@ -7488,118 +1849,19 @@
           "version": "2.6.8",
           "from": "debug@>=2.2.0 <3.0.0",
           "resolved": "https://registry.npmjs.org/debug/-/debug-2.6.8.tgz"
-=======
-    "strip-indent": {
-      "version": "1.0.1",
-      "resolved": "https://registry.npmjs.org/strip-indent/-/strip-indent-1.0.1.tgz",
-      "integrity": "sha1-DHlipq3vp7vUrDZkYKY4VSrhoKI=",
-      "requires": {
-        "get-stdin": "4.0.1"
-      }
-    },
-    "superagent": {
-      "version": "1.8.5",
-      "resolved": "https://registry.npmjs.org/superagent/-/superagent-1.8.5.tgz",
-      "integrity": "sha1-HA3cOvMOgOuE68BcshItqP6UC1U=",
-      "requires": {
-        "component-emitter": "1.2.1",
-        "cookiejar": "2.0.6",
-        "debug": "2.6.3",
-        "extend": "3.0.0",
-        "form-data": "1.0.0-rc3",
-        "formidable": "1.0.17",
-        "methods": "1.1.2",
-        "mime": "1.3.4",
-        "qs": "2.3.3",
-        "readable-stream": "1.0.27-1",
-        "reduce-component": "1.0.1"
-      },
-      "dependencies": {
-        "async": {
-          "version": "1.5.2",
-          "resolved": "https://registry.npmjs.org/async/-/async-1.5.2.tgz",
-          "integrity": "sha1-7GphrlZIDAw8skHJVhjiCJL5Zyo="
-        },
-        "form-data": {
-          "version": "1.0.0-rc3",
-          "resolved": "https://registry.npmjs.org/form-data/-/form-data-1.0.0-rc3.tgz",
-          "integrity": "sha1-01vGLn+8KTeuePlIqqDTjZBgdXc=",
-          "requires": {
-            "async": "1.5.2",
-            "combined-stream": "1.0.5",
-            "mime-types": "2.1.15"
-          }
-        },
-        "isarray": {
-          "version": "0.0.1",
-          "resolved": "https://registry.npmjs.org/isarray/-/isarray-0.0.1.tgz",
-          "integrity": "sha1-ihis/Kmo9Bd+Cav8YDiTmwXR7t8="
-        },
-        "qs": {
-          "version": "2.3.3",
-          "resolved": "https://registry.npmjs.org/qs/-/qs-2.3.3.tgz",
-          "integrity": "sha1-6eha2+ddoLvkyOBHaghikPhjtAQ="
-        },
-        "readable-stream": {
-          "version": "1.0.27-1",
-          "resolved": "https://registry.npmjs.org/readable-stream/-/readable-stream-1.0.27-1.tgz",
-          "integrity": "sha1-a2eYPCA1fO/QfwFlABoW1xDZEHg=",
-          "requires": {
-            "core-util-is": "1.0.2",
-            "inherits": "2.0.3",
-            "isarray": "0.0.1",
-            "string_decoder": "0.10.31"
-          }
-        },
-        "string_decoder": {
-          "version": "0.10.31",
-          "resolved": "https://registry.npmjs.org/string_decoder/-/string_decoder-0.10.31.tgz",
-          "integrity": "sha1-YuIDvEF2bGwoyfyEMB2rHFMQ+pQ="
->>>>>>> d0f4a76c
         }
       }
     },
     "supererror": {
       "version": "0.7.1",
-<<<<<<< HEAD
       "from": "supererror@>=0.7.1 <0.8.0",
       "resolved": "https://registry.npmjs.org/supererror/-/supererror-0.7.1.tgz"
-=======
-      "resolved": "https://registry.npmjs.org/supererror/-/supererror-0.7.1.tgz",
-      "integrity": "sha1-HM7xsxIqPM5oOn/667TCObaqiBk=",
-      "requires": {
-        "colors": "1.1.2",
-        "prettyjson": "1.1.3"
-      },
-      "dependencies": {
-        "colors": {
-          "version": "1.1.2",
-          "resolved": "https://registry.npmjs.org/colors/-/colors-1.1.2.tgz",
-          "integrity": "sha1-FopHAXVran9RoSzgyXv6KMCE7WM="
-        },
-        "minimist": {
-          "version": "1.2.0",
-          "resolved": "https://registry.npmjs.org/minimist/-/minimist-1.2.0.tgz",
-          "integrity": "sha1-o1AIsg9BOD7sH7kU9M1d95omQoQ="
-        },
-        "prettyjson": {
-          "version": "1.1.3",
-          "resolved": "https://registry.npmjs.org/prettyjson/-/prettyjson-1.1.3.tgz",
-          "integrity": "sha1-0Hh/cyycOlZvQWX6TxF2/WfmsmM=",
-          "requires": {
-            "colors": "1.1.2",
-            "minimist": "1.2.0"
-          }
-        }
-      }
->>>>>>> d0f4a76c
     },
     "supports-color": {
       "version": "2.0.0",
-      "resolved": "https://registry.npmjs.org/supports-color/-/supports-color-2.0.0.tgz",
-      "integrity": "sha1-U10EXOa2Nj+kARcIRimZXp3zJMc="
-    },
-<<<<<<< HEAD
+      "from": "supports-color@>=2.0.0 <3.0.0",
+      "resolved": "https://registry.npmjs.org/supports-color/-/supports-color-2.0.0.tgz"
+    },
     "tar-fs": {
       "version": "1.15.3",
       "from": "tar-fs@>=1.15.3 <2.0.0",
@@ -7614,69 +1876,12 @@
       "version": "2.3.8",
       "from": "through@>=2.2.7 <3.0.0",
       "resolved": "https://registry.npmjs.org/through/-/through-2.3.8.tgz"
-=======
-    "svgo": {
-      "version": "0.7.2",
-      "resolved": "https://registry.npmjs.org/svgo/-/svgo-0.7.2.tgz",
-      "integrity": "sha1-n1dyQTlSE1xv779Ar+ak+qiLS7U=",
-      "dev": true,
-      "requires": {
-        "coa": "1.0.1",
-        "colors": "1.1.2",
-        "csso": "2.3.2",
-        "js-yaml": "3.7.0",
-        "mkdirp": "0.5.1",
-        "sax": "1.2.1",
-        "whet.extend": "0.9.9"
-      }
-    },
-    "tar": {
-      "version": "2.2.1",
-      "resolved": "https://registry.npmjs.org/tar/-/tar-2.2.1.tgz",
-      "integrity": "sha1-jk0qJWwOIYXGsYrWlK7JaLg8sdE=",
-      "requires": {
-        "block-stream": "0.0.9",
-        "fstream": "1.0.11",
-        "inherits": "2.0.3"
-      }
-    },
-    "tar-fs": {
-      "version": "https://registry.npmjs.org/tar-fs/-/tar-fs-1.15.2.tgz",
-      "integrity": "sha1-dh9bMpMsezlGGmDVN/rqDYCEgww=",
-      "requires": {
-        "chownr": "1.0.1",
-        "mkdirp": "0.5.1",
-        "pump": "1.0.2",
-        "tar-stream": "1.5.2"
-      }
-    },
-    "tar-stream": {
-      "version": "1.5.2",
-      "resolved": "https://registry.npmjs.org/tar-stream/-/tar-stream-1.5.2.tgz",
-      "integrity": "sha1-+8bG6DwaGdTLSMfZYXH8JI7/x78=",
-      "requires": {
-        "bl": "1.2.0",
-        "end-of-stream": "1.4.0",
-        "readable-stream": "2.2.9",
-        "xtend": "4.0.1"
-      }
-    },
-    "through": {
-      "version": "2.3.8",
-      "resolved": "https://registry.npmjs.org/through/-/through-2.3.8.tgz",
-      "integrity": "sha1-DdTJ/6q8NXlgsbckEV1+Doai4fU="
->>>>>>> d0f4a76c
     },
     "through2": {
       "version": "2.0.3",
-      "resolved": "https://registry.npmjs.org/through2/-/through2-2.0.3.tgz",
-      "integrity": "sha1-AARWmzfHx0ujnEPzzteNGtlBQL4=",
-      "requires": {
-        "readable-stream": "2.2.9",
-        "xtend": "4.0.1"
-      }
-    },
-<<<<<<< HEAD
+      "from": "through2@>=2.0.0 <3.0.0",
+      "resolved": "https://registry.npmjs.org/through2/-/through2-2.0.3.tgz"
+    },
     "time-stamp": {
       "version": "1.1.0",
       "from": "time-stamp@>=1.0.0 <2.0.0",
@@ -7686,66 +1891,19 @@
       "version": "1.8.0",
       "from": "tldjs@>=1.6.2 <2.0.0",
       "resolved": "https://registry.npmjs.org/tldjs/-/tldjs-1.8.0.tgz",
-=======
-    "tildify": {
-      "version": "1.2.0",
-      "resolved": "https://registry.npmjs.org/tildify/-/tildify-1.2.0.tgz",
-      "integrity": "sha1-3OwD9V3Km3qj5bBPIYF+tW5jWIo=",
-      "dev": true,
-      "requires": {
-        "os-homedir": "1.0.2"
-      }
-    },
-    "time-stamp": {
-      "version": "1.0.1",
-      "resolved": "https://registry.npmjs.org/time-stamp/-/time-stamp-1.0.1.tgz",
-      "integrity": "sha1-n0vSNVnJNllm8zAtu6KwfGuZsVE="
-    },
-    "tldjs": {
-      "version": "1.7.0",
-      "resolved": "https://registry.npmjs.org/tldjs/-/tldjs-1.7.0.tgz",
-      "integrity": "sha1-M94I5Z0y4C8r6FAJZHbWcbFDGoE=",
-      "requires": {
-        "punycode": "1.4.1"
-      },
       "dependencies": {
         "punycode": {
           "version": "1.4.1",
-          "resolved": "https://registry.npmjs.org/punycode/-/punycode-1.4.1.tgz",
-          "integrity": "sha1-wNWmOycYgArY4esPpSachN1BhF4="
-        }
-      }
-    },
-    "tough-cookie": {
-      "version": "2.3.2",
-      "resolved": "https://registry.npmjs.org/tough-cookie/-/tough-cookie-2.3.2.tgz",
-      "integrity": "sha1-8IH3bkyFcg5sN6X6ztc3FQ2EByo=",
-      "requires": {
-        "punycode": "1.4.1"
-      },
->>>>>>> d0f4a76c
-      "dependencies": {
-        "punycode": {
-          "version": "1.4.1",
-          "resolved": "https://registry.npmjs.org/punycode/-/punycode-1.4.1.tgz",
-          "integrity": "sha1-wNWmOycYgArY4esPpSachN1BhF4="
-        }
-      }
-    },
-<<<<<<< HEAD
-=======
-    "trim-newlines": {
-      "version": "1.0.0",
-      "resolved": "https://registry.npmjs.org/trim-newlines/-/trim-newlines-1.0.0.tgz",
-      "integrity": "sha1-WIeWa7WCpFA6QetST301ARgVphM="
-    },
->>>>>>> d0f4a76c
+          "from": "punycode@>=1.4.1 <2.0.0",
+          "resolved": "https://registry.npmjs.org/punycode/-/punycode-1.4.1.tgz"
+        }
+      }
+    },
     "tsscmp": {
       "version": "1.0.5",
-      "resolved": "https://registry.npmjs.org/tsscmp/-/tsscmp-1.0.5.tgz",
-      "integrity": "sha1-fcSjOvcVgatDN9qR2FylQn69mpc="
-    },
-<<<<<<< HEAD
+      "from": "tsscmp@1.0.5",
+      "resolved": "https://registry.npmjs.org/tsscmp/-/tsscmp-1.0.5.tgz"
+    },
     "tunnel-ssh": {
       "version": "4.1.3",
       "from": "tunnel-ssh@>=4.0.0 <5.0.0",
@@ -7760,296 +1918,83 @@
           "version": "0.7.2",
           "from": "ms@0.7.2",
           "resolved": "https://registry.npmjs.org/ms/-/ms-0.7.2.tgz"
-=======
-    "tunnel-agent": {
-      "version": "0.6.0",
-      "resolved": "https://registry.npmjs.org/tunnel-agent/-/tunnel-agent-0.6.0.tgz",
-      "integrity": "sha1-J6XeoGs2sEoKmWZ3SykIaPD8QP0=",
-      "requires": {
-        "safe-buffer": "5.0.1"
-      }
-    },
-    "tunnel-ssh": {
-      "version": "4.1.2",
-      "resolved": "https://registry.npmjs.org/tunnel-ssh/-/tunnel-ssh-4.1.2.tgz",
-      "integrity": "sha1-rbDAyWse/teN5Kh02pD1HlRN8Q8=",
-      "requires": {
-        "debug": "2.6.0",
-        "lodash.defaults": "4.2.0",
-        "ssh2": "0.5.4"
-      },
-      "dependencies": {
-        "debug": {
-          "version": "2.6.0",
-          "resolved": "https://registry.npmjs.org/debug/-/debug-2.6.0.tgz",
-          "integrity": "sha1-vFlryr52F/Edn6FTYe3tVgi4SZs=",
-          "requires": {
-            "ms": "0.7.2"
-          }
->>>>>>> d0f4a76c
         }
       }
     },
     "tv4": {
       "version": "1.3.0",
-      "resolved": "https://registry.npmjs.org/tv4/-/tv4-1.3.0.tgz",
-      "integrity": "sha1-0CDIRvrdUMhVq7JeuuzGj8EPeWM="
-    },
-<<<<<<< HEAD
+      "from": "tv4@>=1.1.9 <2.0.0",
+      "resolved": "https://registry.npmjs.org/tv4/-/tv4-1.3.0.tgz"
+    },
     "type-is": {
       "version": "1.6.15",
       "from": "type-is@>=1.6.15 <1.7.0",
       "resolved": "https://registry.npmjs.org/type-is/-/type-is-1.6.15.tgz"
-=======
-    "tweetnacl": {
-      "version": "0.14.5",
-      "resolved": "https://registry.npmjs.org/tweetnacl/-/tweetnacl-0.14.5.tgz",
-      "integrity": "sha1-WuaBd/GS1EViadEIr6k/+HQ/T2Q=",
-      "optional": true
-    },
-    "type-check": {
-      "version": "0.3.2",
-      "resolved": "https://registry.npmjs.org/type-check/-/type-check-0.3.2.tgz",
-      "integrity": "sha1-WITKtRLPHTVeP7eE8wgEsrUg23I=",
-      "dev": true,
-      "requires": {
-        "prelude-ls": "1.1.2"
-      }
-    },
-    "type-detect": {
-      "version": "1.0.0",
-      "resolved": "https://registry.npmjs.org/type-detect/-/type-detect-1.0.0.tgz",
-      "integrity": "sha1-diIXzAbbJY7EiQihKY6LlRIejqI=",
-      "dev": true
-    },
-    "type-is": {
-      "version": "1.6.15",
-      "resolved": "https://registry.npmjs.org/type-is/-/type-is-1.6.15.tgz",
-      "integrity": "sha1-yrEPtJCeRByChC6v4a1kbIGARBA=",
-      "requires": {
-        "media-typer": "0.3.0",
-        "mime-types": "2.1.15"
-      }
->>>>>>> d0f4a76c
     },
     "typedarray": {
       "version": "0.0.6",
-      "resolved": "https://registry.npmjs.org/typedarray/-/typedarray-0.0.6.tgz",
-      "integrity": "sha1-hnrHTjhkGHsdPUfZlqeOxciDB3c="
-    },
-<<<<<<< HEAD
-=======
-    "uglify-js": {
-      "version": "2.6.4",
-      "resolved": "https://registry.npmjs.org/uglify-js/-/uglify-js-2.6.4.tgz",
-      "integrity": "sha1-ZeovswWck5RpLxX+2HwrNsFrmt8=",
-      "dev": true,
-      "requires": {
-        "async": "0.2.10",
-        "source-map": "0.5.6",
-        "uglify-to-browserify": "1.0.2",
-        "yargs": "3.10.0"
-      },
-      "dependencies": {
-        "async": {
-          "version": "0.2.10",
-          "resolved": "https://registry.npmjs.org/async/-/async-0.2.10.tgz",
-          "integrity": "sha1-trvgsGdLnXGXCMo43owjfLUmw9E=",
-          "dev": true
-        },
-        "camelcase": {
-          "version": "1.2.1",
-          "resolved": "https://registry.npmjs.org/camelcase/-/camelcase-1.2.1.tgz",
-          "integrity": "sha1-m7UwTS4LVmmLLHWLCKPqqdqlijk=",
-          "dev": true
-        },
-        "cliui": {
-          "version": "2.1.0",
-          "resolved": "https://registry.npmjs.org/cliui/-/cliui-2.1.0.tgz",
-          "integrity": "sha1-S0dXYP+AJkx2LDoXGQMukcf+oNE=",
-          "dev": true,
-          "requires": {
-            "center-align": "0.1.3",
-            "right-align": "0.1.3",
-            "wordwrap": "0.0.2"
-          }
-        },
-        "wordwrap": {
-          "version": "0.0.2",
-          "resolved": "https://registry.npmjs.org/wordwrap/-/wordwrap-0.0.2.tgz",
-          "integrity": "sha1-t5Zpu0LstAn4PVg8rVLKF+qhZD8=",
-          "dev": true
-        },
-        "yargs": {
-          "version": "3.10.0",
-          "resolved": "https://registry.npmjs.org/yargs/-/yargs-3.10.0.tgz",
-          "integrity": "sha1-9+572FfdfB0tOMDnTvvWgdFDH9E=",
-          "dev": true,
-          "requires": {
-            "camelcase": "1.2.1",
-            "cliui": "2.1.0",
-            "decamelize": "1.2.0",
-            "window-size": "0.1.0"
-          }
-        }
-      }
-    },
-    "uglify-save-license": {
-      "version": "0.4.1",
-      "resolved": "https://registry.npmjs.org/uglify-save-license/-/uglify-save-license-0.4.1.tgz",
-      "integrity": "sha1-lXJsF8xv0XHDYX479NjYKqjEzOE=",
-      "dev": true
-    },
-    "uglify-to-browserify": {
-      "version": "1.0.2",
-      "resolved": "https://registry.npmjs.org/uglify-to-browserify/-/uglify-to-browserify-1.0.2.tgz",
-      "integrity": "sha1-bgkk1r2mta/jSeOabWMoUKD4grc=",
-      "dev": true
-    },
->>>>>>> d0f4a76c
+      "from": "typedarray@>=0.0.5 <0.1.0",
+      "resolved": "https://registry.npmjs.org/typedarray/-/typedarray-0.0.6.tgz"
+    },
     "uid-safe": {
       "version": "2.1.4",
-      "resolved": "https://registry.npmjs.org/uid-safe/-/uid-safe-2.1.4.tgz",
-      "integrity": "sha1-Otbzg2jG1MjHXsF2I/t5qh0HHYE=",
-      "requires": {
-        "random-bytes": "1.0.0"
-      }
+      "from": "uid-safe@2.1.4",
+      "resolved": "https://registry.npmjs.org/uid-safe/-/uid-safe-2.1.4.tgz"
     },
     "uid2": {
       "version": "0.0.3",
-      "resolved": "https://registry.npmjs.org/uid2/-/uid2-0.0.3.tgz",
-      "integrity": "sha1-SDEm4Rd03y9xuLY53NeZw3YWK4I="
-    },
-<<<<<<< HEAD
-=======
-    "unc-path-regex": {
-      "version": "0.1.2",
-      "resolved": "https://registry.npmjs.org/unc-path-regex/-/unc-path-regex-0.1.2.tgz",
-      "integrity": "sha1-5z3T17DXxe2G+6xrCufYxqadUPo=",
-      "dev": true
-    },
->>>>>>> d0f4a76c
+      "from": "uid2@>=0.0.0 <0.1.0",
+      "resolved": "https://registry.npmjs.org/uid2/-/uid2-0.0.3.tgz"
+    },
     "underscore": {
       "version": "1.8.3",
-      "resolved": "https://registry.npmjs.org/underscore/-/underscore-1.8.3.tgz",
-      "integrity": "sha1-Tz+1OxBuYJf8+ctBCfKl6b36UCI="
-    },
-<<<<<<< HEAD
-=======
-    "uniq": {
-      "version": "1.0.1",
-      "resolved": "https://registry.npmjs.org/uniq/-/uniq-1.0.1.tgz",
-      "integrity": "sha1-sxxa6CVIRKOoKBVBzisEuGWnNP8=",
-      "dev": true
-    },
-    "uniqid": {
-      "version": "4.1.1",
-      "resolved": "https://registry.npmjs.org/uniqid/-/uniqid-4.1.1.tgz",
-      "integrity": "sha1-iSIN32t1GuUrX3JISGNShZa7hME=",
-      "dev": true,
-      "requires": {
-        "macaddress": "0.2.8"
-      }
-    },
-    "uniqs": {
-      "version": "2.0.0",
-      "resolved": "https://registry.npmjs.org/uniqs/-/uniqs-2.0.0.tgz",
-      "integrity": "sha1-/+3ks2slKQaW5uFl1KWe25mOawI=",
-      "dev": true
-    },
-    "unique-stream": {
-      "version": "1.0.0",
-      "resolved": "https://registry.npmjs.org/unique-stream/-/unique-stream-1.0.0.tgz",
-      "integrity": "sha1-1ZpKdUJ0R9mqbJHnAmP40mpLEEs=",
-      "dev": true
-    },
->>>>>>> d0f4a76c
+      "from": "underscore@>=1.7.0 <2.0.0",
+      "resolved": "https://registry.npmjs.org/underscore/-/underscore-1.8.3.tgz"
+    },
     "unpipe": {
       "version": "1.0.0",
-      "resolved": "https://registry.npmjs.org/unpipe/-/unpipe-1.0.0.tgz",
-      "integrity": "sha1-sr9O6FFKrmFltIF4KdIbLvSZBOw="
-    },
-<<<<<<< HEAD
-=======
-    "urix": {
-      "version": "0.1.0",
-      "resolved": "https://registry.npmjs.org/urix/-/urix-0.1.0.tgz",
-      "integrity": "sha1-2pN/emLiH+wf0Y1Js1wpNQZ6bHI=",
-      "dev": true
-    },
->>>>>>> d0f4a76c
+      "from": "unpipe@1.0.0",
+      "resolved": "https://registry.npmjs.org/unpipe/-/unpipe-1.0.0.tgz"
+    },
     "url": {
       "version": "0.10.3",
-      "resolved": "https://registry.npmjs.org/url/-/url-0.10.3.tgz",
-      "integrity": "sha1-Ah5NnHcF8hu/N9A861h2dAJ3TGQ=",
-      "requires": {
-        "punycode": "1.3.2",
-        "querystring": "0.2.0"
-      }
-    },
-<<<<<<< HEAD
-=======
-    "user-home": {
-      "version": "1.1.1",
-      "resolved": "https://registry.npmjs.org/user-home/-/user-home-1.1.1.tgz",
-      "integrity": "sha1-K1viOjK2Onyd640PKNSFcko98ZA=",
-      "dev": true
-    },
->>>>>>> d0f4a76c
+      "from": "url@0.10.3",
+      "resolved": "https://registry.npmjs.org/url/-/url-0.10.3.tgz"
+    },
     "util-deprecate": {
       "version": "1.0.2",
-      "resolved": "https://registry.npmjs.org/util-deprecate/-/util-deprecate-1.0.2.tgz",
-      "integrity": "sha1-RQ1Nyfpw3nMnYvvS1KKJgUGaDM8="
+      "from": "util-deprecate@>=1.0.1 <1.1.0",
+      "resolved": "https://registry.npmjs.org/util-deprecate/-/util-deprecate-1.0.2.tgz"
     },
     "utile": {
       "version": "0.3.0",
+      "from": "utile@>=0.3.0 <0.4.0",
       "resolved": "https://registry.npmjs.org/utile/-/utile-0.3.0.tgz",
-      "integrity": "sha1-E1LDQOuCDk2N26A5pPv6oy7U7zo=",
-      "requires": {
-        "async": "0.9.2",
-        "deep-equal": "0.2.2",
-        "i": "0.3.5",
-        "mkdirp": "0.5.1",
-        "ncp": "1.0.1",
-        "rimraf": "2.6.1"
-      },
       "dependencies": {
         "async": {
           "version": "0.9.2",
-          "resolved": "https://registry.npmjs.org/async/-/async-0.9.2.tgz",
-          "integrity": "sha1-rqdNXmHB+JlhO/ZL2mbUx48v0X0="
+          "from": "async@>=0.9.0 <0.10.0",
+          "resolved": "https://registry.npmjs.org/async/-/async-0.9.2.tgz"
         }
       }
     },
     "utils-merge": {
       "version": "1.0.0",
-      "resolved": "https://registry.npmjs.org/utils-merge/-/utils-merge-1.0.0.tgz",
-      "integrity": "sha1-ApT7kiu5N1FTVBxPcJYjHyh8ivg="
-    },
-<<<<<<< HEAD
+      "from": "utils-merge@1.0.0",
+      "resolved": "http://registry.npmjs.org/utils-merge/-/utils-merge-1.0.0.tgz"
+    },
     "uuid": {
       "version": "3.1.0",
       "from": "uuid@>=3.1.0 <4.0.0",
       "resolved": "https://registry.npmjs.org/uuid/-/uuid-3.1.0.tgz"
-=======
-    "v8flags": {
-      "version": "2.1.1",
-      "resolved": "https://registry.npmjs.org/v8flags/-/v8flags-2.1.1.tgz",
-      "integrity": "sha1-qrGh+jDUX4jdMhFIh1rALAtV5bQ=",
-      "dev": true,
-      "requires": {
-        "user-home": "1.1.1"
-      }
->>>>>>> d0f4a76c
     },
     "valid-url": {
       "version": "1.0.9",
-      "resolved": "https://registry.npmjs.org/valid-url/-/valid-url-1.0.9.tgz",
-      "integrity": "sha1-HBRHm0DxOXp1eC8RXkCGRHQzogA="
+      "from": "valid-url@>=1.0.9 <2.0.0",
+      "resolved": "https://registry.npmjs.org/valid-url/-/valid-url-1.0.9.tgz"
     },
     "validate-npm-package-license": {
       "version": "3.0.1",
-<<<<<<< HEAD
       "from": "validate-npm-package-license@>=3.0.1 <4.0.0",
       "resolved": "https://registry.npmjs.org/validate-npm-package-license/-/validate-npm-package-license-3.0.1.tgz"
     },
@@ -8063,57 +2008,30 @@
           "from": "depd@1.1.0",
           "resolved": "https://registry.npmjs.org/depd/-/depd-1.1.0.tgz"
         }
-=======
-      "resolved": "https://registry.npmjs.org/validate-npm-package-license/-/validate-npm-package-license-3.0.1.tgz",
-      "integrity": "sha1-KAS6vnEq0zeUWaz74kdGqywwP7w=",
-      "requires": {
-        "spdx-correct": "1.0.2",
-        "spdx-expression-parse": "1.0.4"
-      }
-    },
-    "validator": {
-      "version": "4.9.0",
-      "resolved": "https://registry.npmjs.org/validator/-/validator-4.9.0.tgz",
-      "integrity": "sha1-CC/84qdhSP8HqOienCukOq8S7Ew=",
-      "requires": {
-        "depd": "1.1.0"
->>>>>>> d0f4a76c
       }
     },
     "vary": {
       "version": "1.1.1",
-<<<<<<< HEAD
       "from": "vary@>=1.1.1 <1.2.0",
       "resolved": "https://registry.npmjs.org/vary/-/vary-1.1.1.tgz"
-=======
-      "resolved": "https://registry.npmjs.org/vary/-/vary-1.1.1.tgz",
-      "integrity": "sha1-Z1Neu2lMHVIldFeYRmUyP1h+jTc="
->>>>>>> d0f4a76c
     },
     "vasync": {
       "version": "1.6.4",
+      "from": "vasync@>=1.6.4 <2.0.0",
       "resolved": "https://registry.npmjs.org/vasync/-/vasync-1.6.4.tgz",
-      "integrity": "sha1-3+k2Fq0OeugBszKp2Iv8XNyOHR8=",
-      "requires": {
-        "verror": "1.6.0"
-      },
       "dependencies": {
         "extsprintf": {
           "version": "1.2.0",
-          "resolved": "https://registry.npmjs.org/extsprintf/-/extsprintf-1.2.0.tgz",
-          "integrity": "sha1-WtlGwi9bMrp/jNdCZxHG6KP8JSk="
+          "from": "extsprintf@1.2.0",
+          "resolved": "https://registry.npmjs.org/extsprintf/-/extsprintf-1.2.0.tgz"
         },
         "verror": {
           "version": "1.6.0",
-          "resolved": "https://registry.npmjs.org/verror/-/verror-1.6.0.tgz",
-          "integrity": "sha1-fROyex+swuLakEBetepuW90lLqU=",
-          "requires": {
-            "extsprintf": "1.2.0"
-          }
-        }
-      }
-    },
-<<<<<<< HEAD
+          "from": "verror@1.6.0",
+          "resolved": "https://registry.npmjs.org/verror/-/verror-1.6.0.tgz"
+        }
+      }
+    },
     "verror": {
       "version": "1.10.0",
       "from": "verror@1.10.0",
@@ -8124,33 +2042,13 @@
           "from": "assert-plus@>=1.0.0 <2.0.0",
           "resolved": "https://registry.npmjs.org/assert-plus/-/assert-plus-1.0.0.tgz"
         }
-=======
-    "vendors": {
-      "version": "1.0.1",
-      "resolved": "https://registry.npmjs.org/vendors/-/vendors-1.0.1.tgz",
-      "integrity": "sha1-N61zyO5Bf7PVgOeFMSMH0nSEfyI=",
-      "dev": true
-    },
-    "verror": {
-      "version": "1.3.6",
-      "resolved": "https://registry.npmjs.org/verror/-/verror-1.3.6.tgz",
-      "integrity": "sha1-z/XfEpRtKX0rqu+qJoniW+AcAFw=",
-      "requires": {
-        "extsprintf": "1.0.2"
->>>>>>> d0f4a76c
       }
     },
     "vinyl": {
       "version": "0.5.3",
-      "resolved": "https://registry.npmjs.org/vinyl/-/vinyl-0.5.3.tgz",
-      "integrity": "sha1-sEVbOPxeDPMNQyUTLkYZcMIJHN4=",
-      "requires": {
-        "clone": "1.0.2",
-        "clone-stats": "0.0.1",
-        "replace-ext": "0.0.1"
-      }
-    },
-<<<<<<< HEAD
+      "from": "vinyl@>=0.5.0 <0.6.0",
+      "resolved": "https://registry.npmjs.org/vinyl/-/vinyl-0.5.3.tgz"
+    },
     "vinyl-sourcemaps-apply": {
       "version": "0.2.1",
       "from": "vinyl-sourcemaps-apply@>=0.2.0 <0.3.0",
@@ -8161,273 +2059,79 @@
           "from": "source-map@>=0.5.1 <0.6.0",
           "resolved": "https://registry.npmjs.org/source-map/-/source-map-0.5.6.tgz"
         }
-=======
-    "vinyl-fs": {
-      "version": "0.3.14",
-      "resolved": "https://registry.npmjs.org/vinyl-fs/-/vinyl-fs-0.3.14.tgz",
-      "integrity": "sha1-mmhRzhysHBzqX+hsCTHWIMLPqeY=",
-      "dev": true,
-      "requires": {
-        "defaults": "1.0.3",
-        "glob-stream": "3.1.18",
-        "glob-watcher": "0.0.6",
-        "graceful-fs": "3.0.11",
-        "mkdirp": "0.5.1",
-        "strip-bom": "1.0.0",
-        "through2": "0.6.5",
-        "vinyl": "0.4.6"
-      },
-      "dependencies": {
-        "clone": {
-          "version": "0.2.0",
-          "resolved": "https://registry.npmjs.org/clone/-/clone-0.2.0.tgz",
-          "integrity": "sha1-xhJqkK1Pctv1rNskPMN3JP6T/B8=",
-          "dev": true
-        },
-        "graceful-fs": {
-          "version": "3.0.11",
-          "resolved": "https://registry.npmjs.org/graceful-fs/-/graceful-fs-3.0.11.tgz",
-          "integrity": "sha1-dhPHeKGv6mLyXGMKCG1/Osu92Bg=",
-          "dev": true,
-          "requires": {
-            "natives": "1.1.0"
-          }
-        },
-        "isarray": {
-          "version": "0.0.1",
-          "resolved": "https://registry.npmjs.org/isarray/-/isarray-0.0.1.tgz",
-          "integrity": "sha1-ihis/Kmo9Bd+Cav8YDiTmwXR7t8=",
-          "dev": true
-        },
-        "readable-stream": {
-          "version": "1.0.34",
-          "resolved": "https://registry.npmjs.org/readable-stream/-/readable-stream-1.0.34.tgz",
-          "integrity": "sha1-Elgg40vIQtLyqq+v5MKRbuMsFXw=",
-          "dev": true,
-          "requires": {
-            "core-util-is": "1.0.2",
-            "inherits": "2.0.3",
-            "isarray": "0.0.1",
-            "string_decoder": "0.10.31"
-          }
-        },
-        "string_decoder": {
-          "version": "0.10.31",
-          "resolved": "https://registry.npmjs.org/string_decoder/-/string_decoder-0.10.31.tgz",
-          "integrity": "sha1-YuIDvEF2bGwoyfyEMB2rHFMQ+pQ=",
-          "dev": true
-        },
-        "strip-bom": {
-          "version": "1.0.0",
-          "resolved": "https://registry.npmjs.org/strip-bom/-/strip-bom-1.0.0.tgz",
-          "integrity": "sha1-hbiGLzhEtabV7IRnqTWYFzo295Q=",
-          "dev": true,
-          "requires": {
-            "first-chunk-stream": "1.0.0",
-            "is-utf8": "0.2.1"
-          }
-        },
-        "through2": {
-          "version": "0.6.5",
-          "resolved": "https://registry.npmjs.org/through2/-/through2-0.6.5.tgz",
-          "integrity": "sha1-QaucZ7KdVyCQcUEOHXp6lozTrUg=",
-          "dev": true,
-          "requires": {
-            "readable-stream": "1.0.34",
-            "xtend": "4.0.1"
-          }
-        },
-        "vinyl": {
-          "version": "0.4.6",
-          "resolved": "https://registry.npmjs.org/vinyl/-/vinyl-0.4.6.tgz",
-          "integrity": "sha1-LzVsh6VQolVGHza76ypbqL94SEc=",
-          "dev": true,
-          "requires": {
-            "clone": "0.2.0",
-            "clone-stats": "0.0.1"
-          }
-        }
-      }
-    },
-    "vinyl-sourcemaps-apply": {
-      "version": "0.2.1",
-      "resolved": "https://registry.npmjs.org/vinyl-sourcemaps-apply/-/vinyl-sourcemaps-apply-0.2.1.tgz",
-      "integrity": "sha1-q2VJ1h0XLCsbh75cUI0jnI74dwU=",
-      "requires": {
-        "source-map": "0.5.6"
->>>>>>> d0f4a76c
       }
     },
     "when": {
       "version": "2.0.1",
-      "resolved": "https://registry.npmjs.org/when/-/when-2.0.1.tgz",
-      "integrity": "sha1-jYcv4V5oQkyRtLck6EjggH2rZkI="
-    },
-<<<<<<< HEAD
+      "from": "when@>=2.0.1 <2.1.0",
+      "resolved": "http://registry.npmjs.org/when/-/when-2.0.1.tgz"
+    },
     "which": {
       "version": "1.3.0",
       "from": "which@>=1.2.8 <2.0.0",
       "resolved": "https://registry.npmjs.org/which/-/which-1.3.0.tgz"
-=======
-    "whet.extend": {
-      "version": "0.9.9",
-      "resolved": "https://registry.npmjs.org/whet.extend/-/whet.extend-0.9.9.tgz",
-      "integrity": "sha1-+HfVv2SMl+WqVC+twW1qJZucEaE=",
-      "dev": true
-    },
-    "which": {
-      "version": "1.2.14",
-      "resolved": "https://registry.npmjs.org/which/-/which-1.2.14.tgz",
-      "integrity": "sha1-mofEN48D6CfOyvGs31bHNsAcFOU=",
-      "requires": {
-        "isexe": "2.0.0"
-      }
-    },
-    "which-module": {
-      "version": "1.0.0",
-      "resolved": "https://registry.npmjs.org/which-module/-/which-module-1.0.0.tgz",
-      "integrity": "sha1-u6Y8qGGUiZT/MHc2CJ47lgJsKk8="
-    },
-    "wide-align": {
-      "version": "1.1.0",
-      "resolved": "https://registry.npmjs.org/wide-align/-/wide-align-1.1.0.tgz",
-      "integrity": "sha1-QO3egCpx/qHwcNo+YtzaLnrdlq0=",
-      "requires": {
-        "string-width": "1.0.2"
-      }
-    },
-    "window-size": {
-      "version": "0.1.0",
-      "resolved": "https://registry.npmjs.org/window-size/-/window-size-0.1.0.tgz",
-      "integrity": "sha1-VDjNLqk7IC76Ohn+iIeu58lPnJ0=",
-      "dev": true
->>>>>>> d0f4a76c
     },
     "winston": {
       "version": "2.1.1",
+      "from": "winston@>=2.1.0 <2.2.0",
       "resolved": "https://registry.npmjs.org/winston/-/winston-2.1.1.tgz",
-      "integrity": "sha1-PJNJ0ZYgf9G9/51LxD73JRDjoS4=",
-      "requires": {
-        "async": "1.0.0",
-        "colors": "1.0.3",
-        "cycle": "1.0.3",
-        "eyes": "0.1.8",
-        "isstream": "0.1.2",
-        "pkginfo": "0.3.1",
-        "stack-trace": "0.0.9"
-      },
       "dependencies": {
         "async": {
           "version": "1.0.0",
-          "resolved": "https://registry.npmjs.org/async/-/async-1.0.0.tgz",
-          "integrity": "sha1-+PwEyjoTeErenhZBr5hXjPvWR6k="
+          "from": "async@>=1.0.0 <1.1.0",
+          "resolved": "https://registry.npmjs.org/async/-/async-1.0.0.tgz"
         },
         "colors": {
           "version": "1.0.3",
-          "resolved": "https://registry.npmjs.org/colors/-/colors-1.0.3.tgz",
-          "integrity": "sha1-BDP0TYCWgP3rYO0mDxsMJi6CpAs="
+          "from": "colors@>=1.0.0 <1.1.0",
+          "resolved": "https://registry.npmjs.org/colors/-/colors-1.0.3.tgz"
         },
         "pkginfo": {
           "version": "0.3.1",
-          "resolved": "https://registry.npmjs.org/pkginfo/-/pkginfo-0.3.1.tgz",
-          "integrity": "sha1-Wyn2qB9wcXFC4J52W76rl7T4HiE="
+          "from": "pkginfo@>=0.3.0 <0.4.0",
+          "resolved": "https://registry.npmjs.org/pkginfo/-/pkginfo-0.3.1.tgz"
         }
       }
     },
     "wordwrap": {
       "version": "0.0.3",
-      "resolved": "https://registry.npmjs.org/wordwrap/-/wordwrap-0.0.3.tgz",
-      "integrity": "sha1-o9XabNXAvAAI03I0u68b7WMFkQc="
+      "from": "wordwrap@>=0.0.2 <0.1.0",
+      "resolved": "https://registry.npmjs.org/wordwrap/-/wordwrap-0.0.3.tgz"
     },
     "wrap-ansi": {
       "version": "2.1.0",
-      "resolved": "https://registry.npmjs.org/wrap-ansi/-/wrap-ansi-2.1.0.tgz",
-      "integrity": "sha1-2Pw9KE3QV5T+hJc8rs3Rz4JP3YU=",
-      "requires": {
-        "string-width": "1.0.2",
-        "strip-ansi": "3.0.1"
-      }
+      "from": "wrap-ansi@>=2.0.0 <3.0.0",
+      "resolved": "https://registry.npmjs.org/wrap-ansi/-/wrap-ansi-2.1.0.tgz"
     },
     "wrappy": {
       "version": "1.0.2",
-      "resolved": "https://registry.npmjs.org/wrappy/-/wrappy-1.0.2.tgz",
-      "integrity": "sha1-tSQ9jz7BqjXxNkYFvA0QNuMKtp8="
+      "from": "wrappy@>=1.0.0 <2.0.0",
+      "resolved": "https://registry.npmjs.org/wrappy/-/wrappy-1.0.2.tgz"
     },
     "xml2js": {
       "version": "0.4.17",
-      "resolved": "https://registry.npmjs.org/xml2js/-/xml2js-0.4.17.tgz",
-      "integrity": "sha1-F76T6q4/O3eTWceVtBlwWogX6Gg=",
-      "requires": {
-        "sax": "1.2.1",
-        "xmlbuilder": "4.2.1"
-      }
+      "from": "xml2js@0.4.17",
+      "resolved": "https://registry.npmjs.org/xml2js/-/xml2js-0.4.17.tgz"
     },
     "xmlbuilder": {
       "version": "4.2.1",
-      "resolved": "https://registry.npmjs.org/xmlbuilder/-/xmlbuilder-4.2.1.tgz",
-      "integrity": "sha1-qlijBBoGb5DqoWwvU4n/GfP0YaU=",
-      "requires": {
-        "lodash": "4.17.4"
-      }
+      "from": "xmlbuilder@4.2.1",
+      "resolved": "https://registry.npmjs.org/xmlbuilder/-/xmlbuilder-4.2.1.tgz"
     },
     "xtend": {
       "version": "4.0.1",
-      "resolved": "https://registry.npmjs.org/xtend/-/xtend-4.0.1.tgz",
-      "integrity": "sha1-pcbVMr5lbiPbgg77lDofBJmNY68="
+      "from": "xtend@>=4.0.0 <5.0.0",
+      "resolved": "https://registry.npmjs.org/xtend/-/xtend-4.0.1.tgz"
     },
     "y18n": {
       "version": "3.2.1",
-      "resolved": "https://registry.npmjs.org/y18n/-/y18n-3.2.1.tgz",
-      "integrity": "sha1-bRX7qITAhnnA136I53WegR4H+kE="
+      "from": "y18n@>=3.2.1 <4.0.0",
+      "resolved": "https://registry.npmjs.org/y18n/-/y18n-3.2.1.tgz"
     },
     "yallist": {
       "version": "2.1.2",
-<<<<<<< HEAD
       "from": "yallist@>=2.1.2 <3.0.0",
       "resolved": "https://registry.npmjs.org/yallist/-/yallist-2.1.2.tgz"
-=======
-      "resolved": "https://registry.npmjs.org/yallist/-/yallist-2.1.2.tgz",
-      "integrity": "sha1-HBH5IY8HYImkfdUS+TxmmaaoHVI="
-    },
-    "yargs": {
-      "version": "3.32.0",
-      "resolved": "https://registry.npmjs.org/yargs/-/yargs-3.32.0.tgz",
-      "integrity": "sha1-AwiOnr+edWtpdRYR0qXvWRSCyZU=",
-      "dev": true,
-      "requires": {
-        "camelcase": "2.1.1",
-        "cliui": "3.2.0",
-        "decamelize": "1.2.0",
-        "os-locale": "1.4.0",
-        "string-width": "1.0.2",
-        "window-size": "0.1.4",
-        "y18n": "3.2.1"
-      },
-      "dependencies": {
-        "window-size": {
-          "version": "0.1.4",
-          "resolved": "https://registry.npmjs.org/window-size/-/window-size-0.1.4.tgz",
-          "integrity": "sha1-+OGqHuWlPsW/FR/6CXQqatdpeHY=",
-          "dev": true
-        }
-      }
-    },
-    "yargs-parser": {
-      "version": "2.4.1",
-      "resolved": "https://registry.npmjs.org/yargs-parser/-/yargs-parser-2.4.1.tgz",
-      "integrity": "sha1-hVaN488VD/SfpRgl8DqMiA3cxcQ=",
-      "requires": {
-        "camelcase": "3.0.0",
-        "lodash.assign": "4.2.0"
-      },
-      "dependencies": {
-        "camelcase": {
-          "version": "3.0.0",
-          "resolved": "https://registry.npmjs.org/camelcase/-/camelcase-3.0.0.tgz",
-          "integrity": "sha1-MvxLn82vhF/N9+c7uXysImHwqwo="
-        }
-      }
->>>>>>> d0f4a76c
     }
   }
 }