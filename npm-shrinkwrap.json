--- conflicted
+++ resolved
@@ -4,600 +4,306 @@
   "dependencies": {
     "async": {
       "version": "0.6.2",
-<<<<<<< HEAD
-      "from": "async@*",
-      "resolved": "http://registry.npmjs.org/async/-/async-0.6.2.tgz"
+      "from": "async@*"
+    },
+    "commander": {
+      "version": "2.2.0",
+      "from": "commander@^2.2.0"
+    },
+    "connect-ensure-login": {
+      "version": "0.1.1",
+      "from": "connect-ensure-login@^0.1.1"
     },
     "debug": {
       "version": "0.8.0",
-      "from": "debug@*",
-      "resolved": "http://registry.npmjs.org/debug/-/debug-0.8.0.tgz"
+      "from": "debug@*"
+    },
+    "ejs": {
+      "version": "1.0.0",
+      "from": "ejs@^1.0.0"
     },
     "encfs": {
-      "version": "0.1.0",
+      "version": "0.1.1",
       "from": "encfs@*",
-      "resolved": "http://registry.npmjs.org/encfs/-/encfs-0.1.0.tgz",
-      "dependencies": {
+      "dependencies": {
+        "debug": {
+          "version": "0.7.4",
+          "from": "debug@0.7.4",
+          "resolved": "https://registry.npmjs.org/debug/-/debug-0.7.4.tgz"
+        }
+      }
+    },
+    "express": {
+      "version": "3.5.1",
+      "from": "express@*",
+      "dependencies": {
+        "connect": {
+          "version": "2.14.1",
+          "from": "connect@2.14.1",
+          "resolved": "https://registry.npmjs.org/connect/-/connect-2.14.1.tgz",
+          "dependencies": {
+            "basic-auth-connect": {
+              "version": "1.0.0",
+              "from": "basic-auth-connect@1.0.0"
+            },
+            "cookie-parser": {
+              "version": "1.0.1",
+              "from": "cookie-parser@1.0.1",
+              "dependencies": {
+                "cookie": {
+                  "version": "0.1.0",
+                  "from": "cookie@0.1.0"
+                }
+              }
+            },
+            "compression": {
+              "version": "1.0.0",
+              "from": "compression@1.0.0",
+              "dependencies": {
+                "negotiator": {
+                  "version": "0.3.0",
+                  "from": "negotiator@0.3.0"
+                },
+                "compressible": {
+                  "version": "1.0.0",
+                  "from": "compressible@1.0.0"
+                }
+              }
+            },
+            "connect-timeout": {
+              "version": "1.0.0",
+              "from": "connect-timeout@1.0.0"
+            },
+            "csurf": {
+              "version": "1.0.0",
+              "from": "csurf@1.0.0",
+              "resolved": "https://registry.npmjs.org/csurf/-/csurf-1.0.0.tgz",
+              "dependencies": {
+                "uid2": {
+                  "version": "0.0.3",
+                  "from": "uid2@~0.0.2"
+                }
+              }
+            },
+            "errorhandler": {
+              "version": "1.0.0",
+              "from": "errorhandler@1.0.0"
+            },
+            "express-session": {
+              "version": "1.0.2",
+              "from": "express-session@1.0.2",
+              "resolved": "https://registry.npmjs.org/express-session/-/express-session-1.0.2.tgz",
+              "dependencies": {
+                "utils-merge": {
+                  "version": "1.0.0",
+                  "from": "utils-merge@1.0.0"
+                },
+                "cookie": {
+                  "version": "0.1.0",
+                  "from": "cookie@0.1.0"
+                },
+                "uid2": {
+                  "version": "0.0.3",
+                  "from": "uid2@0.0.3"
+                },
+                "debug": {
+                  "version": "0.7.4",
+                  "from": "debug@0.7.4",
+                  "resolved": "https://registry.npmjs.org/debug/-/debug-0.7.4.tgz"
+                }
+              }
+            },
+            "method-override": {
+              "version": "1.0.0",
+              "from": "method-override@1.0.0"
+            },
+            "morgan": {
+              "version": "1.0.0",
+              "from": "morgan@1.0.0"
+            },
+            "qs": {
+              "version": "0.6.6",
+              "from": "qs@0.6.6"
+            },
+            "response-time": {
+              "version": "1.0.0",
+              "from": "response-time@1.0.0"
+            },
+            "serve-index": {
+              "version": "1.0.1",
+              "from": "serve-index@1.0.1",
+              "dependencies": {
+                "batch": {
+                  "version": "0.5.0",
+                  "from": "batch@0.5.0"
+                },
+                "negotiator": {
+                  "version": "0.4.2",
+                  "from": "negotiator@0.4.2"
+                }
+              }
+            },
+            "serve-static": {
+              "version": "1.0.2",
+              "from": "serve-static@1.0.2"
+            },
+            "static-favicon": {
+              "version": "1.0.0",
+              "from": "static-favicon@1.0.0",
+              "resolved": "https://registry.npmjs.org/static-favicon/-/static-favicon-1.0.0.tgz"
+            },
+            "vhost": {
+              "version": "1.0.0",
+              "from": "vhost@1.0.0"
+            },
+            "bytes": {
+              "version": "0.2.1",
+              "from": "bytes@0.2.1"
+            },
+            "pause": {
+              "version": "0.0.1",
+              "from": "pause@0.0.1"
+            },
+            "raw-body": {
+              "version": "1.1.3",
+              "from": "raw-body@1.1.3"
+            },
+            "multiparty": {
+              "version": "2.2.0",
+              "from": "multiparty@2.2.0",
+              "dependencies": {
+                "readable-stream": {
+                  "version": "1.1.12",
+                  "from": "readable-stream@~1.1.9",
+                  "dependencies": {
+                    "core-util-is": {
+                      "version": "1.0.1",
+                      "from": "core-util-is@~1.0.0"
+                    },
+                    "isarray": {
+                      "version": "0.0.1",
+                      "from": "isarray@0.0.1"
+                    },
+                    "string_decoder": {
+                      "version": "0.10.25-1",
+                      "from": "string_decoder@~0.10.x"
+                    },
+                    "inherits": {
+                      "version": "2.0.1",
+                      "from": "inherits@^2.0.1"
+                    }
+                  }
+                },
+                "stream-counter": {
+                  "version": "0.2.0",
+                  "from": "stream-counter@~0.2.0"
+                }
+              }
+            }
+          }
+        },
+        "commander": {
+          "version": "1.3.2",
+          "from": "commander@1.3.2",
+          "resolved": "https://registry.npmjs.org/commander/-/commander-1.3.2.tgz",
+          "dependencies": {
+            "keypress": {
+              "version": "0.1.0",
+              "from": "keypress@0.1.x"
+            }
+          }
+        },
+        "range-parser": {
+          "version": "1.0.0",
+          "from": "range-parser@1.0.0"
+        },
+        "cookie": {
+          "version": "0.1.1",
+          "from": "cookie@0.1.1"
+        },
+        "buffer-crc32": {
+          "version": "0.2.1",
+          "from": "buffer-crc32@0.2.1"
+        },
+        "fresh": {
+          "version": "0.2.2",
+          "from": "fresh@0.2.2"
+        },
+        "methods": {
+          "version": "0.1.0",
+          "from": "methods@0.1.0"
+        },
+        "send": {
+          "version": "0.2.0",
+          "from": "send@0.2.0"
+        },
+        "cookie-signature": {
+          "version": "1.0.3",
+          "from": "cookie-signature@1.0.3"
+        },
+        "merge-descriptors": {
+          "version": "0.0.2",
+          "from": "merge-descriptors@0.0.2",
+          "resolved": "https://registry.npmjs.org/merge-descriptors/-/merge-descriptors-0.0.2.tgz"
+        }
+      }
+    },
+    "mime": {
+      "version": "1.2.11",
+      "from": "mime@*"
+    },
+    "mkdirp": {
+      "version": "0.3.5",
+      "from": "mkdirp@*"
+    },
+    "node-uuid": {
+      "version": "1.4.1",
+      "from": "node-uuid@^1.4.1"
+    },
+    "oauth2orize": {
+      "version": "1.0.1",
+      "from": "oauth2orize@^1.0.1",
+      "dependencies": {
+        "uid2": {
+          "version": "0.0.3",
+          "from": "uid2@0.0.x"
+        },
+        "utils-merge": {
+          "version": "1.0.0",
+          "from": "utils-merge@1.x.x"
+        },
         "debug": {
           "version": "0.7.4",
           "from": "debug@~0.7.2",
-          "resolved": "http://registry.npmjs.org/debug/-/debug-0.7.4.tgz"
-=======
-      "from": "https://registry.npmjs.org/async/-/async-0.6.2.tgz",
-      "resolved": "https://registry.npmjs.org/async/-/async-0.6.2.tgz"
-    },
-    "commander": {
-      "version": "2.2.0",
-      "from": "commander@2.2.0"
-    },
-    "connect-ensure-login": {
-      "version": "0.1.1",
-      "from": "connect-ensure-login@0.1.1"
-    },
-    "debug": {
-      "version": "0.8.0",
-      "from": "https://registry.npmjs.org/debug/-/debug-0.8.0.tgz",
-      "resolved": "https://registry.npmjs.org/debug/-/debug-0.8.0.tgz"
-    },
-    "ejs": {
-      "version": "1.0.0",
-      "from": "ejs@1.0.0",
-      "resolved": "https://registry.npmjs.org/ejs/-/ejs-1.0.0.tgz"
-    },
-    "encfs": {
-      "version": "0.1.0",
-      "from": "https://registry.npmjs.org/encfs/-/encfs-0.1.0.tgz",
-      "resolved": "https://registry.npmjs.org/encfs/-/encfs-0.1.0.tgz",
-      "dependencies": {
-        "debug": {
-          "version": "0.7.4",
-          "from": "https://registry.npmjs.org/debug/-/debug-0.7.4.tgz",
           "resolved": "https://registry.npmjs.org/debug/-/debug-0.7.4.tgz"
->>>>>>> fbe7f510
-        }
-      }
-    },
-    "express": {
-      "version": "3.5.1",
-<<<<<<< HEAD
-      "from": "express@*",
-      "resolved": "http://registry.npmjs.org/express/-/express-3.5.1.tgz",
-      "dependencies": {
-        "connect": {
-          "version": "2.14.1",
-          "from": "connect@2.14.1",
-          "resolved": "http://registry.npmjs.org/connect/-/connect-2.14.1.tgz",
-          "dependencies": {
-            "basic-auth-connect": {
-              "version": "1.0.0",
-              "from": "basic-auth-connect@1.0.0",
-              "resolved": "http://registry.npmjs.org/basic-auth-connect/-/basic-auth-connect-1.0.0.tgz"
-            },
-            "cookie-parser": {
-              "version": "1.0.1",
-              "from": "cookie-parser@1.0.1",
-              "resolved": "http://registry.npmjs.org/cookie-parser/-/cookie-parser-1.0.1.tgz",
-              "dependencies": {
-                "cookie": {
-                  "version": "0.1.0",
-                  "from": "cookie@0.1.0",
-                  "resolved": "http://registry.npmjs.org/cookie/-/cookie-0.1.0.tgz"
-=======
-      "from": "https://registry.npmjs.org/express/-/express-3.5.1.tgz",
-      "resolved": "https://registry.npmjs.org/express/-/express-3.5.1.tgz",
-      "dependencies": {
-        "connect": {
-          "version": "2.14.1",
-          "from": "https://registry.npmjs.org/connect/-/connect-2.14.1.tgz",
-          "resolved": "https://registry.npmjs.org/connect/-/connect-2.14.1.tgz",
-          "dependencies": {
-            "basic-auth-connect": {
-              "version": "1.0.0",
-              "from": "https://registry.npmjs.org/basic-auth-connect/-/basic-auth-connect-1.0.0.tgz",
-              "resolved": "https://registry.npmjs.org/basic-auth-connect/-/basic-auth-connect-1.0.0.tgz"
-            },
-            "cookie-parser": {
-              "version": "1.0.1",
-              "from": "https://registry.npmjs.org/cookie-parser/-/cookie-parser-1.0.1.tgz",
-              "resolved": "https://registry.npmjs.org/cookie-parser/-/cookie-parser-1.0.1.tgz",
-              "dependencies": {
-                "cookie": {
-                  "version": "0.1.0",
-                  "from": "cookie@0.1.0"
->>>>>>> fbe7f510
-                }
-              }
-            },
-            "compression": {
-              "version": "1.0.0",
-<<<<<<< HEAD
-              "from": "compression@1.0.0",
-              "resolved": "http://registry.npmjs.org/compression/-/compression-1.0.0.tgz",
-              "dependencies": {
-                "negotiator": {
-                  "version": "0.3.0",
-                  "from": "negotiator@0.3.0",
-                  "resolved": "http://registry.npmjs.org/negotiator/-/negotiator-0.3.0.tgz"
-                },
-                "compressible": {
-                  "version": "1.0.0",
-                  "from": "compressible@1.0.0",
-                  "resolved": "http://registry.npmjs.org/compressible/-/compressible-1.0.0.tgz"
-=======
-              "from": "https://registry.npmjs.org/compression/-/compression-1.0.0.tgz",
-              "resolved": "https://registry.npmjs.org/compression/-/compression-1.0.0.tgz",
-              "dependencies": {
-                "negotiator": {
-                  "version": "0.3.0",
-                  "from": "negotiator@0.3.0"
-                },
-                "compressible": {
-                  "version": "1.0.0",
-                  "from": "https://registry.npmjs.org/compressible/-/compressible-1.0.0.tgz",
-                  "resolved": "https://registry.npmjs.org/compressible/-/compressible-1.0.0.tgz"
->>>>>>> fbe7f510
-                }
-              }
-            },
-            "connect-timeout": {
-              "version": "1.0.0",
-<<<<<<< HEAD
-              "from": "connect-timeout@1.0.0",
-              "resolved": "http://registry.npmjs.org/connect-timeout/-/connect-timeout-1.0.0.tgz"
-            },
-            "csurf": {
-              "version": "1.0.0",
-              "from": "csurf@1.0.0",
-              "resolved": "http://registry.npmjs.org/csurf/-/csurf-1.0.0.tgz",
-              "dependencies": {
-                "uid2": {
-                  "version": "0.0.3",
-                  "from": "uid2@~0.0.2",
-                  "resolved": "http://registry.npmjs.org/uid2/-/uid2-0.0.3.tgz"
-=======
-              "from": "https://registry.npmjs.org/connect-timeout/-/connect-timeout-1.0.0.tgz",
-              "resolved": "https://registry.npmjs.org/connect-timeout/-/connect-timeout-1.0.0.tgz"
-            },
-            "csurf": {
-              "version": "1.0.0",
-              "from": "https://registry.npmjs.org/csurf/-/csurf-1.0.0.tgz",
-              "resolved": "https://registry.npmjs.org/csurf/-/csurf-1.0.0.tgz",
-              "dependencies": {
-                "uid2": {
-                  "version": "0.0.3",
-                  "from": "uid2@0.0.3"
->>>>>>> fbe7f510
-                }
-              }
-            },
-            "errorhandler": {
-              "version": "1.0.0",
-<<<<<<< HEAD
-              "from": "errorhandler@1.0.0",
-              "resolved": "http://registry.npmjs.org/errorhandler/-/errorhandler-1.0.0.tgz"
-            },
-            "express-session": {
-              "version": "1.0.2",
-              "from": "express-session@1.0.2",
-              "resolved": "http://registry.npmjs.org/express-session/-/express-session-1.0.2.tgz",
-              "dependencies": {
-                "utils-merge": {
-                  "version": "1.0.0",
-                  "from": "utils-merge@1.0.0",
-                  "resolved": "http://registry.npmjs.org/utils-merge/-/utils-merge-1.0.0.tgz"
-                },
-                "cookie": {
-                  "version": "0.1.0",
-                  "from": "cookie@0.1.0",
-                  "resolved": "http://registry.npmjs.org/cookie/-/cookie-0.1.0.tgz"
-                },
-                "uid2": {
-                  "version": "0.0.3",
-                  "from": "uid2@~0.0.2",
-                  "resolved": "http://registry.npmjs.org/uid2/-/uid2-0.0.3.tgz"
-                },
-                "debug": {
-                  "version": "0.7.4",
-                  "from": "debug@0.7.4",
-                  "resolved": "http://registry.npmjs.org/debug/-/debug-0.7.4.tgz"
-=======
-              "from": "https://registry.npmjs.org/errorhandler/-/errorhandler-1.0.0.tgz",
-              "resolved": "https://registry.npmjs.org/errorhandler/-/errorhandler-1.0.0.tgz"
-            },
-            "express-session": {
-              "version": "1.0.2",
-              "from": "https://registry.npmjs.org/express-session/-/express-session-1.0.2.tgz",
-              "resolved": "https://registry.npmjs.org/express-session/-/express-session-1.0.2.tgz",
-              "dependencies": {
-                "utils-merge": {
-                  "version": "1.0.0",
-                  "from": "https://registry.npmjs.org/utils-merge/-/utils-merge-1.0.0.tgz",
-                  "resolved": "https://registry.npmjs.org/utils-merge/-/utils-merge-1.0.0.tgz"
-                },
-                "cookie": {
-                  "version": "0.1.0",
-                  "from": "cookie@0.1.0"
-                },
-                "uid2": {
-                  "version": "0.0.3",
-                  "from": "https://registry.npmjs.org/uid2/-/uid2-0.0.3.tgz",
-                  "resolved": "https://registry.npmjs.org/uid2/-/uid2-0.0.3.tgz"
-                },
-                "debug": {
-                  "version": "0.7.4",
-                  "from": "https://registry.npmjs.org/debug/-/debug-0.7.4.tgz",
-                  "resolved": "https://registry.npmjs.org/debug/-/debug-0.7.4.tgz"
->>>>>>> fbe7f510
-                }
-              }
-            },
-            "method-override": {
-              "version": "1.0.0",
-<<<<<<< HEAD
-              "from": "method-override@1.0.0",
-              "resolved": "http://registry.npmjs.org/method-override/-/method-override-1.0.0.tgz"
-            },
-            "morgan": {
-              "version": "1.0.0",
-              "from": "morgan@1.0.0",
-              "resolved": "http://registry.npmjs.org/morgan/-/morgan-1.0.0.tgz"
-=======
-              "from": "https://registry.npmjs.org/method-override/-/method-override-1.0.0.tgz",
-              "resolved": "https://registry.npmjs.org/method-override/-/method-override-1.0.0.tgz"
-            },
-            "morgan": {
-              "version": "1.0.0",
-              "from": "https://registry.npmjs.org/morgan/-/morgan-1.0.0.tgz",
-              "resolved": "https://registry.npmjs.org/morgan/-/morgan-1.0.0.tgz"
->>>>>>> fbe7f510
-            },
-            "qs": {
-              "version": "0.6.6",
-              "from": "qs@0.6.6",
-              "resolved": "http://registry.npmjs.org/qs/-/qs-0.6.6.tgz"
-            },
-            "response-time": {
-              "version": "1.0.0",
-              "from": "response-time@1.0.0",
-              "resolved": "http://registry.npmjs.org/response-time/-/response-time-1.0.0.tgz"
-            },
-            "serve-index": {
-              "version": "1.0.1",
-              "from": "serve-index@1.0.1",
-              "resolved": "http://registry.npmjs.org/serve-index/-/serve-index-1.0.1.tgz",
-              "dependencies": {
-                "batch": {
-                  "version": "0.5.0",
-                  "from": "batch@0.5.0",
-                  "resolved": "http://registry.npmjs.org/batch/-/batch-0.5.0.tgz"
-                },
-                "negotiator": {
-                  "version": "0.4.2",
-                  "from": "negotiator@0.4.2",
-                  "resolved": "http://registry.npmjs.org/negotiator/-/negotiator-0.4.2.tgz"
-                }
-              }
-            },
-            "serve-static": {
-              "version": "1.0.2",
-              "from": "serve-static@1.0.2",
-              "resolved": "http://registry.npmjs.org/serve-static/-/serve-static-1.0.2.tgz"
-            },
-            "static-favicon": {
-              "version": "1.0.0",
-              "from": "static-favicon@1.0.0",
-              "resolved": "http://registry.npmjs.org/static-favicon/-/static-favicon-1.0.0.tgz"
-            },
-            "vhost": {
-              "version": "1.0.0",
-              "from": "vhost@1.0.0",
-              "resolved": "http://registry.npmjs.org/vhost/-/vhost-1.0.0.tgz"
-            },
-            "response-time": {
-              "version": "1.0.0",
-              "from": "https://registry.npmjs.org/response-time/-/response-time-1.0.0.tgz",
-              "resolved": "https://registry.npmjs.org/response-time/-/response-time-1.0.0.tgz"
-            },
-            "serve-index": {
-              "version": "1.0.1",
-              "from": "https://registry.npmjs.org/serve-index/-/serve-index-1.0.1.tgz",
-              "resolved": "https://registry.npmjs.org/serve-index/-/serve-index-1.0.1.tgz",
-              "dependencies": {
-                "batch": {
-                  "version": "0.5.0",
-                  "from": "batch@0.5.0"
-                },
-                "negotiator": {
-                  "version": "0.4.2",
-                  "from": "https://registry.npmjs.org/negotiator/-/negotiator-0.4.2.tgz",
-                  "resolved": "https://registry.npmjs.org/negotiator/-/negotiator-0.4.2.tgz"
-                }
-              }
-            },
-            "serve-static": {
-              "version": "1.0.2",
-              "from": "https://registry.npmjs.org/serve-static/-/serve-static-1.0.2.tgz",
-              "resolved": "https://registry.npmjs.org/serve-static/-/serve-static-1.0.2.tgz"
-            },
-            "static-favicon": {
-              "version": "1.0.0",
-              "from": "https://registry.npmjs.org/static-favicon/-/static-favicon-1.0.0.tgz",
-              "resolved": "https://registry.npmjs.org/static-favicon/-/static-favicon-1.0.0.tgz"
-            },
-            "vhost": {
-              "version": "1.0.0",
-              "from": "https://registry.npmjs.org/vhost/-/vhost-1.0.0.tgz",
-              "resolved": "https://registry.npmjs.org/vhost/-/vhost-1.0.0.tgz"
-            },
-            "bytes": {
-              "version": "0.2.1",
-              "from": "bytes@0.2.1",
-              "resolved": "http://registry.npmjs.org/bytes/-/bytes-0.2.1.tgz"
-            },
-            "pause": {
-              "version": "0.0.1",
-<<<<<<< HEAD
-              "from": "pause@0.0.1",
-              "resolved": "http://registry.npmjs.org/pause/-/pause-0.0.1.tgz"
-            },
-            "raw-body": {
-              "version": "1.1.3",
-              "from": "raw-body@1.1.3",
-              "resolved": "http://registry.npmjs.org/raw-body/-/raw-body-1.1.3.tgz"
-=======
-              "from": "pause@0.0.1"
-            },
-            "raw-body": {
-              "version": "1.1.3",
-              "from": "https://registry.npmjs.org/raw-body/-/raw-body-1.1.3.tgz",
-              "resolved": "https://registry.npmjs.org/raw-body/-/raw-body-1.1.3.tgz"
->>>>>>> fbe7f510
-            },
-            "multiparty": {
-              "version": "2.2.0",
-              "from": "multiparty@2.2.0",
-              "resolved": "http://registry.npmjs.org/multiparty/-/multiparty-2.2.0.tgz",
-              "dependencies": {
-                "readable-stream": {
-                  "version": "1.1.12",
-<<<<<<< HEAD
-                  "from": "readable-stream@~1.1.9",
-                  "resolved": "http://registry.npmjs.org/readable-stream/-/readable-stream-1.1.12.tgz",
-=======
-                  "from": "https://registry.npmjs.org/readable-stream/-/readable-stream-1.1.12.tgz",
-                  "resolved": "https://registry.npmjs.org/readable-stream/-/readable-stream-1.1.12.tgz",
->>>>>>> fbe7f510
-                  "dependencies": {
-                    "core-util-is": {
-                      "version": "1.0.1",
-                      "from": "core-util-is@~1.0.0",
-                      "resolved": "http://registry.npmjs.org/core-util-is/-/core-util-is-1.0.1.tgz"
-                    },
-                    "isarray": {
-                      "version": "0.0.1",
-                      "from": "isarray@0.0.1",
-                      "resolved": "http://registry.npmjs.org/isarray/-/isarray-0.0.1.tgz"
-                    },
-                    "isarray": {
-                      "version": "0.0.1",
-                      "from": "https://registry.npmjs.org/isarray/-/isarray-0.0.1.tgz",
-                      "resolved": "https://registry.npmjs.org/isarray/-/isarray-0.0.1.tgz"
-                    },
-                    "string_decoder": {
-                      "version": "0.10.25-1",
-<<<<<<< HEAD
-                      "from": "string_decoder@~0.10.x",
-                      "resolved": "http://registry.npmjs.org/string_decoder/-/string_decoder-0.10.25-1.tgz"
-                    },
-                    "inherits": {
-                      "version": "2.0.1",
-                      "from": "inherits@^2.0.1",
-                      "resolved": "http://registry.npmjs.org/inherits/-/inherits-2.0.1.tgz"
-=======
-                      "from": "string_decoder@0.10.25-1"
-                    },
-                    "inherits": {
-                      "version": "2.0.1",
-                      "from": "inherits@2.0.1"
->>>>>>> fbe7f510
-                    }
-                  }
-                },
-                "stream-counter": {
-                  "version": "0.2.0",
-                  "from": "stream-counter@~0.2.0",
-                  "resolved": "http://registry.npmjs.org/stream-counter/-/stream-counter-0.2.0.tgz"
-                }
-              }
-            }
-          }
-        },
-        "commander": {
-          "version": "1.3.2",
-<<<<<<< HEAD
-          "from": "commander@1.3.2",
-          "resolved": "http://registry.npmjs.org/commander/-/commander-1.3.2.tgz",
-=======
-          "from": "https://registry.npmjs.org/commander/-/commander-1.3.2.tgz",
-          "resolved": "https://registry.npmjs.org/commander/-/commander-1.3.2.tgz",
->>>>>>> fbe7f510
-          "dependencies": {
-            "keypress": {
-              "version": "0.1.0",
-              "from": "keypress@0.1.x",
-              "resolved": "http://registry.npmjs.org/keypress/-/keypress-0.1.0.tgz"
-            }
-          }
-        },
-        "range-parser": {
-          "version": "1.0.0",
-<<<<<<< HEAD
-          "from": "range-parser@1.0.0",
-          "resolved": "http://registry.npmjs.org/range-parser/-/range-parser-1.0.0.tgz"
-        },
-        "cookie": {
-          "version": "0.1.1",
-          "from": "cookie@0.1.1",
-          "resolved": "http://registry.npmjs.org/cookie/-/cookie-0.1.1.tgz"
-        },
-        "buffer-crc32": {
-          "version": "0.2.1",
-          "from": "buffer-crc32@0.2.1",
-          "resolved": "http://registry.npmjs.org/buffer-crc32/-/buffer-crc32-0.2.1.tgz"
-        },
-        "fresh": {
-          "version": "0.2.2",
-          "from": "fresh@0.2.2",
-          "resolved": "http://registry.npmjs.org/fresh/-/fresh-0.2.2.tgz"
-=======
-          "from": "https://registry.npmjs.org/range-parser/-/range-parser-1.0.0.tgz",
-          "resolved": "https://registry.npmjs.org/range-parser/-/range-parser-1.0.0.tgz"
-        },
-        "cookie": {
-          "version": "0.1.1",
-          "from": "https://registry.npmjs.org/cookie/-/cookie-0.1.1.tgz",
-          "resolved": "https://registry.npmjs.org/cookie/-/cookie-0.1.1.tgz"
-        },
-        "buffer-crc32": {
-          "version": "0.2.1",
-          "from": "https://registry.npmjs.org/buffer-crc32/-/buffer-crc32-0.2.1.tgz",
-          "resolved": "https://registry.npmjs.org/buffer-crc32/-/buffer-crc32-0.2.1.tgz"
-        },
-        "fresh": {
-          "version": "0.2.2",
-          "from": "https://registry.npmjs.org/fresh/-/fresh-0.2.2.tgz",
-          "resolved": "https://registry.npmjs.org/fresh/-/fresh-0.2.2.tgz"
->>>>>>> fbe7f510
-        },
-        "methods": {
-          "version": "0.1.0",
-          "from": "methods@0.1.0",
-          "resolved": "http://registry.npmjs.org/methods/-/methods-0.1.0.tgz"
-        },
-        "send": {
-          "version": "0.2.0",
-<<<<<<< HEAD
-          "from": "send@0.2.0",
-          "resolved": "http://registry.npmjs.org/send/-/send-0.2.0.tgz"
-        },
-        "cookie-signature": {
-          "version": "1.0.3",
-          "from": "cookie-signature@1.0.3",
-          "resolved": "http://registry.npmjs.org/cookie-signature/-/cookie-signature-1.0.3.tgz"
-        },
-        "merge-descriptors": {
-          "version": "0.0.2",
-          "from": "merge-descriptors@0.0.2",
-          "resolved": "http://registry.npmjs.org/merge-descriptors/-/merge-descriptors-0.0.2.tgz"
-=======
-          "from": "https://registry.npmjs.org/send/-/send-0.2.0.tgz",
-          "resolved": "https://registry.npmjs.org/send/-/send-0.2.0.tgz"
-        },
-        "cookie-signature": {
-          "version": "1.0.3",
-          "from": "https://registry.npmjs.org/cookie-signature/-/cookie-signature-1.0.3.tgz",
-          "resolved": "https://registry.npmjs.org/cookie-signature/-/cookie-signature-1.0.3.tgz"
-        },
-        "merge-descriptors": {
-          "version": "0.0.2",
-          "from": "https://registry.npmjs.org/merge-descriptors/-/merge-descriptors-0.0.2.tgz",
-          "resolved": "https://registry.npmjs.org/merge-descriptors/-/merge-descriptors-0.0.2.tgz"
->>>>>>> fbe7f510
-        }
-      }
-    },
-    "mime": {
-      "version": "1.2.11",
-<<<<<<< HEAD
-      "from": "mime@*",
-      "resolved": "http://registry.npmjs.org/mime/-/mime-1.2.11.tgz"
-    },
-    "mkdirp": {
-      "version": "0.3.5",
-      "from": "mkdirp@*",
-      "resolved": "http://registry.npmjs.org/mkdirp/-/mkdirp-0.3.5.tgz"
-    },
-    "node-uuid": {
-      "version": "1.4.1",
-      "from": "node-uuid@^1.4.1",
-      "resolved": "http://registry.npmjs.org/node-uuid/-/node-uuid-1.4.1.tgz"
+        }
+      }
+    },
+    "once": {
+      "version": "1.3.0",
+      "from": "once@^1.3.0"
     },
     "optimist": {
       "version": "0.6.1",
       "from": "optimist@*",
-      "resolved": "http://registry.npmjs.org/optimist/-/optimist-0.6.1.tgz",
       "dependencies": {
         "wordwrap": {
           "version": "0.0.2",
-          "from": "wordwrap@~0.0.2",
-          "resolved": "http://registry.npmjs.org/wordwrap/-/wordwrap-0.0.2.tgz"
+          "from": "wordwrap@~0.0.2"
         },
         "minimist": {
           "version": "0.0.8",
-          "from": "minimist@~0.0.1",
-          "resolved": "http://registry.npmjs.org/minimist/-/minimist-0.0.8.tgz"
-=======
-      "from": "https://registry.npmjs.org/mime/-/mime-1.2.11.tgz",
-      "resolved": "https://registry.npmjs.org/mime/-/mime-1.2.11.tgz"
-    },
-    "mkdirp": {
-      "version": "0.3.5",
-      "from": "https://registry.npmjs.org/mkdirp/-/mkdirp-0.3.5.tgz",
-      "resolved": "https://registry.npmjs.org/mkdirp/-/mkdirp-0.3.5.tgz"
-    },
-    "node-uuid": {
-      "version": "1.4.1",
-      "from": "https://registry.npmjs.org/node-uuid/-/node-uuid-1.4.1.tgz",
-      "resolved": "https://registry.npmjs.org/node-uuid/-/node-uuid-1.4.1.tgz"
-    },
-    "oauth2orize": {
-      "version": "1.0.1",
-      "from": "oauth2orize@1.0.1",
-      "dependencies": {
-        "uid2": {
-          "version": "0.0.3",
-          "from": "uid2@0.0.3"
-        },
-        "utils-merge": {
-          "version": "1.0.0",
-          "from": "utils-merge@1.0.0"
-        },
-        "debug": {
-          "version": "0.7.4",
-          "from": "https://registry.npmjs.org/debug/-/debug-0.7.4.tgz",
-          "resolved": "https://registry.npmjs.org/debug/-/debug-0.7.4.tgz"
-        }
-      }
-    },
-    "once": {
-      "version": "1.3.0",
-      "from": "once@1.3.0"
-    },
-    "optimist": {
-      "version": "0.6.1",
-      "from": "https://registry.npmjs.org/optimist/-/optimist-0.6.1.tgz",
-      "resolved": "https://registry.npmjs.org/optimist/-/optimist-0.6.1.tgz",
-      "dependencies": {
-        "wordwrap": {
-          "version": "0.0.2",
-          "from": "https://registry.npmjs.org/wordwrap/-/wordwrap-0.0.2.tgz",
-          "resolved": "https://registry.npmjs.org/wordwrap/-/wordwrap-0.0.2.tgz"
-        },
-        "minimist": {
-          "version": "0.0.8",
-          "from": "https://registry.npmjs.org/minimist/-/minimist-0.0.8.tgz",
-          "resolved": "https://registry.npmjs.org/minimist/-/minimist-0.0.8.tgz"
+          "from": "minimist@~0.0.1"
         }
       }
     },
     "passport": {
       "version": "0.2.0",
-      "from": "passport@0.2.0",
-      "resolved": "https://registry.npmjs.org/passport/-/passport-0.2.0.tgz",
+      "from": "passport@^0.2.0",
       "dependencies": {
         "passport-strategy": {
           "version": "1.0.0",
-          "from": "passport-strategy@1.0.0"
+          "from": "passport-strategy@1.x.x"
         },
         "pause": {
           "version": "0.0.1",
@@ -607,7 +313,7 @@
     },
     "passport-http": {
       "version": "0.2.2",
-      "from": "passport-http@",
+      "from": "passport-http@^0.2.2",
       "dependencies": {
         "pkginfo": {
           "version": "0.2.3",
@@ -616,6 +322,7 @@
         "passport": {
           "version": "0.1.18",
           "from": "passport@~0.1.3",
+          "resolved": "https://registry.npmjs.org/passport/-/passport-0.1.18.tgz",
           "dependencies": {
             "pause": {
               "version": "0.0.1",
@@ -627,7 +334,7 @@
     },
     "passport-http-bearer": {
       "version": "1.0.1",
-      "from": "passport-http-bearer@",
+      "from": "passport-http-bearer@^1.0.1",
       "dependencies": {
         "passport-strategy": {
           "version": "1.0.0",
@@ -637,7 +344,7 @@
     },
     "passport-local": {
       "version": "1.0.0",
-      "from": "passport-local@",
+      "from": "passport-local@^1.0.0",
       "dependencies": {
         "passport-strategy": {
           "version": "1.0.0",
@@ -647,7 +354,7 @@
     },
     "passport-oauth2-client-password": {
       "version": "0.1.1",
-      "from": "passport-oauth2-client-password@",
+      "from": "passport-oauth2-client-password@^0.1.1",
       "dependencies": {
         "pkginfo": {
           "version": "0.2.3",
@@ -655,113 +362,58 @@
         },
         "passport": {
           "version": "0.1.18",
-          "from": "passport@~0.1.1",
+          "from": "passport@~0.1.3",
+          "resolved": "https://registry.npmjs.org/passport/-/passport-0.1.18.tgz",
           "dependencies": {
             "pause": {
               "version": "0.0.1",
               "from": "pause@0.0.1"
             }
           }
->>>>>>> fbe7f510
         }
       }
     },
     "readdirp": {
       "version": "1.0.1",
-<<<<<<< HEAD
       "from": "readdirp@*",
-      "resolved": "http://registry.npmjs.org/readdirp/-/readdirp-1.0.1.tgz",
       "dependencies": {
         "graceful-fs": {
           "version": "2.0.3",
-          "from": "graceful-fs@~2.0.0",
-          "resolved": "http://registry.npmjs.org/graceful-fs/-/graceful-fs-2.0.3.tgz"
+          "from": "graceful-fs@~2.0.0"
         },
         "minimatch": {
           "version": "0.2.14",
           "from": "minimatch@~0.2.12",
-          "resolved": "http://registry.npmjs.org/minimatch/-/minimatch-0.2.14.tgz",
           "dependencies": {
             "lru-cache": {
               "version": "2.5.0",
-              "from": "lru-cache@2",
-              "resolved": "http://registry.npmjs.org/lru-cache/-/lru-cache-2.5.0.tgz"
+              "from": "lru-cache@2"
             },
             "sigmund": {
               "version": "1.0.0",
-              "from": "sigmund@~1.0.0",
-              "resolved": "http://registry.npmjs.org/sigmund/-/sigmund-1.0.0.tgz"
-=======
-      "from": "https://registry.npmjs.org/readdirp/-/readdirp-1.0.1.tgz",
-      "resolved": "https://registry.npmjs.org/readdirp/-/readdirp-1.0.1.tgz",
-      "dependencies": {
-        "graceful-fs": {
-          "version": "2.0.3",
-          "from": "graceful-fs@2.0.3"
-        },
-        "minimatch": {
-          "version": "0.2.14",
-          "from": "minimatch@0.2.14",
-          "dependencies": {
-            "lru-cache": {
-              "version": "2.5.0",
-              "from": "lru-cache@2.5.0"
-            },
-            "sigmund": {
-              "version": "1.0.0",
-              "from": "sigmund@1.0.0"
-            }
-          }
-        },
-        "readable-stream": {
-          "version": "1.0.26-4",
-          "from": "https://registry.npmjs.org/readable-stream/-/readable-stream-1.0.26-4.tgz",
-          "resolved": "https://registry.npmjs.org/readable-stream/-/readable-stream-1.0.26-4.tgz",
-          "dependencies": {
-            "core-util-is": {
-              "version": "1.0.1",
-              "from": "core-util-is@1.0.1"
-            },
-            "isarray": {
-              "version": "0.0.1",
-              "from": "https://registry.npmjs.org/isarray/-/isarray-0.0.1.tgz",
-              "resolved": "https://registry.npmjs.org/isarray/-/isarray-0.0.1.tgz"
-            },
-            "string_decoder": {
-              "version": "0.10.25-1",
-              "from": "string_decoder@0.10.25-1"
-            },
-            "inherits": {
-              "version": "2.0.1",
-              "from": "inherits@2.0.1"
->>>>>>> fbe7f510
+              "from": "sigmund@~1.0.0"
             }
           }
         },
         "readable-stream": {
           "version": "1.0.26-4",
           "from": "readable-stream@~1.0.26-2",
-          "resolved": "http://registry.npmjs.org/readable-stream/-/readable-stream-1.0.26-4.tgz",
           "dependencies": {
             "core-util-is": {
               "version": "1.0.1",
-              "from": "core-util-is@~1.0.0",
-              "resolved": "http://registry.npmjs.org/core-util-is/-/core-util-is-1.0.1.tgz"
+              "from": "core-util-is@~1.0.0"
             },
             "isarray": {
               "version": "0.0.1",
-              "from": "isarray@0.0.1",
-              "resolved": "http://registry.npmjs.org/isarray/-/isarray-0.0.1.tgz"
+              "from": "isarray@0.0.1"
             },
             "string_decoder": {
               "version": "0.10.25-1",
-              "from": "string_decoder@~0.10.x",
-              "resolved": "http://registry.npmjs.org/string_decoder/-/string_decoder-0.10.25-1.tgz"
+              "from": "string_decoder@~0.10.x"
             },
             "inherits": {
               "version": "2.0.1",
-              "from": "inherits@~2.0.1",
-              "resolved": "http://registry.npmjs.org/inherits/-/inherits-2.0.1.tgz"
+              "from": "inherits@~2.0.1"
             }
           }
         }
@@ -769,128 +421,58 @@
     },
     "rimraf": {
       "version": "2.2.6",
-<<<<<<< HEAD
-      "from": "rimraf@*",
-      "resolved": "http://registry.npmjs.org/rimraf/-/rimraf-2.2.6.tgz"
+      "from": "rimraf@*"
     },
     "safetydance": {
       "version": "0.0.10",
-      "from": "safetydance@*",
-      "resolved": "http://registry.npmjs.org/safetydance/-/safetydance-0.0.10.tgz"
+      "from": "safetydance@*"
     },
     "superagent": {
       "version": "0.17.0",
       "from": "superagent@*",
-      "resolved": "http://registry.npmjs.org/superagent/-/superagent-0.17.0.tgz",
       "dependencies": {
         "qs": {
           "version": "0.6.5",
-          "from": "qs@0.6.5",
-          "resolved": "http://registry.npmjs.org/qs/-/qs-0.6.5.tgz"
+          "from": "qs@0.6.5"
         },
         "formidable": {
           "version": "1.0.14",
-          "from": "formidable@1.0.14",
-          "resolved": "http://registry.npmjs.org/formidable/-/formidable-1.0.14.tgz"
+          "from": "formidable@1.0.14"
         },
         "mime": {
           "version": "1.2.5",
-          "from": "mime@1.2.5",
-          "resolved": "http://registry.npmjs.org/mime/-/mime-1.2.5.tgz"
+          "from": "mime@1.2.5"
         },
         "emitter-component": {
           "version": "1.0.0",
-          "from": "emitter-component@1.0.0",
-          "resolved": "http://registry.npmjs.org/emitter-component/-/emitter-component-1.0.0.tgz"
-=======
-      "from": "https://registry.npmjs.org/rimraf/-/rimraf-2.2.6.tgz",
-      "resolved": "https://registry.npmjs.org/rimraf/-/rimraf-2.2.6.tgz"
-    },
-    "safetydance": {
-      "version": "0.0.10",
-      "from": "safetydance@0.0.10"
-    },
-    "superagent": {
-      "version": "0.17.0",
-      "from": "https://registry.npmjs.org/superagent/-/superagent-0.17.0.tgz",
-      "resolved": "https://registry.npmjs.org/superagent/-/superagent-0.17.0.tgz",
-      "dependencies": {
-        "qs": {
-          "version": "0.6.5",
-          "from": "https://registry.npmjs.org/qs/-/qs-0.6.5.tgz",
-          "resolved": "https://registry.npmjs.org/qs/-/qs-0.6.5.tgz"
-        },
-        "formidable": {
-          "version": "1.0.14",
-          "from": "https://registry.npmjs.org/formidable/-/formidable-1.0.14.tgz",
-          "resolved": "https://registry.npmjs.org/formidable/-/formidable-1.0.14.tgz"
-        },
-        "mime": {
-          "version": "1.2.5",
-          "from": "https://registry.npmjs.org/mime/-/mime-1.2.5.tgz",
-          "resolved": "https://registry.npmjs.org/mime/-/mime-1.2.5.tgz"
-        },
-        "emitter-component": {
-          "version": "1.0.0",
-          "from": "https://registry.npmjs.org/emitter-component/-/emitter-component-1.0.0.tgz",
-          "resolved": "https://registry.npmjs.org/emitter-component/-/emitter-component-1.0.0.tgz"
->>>>>>> fbe7f510
+          "from": "emitter-component@1.0.0"
         },
         "methods": {
           "version": "0.0.1",
-          "from": "methods@0.0.1",
-          "resolved": "http://registry.npmjs.org/methods/-/methods-0.0.1.tgz"
+          "from": "methods@0.0.1"
         },
         "cookiejar": {
           "version": "1.3.0",
-          "from": "cookiejar@1.3.0",
-          "resolved": "http://registry.npmjs.org/cookiejar/-/cookiejar-1.3.0.tgz"
+          "from": "cookiejar@1.3.0"
         },
         "debug": {
           "version": "0.7.4",
           "from": "debug@~0.7.2",
-          "resolved": "http://registry.npmjs.org/debug/-/debug-0.7.4.tgz"
-        },
-        "debug": {
-          "version": "0.7.4",
-          "from": "https://registry.npmjs.org/debug/-/debug-0.7.4.tgz",
           "resolved": "https://registry.npmjs.org/debug/-/debug-0.7.4.tgz"
         },
         "reduce-component": {
           "version": "1.0.1",
-<<<<<<< HEAD
-          "from": "reduce-component@1.0.1",
-          "resolved": "http://registry.npmjs.org/reduce-component/-/reduce-component-1.0.1.tgz"
+          "from": "reduce-component@1.0.1"
         },
         "extend": {
           "version": "1.2.1",
-          "from": "extend@~1.2.1",
-          "resolved": "http://registry.npmjs.org/extend/-/extend-1.2.1.tgz"
+          "from": "extend@~1.2.1"
         }
       }
     },
     "ursa": {
       "version": "0.8.0",
       "from": "ursa@*"
-=======
-          "from": "reduce-component@1.0.1"
-        },
-        "extend": {
-          "version": "1.2.1",
-          "from": "extend@1.2.1"
-        }
-      }
-    },
-    "upnp-ssdp": {
-      "version": "0.0.2",
-      "from": "https://registry.npmjs.org/upnp-ssdp/-/upnp-ssdp-0.0.2.tgz",
-      "resolved": "https://registry.npmjs.org/upnp-ssdp/-/upnp-ssdp-0.0.2.tgz"
-    },
-    "ursa": {
-      "version": "0.8.0",
-      "from": "https://registry.npmjs.org/ursa/-/ursa-0.8.0.tgz",
-      "resolved": "https://registry.npmjs.org/ursa/-/ursa-0.8.0.tgz"
->>>>>>> fbe7f510
     }
   }
 }